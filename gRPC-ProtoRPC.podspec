# This file has been automatically generated from a template file.
# Please make modifications to
# `templates/gRPC-ProtoRPC.podspec.template` instead. This file can be
# regenerated from the template by running
# `tools/buildgen/generate_projects.sh`.

# Copyright 2015, Google Inc.
# All rights reserved.
#
# Redistribution and use in source and binary forms, with or without
# modification, are permitted provided that the following conditions are
# met:
#
#     * Redistributions of source code must retain the above copyright
# notice, this list of conditions and the following disclaimer.
#     * Redistributions in binary form must reproduce the above
# copyright notice, this list of conditions and the following disclaimer
# in the documentation and/or other materials provided with the
# distribution.
#     * Neither the name of Google Inc. nor the names of its
# contributors may be used to endorse or promote products derived from
# this software without specific prior written permission.
#
# THIS SOFTWARE IS PROVIDED BY THE COPYRIGHT HOLDERS AND CONTRIBUTORS
# "AS IS" AND ANY EXPRESS OR IMPLIED WARRANTIES, INCLUDING, BUT NOT
# LIMITED TO, THE IMPLIED WARRANTIES OF MERCHANTABILITY AND FITNESS FOR
# A PARTICULAR PURPOSE ARE DISCLAIMED. IN NO EVENT SHALL THE COPYRIGHT
# OWNER OR CONTRIBUTORS BE LIABLE FOR ANY DIRECT, INDIRECT, INCIDENTAL,
# SPECIAL, EXEMPLARY, OR CONSEQUENTIAL DAMAGES (INCLUDING, BUT NOT
# LIMITED TO, PROCUREMENT OF SUBSTITUTE GOODS OR SERVICES; LOSS OF USE,
# DATA, OR PROFITS; OR BUSINESS INTERRUPTION) HOWEVER CAUSED AND ON ANY
# THEORY OF LIABILITY, WHETHER IN CONTRACT, STRICT LIABILITY, OR TORT
# (INCLUDING NEGLIGENCE OR OTHERWISE) ARISING IN ANY WAY OUT OF THE USE
# OF THIS SOFTWARE, EVEN IF ADVISED OF THE POSSIBILITY OF SUCH DAMAGE.


Pod::Spec.new do |s|
  s.name     = 'gRPC-ProtoRPC'
<<<<<<< HEAD
  version = '1.3.0-dev'
=======
  version = '1.2.1-pre1'
>>>>>>> d0432ff5
  s.version  = version
  s.summary  = 'RPC library for Protocol Buffers, based on gRPC'
  s.homepage = 'http://www.grpc.io'
  s.license  = 'New BSD'
  s.authors  = { 'The gRPC contributors' => 'grpc-packages@google.com' }

  s.source = {
    :git => 'https://github.com/grpc/grpc.git',
    :tag => "v#{version}",
  }

  s.ios.deployment_target = '7.0'
  s.osx.deployment_target = '10.9'

  name = 'ProtoRPC'
  s.module_name = name
  s.header_dir = name

  src_dir = 'src/objective-c/ProtoRPC'
  s.source_files = "#{src_dir}/*.{h,m}"
  s.header_mappings_dir = "#{src_dir}"

  s.dependency 'gRPC', version
  s.dependency 'gRPC-RxLibrary', version
  s.dependency 'Protobuf', '~> 3.0'
  s.pod_target_xcconfig = {
    # This is needed by all pods that depend on Protobuf:
    'GCC_PREPROCESSOR_DEFINITIONS' => '$(inherited) GPB_USE_PROTOBUF_FRAMEWORK_IMPORTS=1',
    # This is needed by all pods that depend on gRPC-RxLibrary:
    'CLANG_ALLOW_NON_MODULAR_INCLUDES_IN_FRAMEWORK_MODULES' => 'YES',
  }
end<|MERGE_RESOLUTION|>--- conflicted
+++ resolved
@@ -36,11 +36,7 @@
 
 Pod::Spec.new do |s|
   s.name     = 'gRPC-ProtoRPC'
-<<<<<<< HEAD
   version = '1.3.0-dev'
-=======
-  version = '1.2.1-pre1'
->>>>>>> d0432ff5
   s.version  = version
   s.summary  = 'RPC library for Protocol Buffers, based on gRPC'
   s.homepage = 'http://www.grpc.io'
