# gRPC Bazel BUILD file.
#
# Copyright 2016 gRPC authors.
#
# Licensed under the Apache License, Version 2.0 (the "License");
# you may not use this file except in compliance with the License.
# You may obtain a copy of the License at
#
#     http://www.apache.org/licenses/LICENSE-2.0
#
# Unless required by applicable law or agreed to in writing, software
# distributed under the License is distributed on an "AS IS" BASIS,
# WITHOUT WARRANTIES OR CONDITIONS OF ANY KIND, either express or implied.
# See the License for the specific language governing permissions and
# limitations under the License.

licenses(["notice"])  # Apache v2

exports_files(["LICENSE"])

package(
    default_visibility = ["//visibility:public"],
    features = [
        "-layering_check",
        "-parse_headers",
    ],
)

load(
    "//bazel:grpc_build_system.bzl",
    "grpc_cc_library",
    "grpc_proto_plugin",
    "grpc_generate_one_off_targets",
)

config_setting(
    name = "grpc_no_ares",
    values = {"define": "grpc_no_ares=true"},
)

config_setting(
    name = "grpc_allow_exceptions",
    values = {"define": "GRPC_ALLOW_EXCEPTIONS=1"},
)

config_setting(
    name = "grpc_disallow_exceptions",
    values = {"define": "GRPC_ALLOW_EXCEPTIONS=0"},
)

config_setting(
    name = "remote_execution",
    values = {"define": "GRPC_PORT_ISOLATED_RUNTIME=1"},
)

config_setting(
    name = "windows",
    values = {"cpu": "x64_windows"},
)

config_setting(
    name = "windows_msvc",
    values = {"cpu": "x64_windows_msvc"},
)

# This should be updated along with build.yaml
g_stands_for = "gorgeous"

core_version = "6.0.0-dev"

version = "1.11.0-dev"

GPR_PUBLIC_HDRS = [
    "include/grpc/support/alloc.h",
    "include/grpc/support/atm.h",
    "include/grpc/support/atm_gcc_atomic.h",
    "include/grpc/support/atm_gcc_sync.h",
    "include/grpc/support/atm_windows.h",
    "include/grpc/support/cpu.h",
    "include/grpc/support/log.h",
    "include/grpc/support/log_windows.h",
    "include/grpc/support/port_platform.h",
    "include/grpc/support/string_util.h",
    "include/grpc/support/sync.h",
    "include/grpc/support/sync_custom.h",
    "include/grpc/support/sync_generic.h",
    "include/grpc/support/sync_posix.h",
    "include/grpc/support/sync_windows.h",
    "include/grpc/support/thd_id.h",
    "include/grpc/support/time.h",
]

GRPC_PUBLIC_HDRS = [
    "include/grpc/byte_buffer.h",
    "include/grpc/byte_buffer_reader.h",
    "include/grpc/compression.h",
    "include/grpc/fork.h",
    "include/grpc/grpc.h",
    "include/grpc/grpc_posix.h",
    "include/grpc/grpc_security_constants.h",
    "include/grpc/load_reporting.h",
    "include/grpc/slice.h",
    "include/grpc/slice_buffer.h",
    "include/grpc/status.h",
    "include/grpc/support/workaround_list.h",
]

GRPC_SECURE_PUBLIC_HDRS = [
    "include/grpc/grpc_security.h",
]

# TODO(ctiller): layer grpc atop grpc_unsecure, layer grpc++ atop grpc++_unsecure
GRPCXX_SRCS = [
    "src/cpp/client/channel_cc.cc",
    "src/cpp/client/client_context.cc",
    "src/cpp/client/create_channel.cc",
    "src/cpp/client/create_channel_internal.cc",
    "src/cpp/client/create_channel_posix.cc",
    "src/cpp/client/credentials_cc.cc",
    "src/cpp/client/generic_stub.cc",
    "src/cpp/common/alarm.cc",
    "src/cpp/common/channel_arguments.cc",
    "src/cpp/common/channel_filter.cc",
    "src/cpp/common/completion_queue_cc.cc",
    "src/cpp/common/core_codegen.cc",
    "src/cpp/common/resource_quota_cc.cc",
    "src/cpp/common/rpc_method.cc",
    "src/cpp/common/version_cc.cc",
    "src/cpp/server/async_generic_service.cc",
    "src/cpp/server/channel_argument_option.cc",
    "src/cpp/server/create_default_thread_pool.cc",
    "src/cpp/server/dynamic_thread_pool.cc",
    "src/cpp/server/health/default_health_check_service.cc",
    "src/cpp/server/health/health.pb.c",
    "src/cpp/server/health/health_check_service.cc",
    "src/cpp/server/health/health_check_service_server_builder_option.cc",
    "src/cpp/server/server_builder.cc",
    "src/cpp/server/server_cc.cc",
    "src/cpp/server/server_context.cc",
    "src/cpp/server/server_credentials.cc",
    "src/cpp/server/server_posix.cc",
    "src/cpp/thread_manager/thread_manager.cc",
    "src/cpp/util/byte_buffer_cc.cc",
    "src/cpp/util/slice_cc.cc",
    "src/cpp/util/status.cc",
    "src/cpp/util/string_ref.cc",
    "src/cpp/util/time_cc.cc",
]

GRPCXX_HDRS = [
    "src/cpp/client/create_channel_internal.h",
    "src/cpp/common/channel_filter.h",
    "src/cpp/server/dynamic_thread_pool.h",
    "src/cpp/server/health/default_health_check_service.h",
    "src/cpp/server/health/health.pb.h",
    "src/cpp/server/thread_pool_interface.h",
    "src/cpp/thread_manager/thread_manager.h",
]

GRPCXX_PUBLIC_HDRS = [
    "include/grpc++/alarm.h",
    "include/grpc++/channel.h",
    "include/grpc++/client_context.h",
    "include/grpc++/completion_queue.h",
    "include/grpc++/create_channel.h",
    "include/grpc++/create_channel_posix.h",
    "include/grpc++/ext/health_check_service_server_builder_option.h",
    "include/grpc++/generic/async_generic_service.h",
    "include/grpc++/generic/generic_stub.h",
    "include/grpc++/grpc++.h",
    "include/grpc++/health_check_service_interface.h",
    "include/grpc++/impl/call.h",
    "include/grpc++/impl/channel_argument_option.h",
    "include/grpc++/impl/client_unary_call.h",
    "include/grpc++/impl/codegen/core_codegen.h",
    "include/grpc++/impl/grpc_library.h",
    "include/grpc++/impl/method_handler_impl.h",
    "include/grpc++/impl/rpc_method.h",
    "include/grpc++/impl/rpc_service_method.h",
    "include/grpc++/impl/serialization_traits.h",
    "include/grpc++/impl/server_builder_option.h",
    "include/grpc++/impl/server_builder_plugin.h",
    "include/grpc++/impl/server_initializer.h",
    "include/grpc++/impl/service_type.h",
    "include/grpc++/impl/sync_cxx11.h",
    "include/grpc++/impl/sync_no_cxx11.h",
    "include/grpc++/resource_quota.h",
    "include/grpc++/security/auth_context.h",
    "include/grpc++/security/auth_metadata_processor.h",
    "include/grpc++/security/credentials.h",
    "include/grpc++/security/server_credentials.h",
    "include/grpc++/server.h",
    "include/grpc++/server_builder.h",
    "include/grpc++/server_context.h",
    "include/grpc++/server_posix.h",
    "include/grpc++/support/async_stream.h",
    "include/grpc++/support/async_unary_call.h",
    "include/grpc++/support/byte_buffer.h",
    "include/grpc++/support/channel_arguments.h",
    "include/grpc++/support/config.h",
    "include/grpc++/support/slice.h",
    "include/grpc++/support/status.h",
    "include/grpc++/support/status_code_enum.h",
    "include/grpc++/support/string_ref.h",
    "include/grpc++/support/stub_options.h",
    "include/grpc++/support/sync_stream.h",
    "include/grpc++/support/time.h",
    "include/grpcpp/alarm.h",
    "include/grpcpp/channel.h",
    "include/grpcpp/client_context.h",
    "include/grpcpp/completion_queue.h",
    "include/grpcpp/create_channel.h",
    "include/grpcpp/create_channel_posix.h",
    "include/grpcpp/ext/health_check_service_server_builder_option.h",
    "include/grpcpp/generic/async_generic_service.h",
    "include/grpcpp/generic/generic_stub.h",
    "include/grpcpp/grpcpp.h",
    "include/grpcpp/health_check_service_interface.h",
    "include/grpcpp/impl/call.h",
    "include/grpcpp/impl/channel_argument_option.h",
    "include/grpcpp/impl/client_unary_call.h",
    "include/grpcpp/impl/codegen/core_codegen.h",
    "include/grpcpp/impl/grpc_library.h",
    "include/grpcpp/impl/method_handler_impl.h",
    "include/grpcpp/impl/rpc_method.h",
    "include/grpcpp/impl/rpc_service_method.h",
    "include/grpcpp/impl/serialization_traits.h",
    "include/grpcpp/impl/server_builder_option.h",
    "include/grpcpp/impl/server_builder_plugin.h",
    "include/grpcpp/impl/server_initializer.h",
    "include/grpcpp/impl/service_type.h",
    "include/grpcpp/impl/sync_cxx11.h",
    "include/grpcpp/impl/sync_no_cxx11.h",
    "include/grpcpp/resource_quota.h",
    "include/grpcpp/security/auth_context.h",
    "include/grpcpp/security/auth_metadata_processor.h",
    "include/grpcpp/security/credentials.h",
    "include/grpcpp/security/server_credentials.h",
    "include/grpcpp/server.h",
    "include/grpcpp/server_builder.h",
    "include/grpcpp/server_context.h",
    "include/grpcpp/server_posix.h",
    "include/grpcpp/support/async_stream.h",
    "include/grpcpp/support/async_unary_call.h",
    "include/grpcpp/support/byte_buffer.h",
    "include/grpcpp/support/channel_arguments.h",
    "include/grpcpp/support/config.h",
    "include/grpcpp/support/slice.h",
    "include/grpcpp/support/status.h",
    "include/grpcpp/support/status_code_enum.h",
    "include/grpcpp/support/string_ref.h",
    "include/grpcpp/support/stub_options.h",
    "include/grpcpp/support/sync_stream.h",
    "include/grpcpp/support/time.h",
]

grpc_cc_library(
    name = "gpr",
    language = "c++",
    public_hdrs = GPR_PUBLIC_HDRS,
    standalone = True,
    deps = [
        "gpr_base",
    ],
)

grpc_cc_library(
    name = "grpc_unsecure",
    srcs = [
        "src/core/lib/surface/init.cc",
        "src/core/lib/surface/init_unsecure.cc",
        "src/core/plugin_registry/grpc_unsecure_plugin_registry.cc",
    ],
    language = "c++",
    public_hdrs = GRPC_PUBLIC_HDRS,
    standalone = True,
    deps = [
        "grpc_common",
        "grpc_lb_policy_grpclb",
    ],
)

grpc_cc_library(
    name = "grpc",
    srcs = [
        "src/core/lib/surface/init.cc",
        "src/core/plugin_registry/grpc_plugin_registry.cc",
    ],
    language = "c++",
    public_hdrs = GRPC_PUBLIC_HDRS + GRPC_SECURE_PUBLIC_HDRS,
    standalone = True,
    deps = [
        "grpc_common",
        "grpc_lb_policy_grpclb_secure",
        "grpc_secure",
        "grpc_transport_chttp2_client_secure",
        "grpc_transport_chttp2_server_secure",
    ],
)

grpc_cc_library(
    name = "grpc_cronet",
    srcs = [
        "src/core/lib/surface/init.cc",
        "src/core/plugin_registry/grpc_cronet_plugin_registry.cc",
    ],
    language = "c++",
    deps = [
        "grpc_base",
        "grpc_http_filters",
        "grpc_transport_chttp2_client_secure",
        "grpc_transport_cronet_client_secure",
    ],
)

grpc_cc_library(
    name = "grpc++_public_hdrs",
    hdrs = GRPCXX_PUBLIC_HDRS,
)

grpc_cc_library(
    name = "grpc++",
    srcs = [
        "src/cpp/client/insecure_credentials.cc",
        "src/cpp/client/secure_credentials.cc",
        "src/cpp/common/auth_property_iterator.cc",
        "src/cpp/common/secure_auth_context.cc",
        "src/cpp/common/secure_channel_arguments.cc",
        "src/cpp/common/secure_create_auth_context.cc",
        "src/cpp/server/insecure_server_credentials.cc",
        "src/cpp/server/secure_server_credentials.cc",
    ],
    hdrs = [
        "src/cpp/client/secure_credentials.h",
        "src/cpp/common/secure_auth_context.h",
        "src/cpp/server/secure_server_credentials.h",
    ],
    language = "c++",
    public_hdrs = GRPCXX_PUBLIC_HDRS,
    standalone = True,
    deps = [
        "gpr",
        "grpc",
        "grpc++_base",
        "grpc++_codegen_base",
        "grpc++_codegen_base_src",
        "grpc++_codegen_proto",
    ],
)

grpc_cc_library(
    name = "grpc++_unsecure",
    srcs = [
        "src/cpp/client/insecure_credentials.cc",
        "src/cpp/common/insecure_create_auth_context.cc",
        "src/cpp/server/insecure_server_credentials.cc",
    ],
    language = "c++",
    standalone = True,
    deps = [
        "gpr",
        "grpc++_base_unsecure",
        "grpc++_codegen_base",
        "grpc++_codegen_base_src",
        "grpc++_codegen_proto",
        "grpc_unsecure",
    ],
)

grpc_cc_library(
    name = "grpc++_error_details",
    srcs = [
        "src/cpp/util/error_details.cc",
    ],
    hdrs = [
        "include/grpc++/support/error_details.h",
        "include/grpcpp/support/error_details.h",
    ],
    language = "c++",
    standalone = True,
    deps = [
        "grpc++",
        "//src/proto/grpc/status:status_proto",
    ],
)

grpc_cc_library(
    name = "grpc_plugin_support",
    srcs = [
        "src/compiler/cpp_generator.cc",
        "src/compiler/csharp_generator.cc",
        "src/compiler/node_generator.cc",
        "src/compiler/objective_c_generator.cc",
        "src/compiler/php_generator.cc",
        "src/compiler/python_generator.cc",
        "src/compiler/ruby_generator.cc",
    ],
    hdrs = [
        "src/compiler/config.h",
        "src/compiler/cpp_generator.h",
        "src/compiler/cpp_generator_helpers.h",
        "src/compiler/csharp_generator.h",
        "src/compiler/csharp_generator_helpers.h",
        "src/compiler/generator_helpers.h",
        "src/compiler/node_generator.h",
        "src/compiler/node_generator_helpers.h",
        "src/compiler/objective_c_generator.h",
        "src/compiler/objective_c_generator_helpers.h",
        "src/compiler/php_generator.h",
        "src/compiler/php_generator_helpers.h",
        "src/compiler/protobuf_plugin.h",
        "src/compiler/python_generator.h",
        "src/compiler/python_generator_helpers.h",
        "src/compiler/python_private_generator.h",
        "src/compiler/ruby_generator.h",
        "src/compiler/ruby_generator_helpers-inl.h",
        "src/compiler/ruby_generator_map-inl.h",
        "src/compiler/ruby_generator_string-inl.h",
        "src/compiler/schema_interface.h",
    ],
    external_deps = [
        "protobuf_clib",
    ],
    language = "c++",
    deps = [
        "grpc++_config_proto",
    ],
)

grpc_proto_plugin(
    name = "grpc_cpp_plugin",
    srcs = ["src/compiler/cpp_plugin.cc"],
    deps = [":grpc_plugin_support"],
)

grpc_proto_plugin(
    name = "grpc_csharp_plugin",
    srcs = ["src/compiler/csharp_plugin.cc"],
    deps = [":grpc_plugin_support"],
)

grpc_proto_plugin(
    name = "grpc_node_plugin",
    srcs = ["src/compiler/node_plugin.cc"],
    deps = [":grpc_plugin_support"],
)

grpc_proto_plugin(
    name = "grpc_objective_c_plugin",
    srcs = ["src/compiler/objective_c_plugin.cc"],
    deps = [":grpc_plugin_support"],
)

grpc_proto_plugin(
    name = "grpc_php_plugin",
    srcs = ["src/compiler/php_plugin.cc"],
    deps = [":grpc_plugin_support"],
)

grpc_proto_plugin(
    name = "grpc_python_plugin",
    srcs = ["src/compiler/python_plugin.cc"],
    deps = [":grpc_plugin_support"],
)

grpc_proto_plugin(
    name = "grpc_ruby_plugin",
    srcs = ["src/compiler/ruby_plugin.cc"],
    deps = [":grpc_plugin_support"],
)

grpc_cc_library(
    name = "grpc_csharp_ext",
    srcs = [
        "src/csharp/ext/grpc_csharp_ext.c",
    ],
    language = "csharp",
    deps = [
        "gpr",
        "grpc",
    ],
)

grpc_cc_library(
    name = "census",
    srcs = [
        "src/core/ext/census/grpc_context.cc",
    ],
    external_deps = [
        "nanopb",
    ],
    language = "c++",
    public_hdrs = [
        "include/grpc/census.h",
    ],
    deps = [
        "grpc_base",
    ],
)

grpc_cc_library(
    name = "gpr_base",
    srcs = [
        "src/core/lib/gpr/alloc.cc",
        "src/core/lib/gpr/arena.cc",
        "src/core/lib/gpr/atm.cc",
        "src/core/lib/gpr/cpu_iphone.cc",
        "src/core/lib/gpr/cpu_linux.cc",
        "src/core/lib/gpr/cpu_posix.cc",
        "src/core/lib/gpr/cpu_windows.cc",
        "src/core/lib/gpr/env_linux.cc",
        "src/core/lib/gpr/env_posix.cc",
        "src/core/lib/gpr/env_windows.cc",
        "src/core/lib/gpr/fork.cc",
        "src/core/lib/gpr/host_port.cc",
        "src/core/lib/gpr/log.cc",
        "src/core/lib/gpr/log_android.cc",
        "src/core/lib/gpr/log_linux.cc",
        "src/core/lib/gpr/log_posix.cc",
        "src/core/lib/gpr/log_windows.cc",
        "src/core/lib/gpr/mpscq.cc",
        "src/core/lib/gpr/murmur_hash.cc",
        "src/core/lib/gpr/string.cc",
        "src/core/lib/gpr/string_posix.cc",
        "src/core/lib/gpr/string_util_windows.cc",
        "src/core/lib/gpr/string_windows.cc",
        "src/core/lib/gpr/sync.cc",
        "src/core/lib/gpr/sync_posix.cc",
        "src/core/lib/gpr/sync_windows.cc",
        "src/core/lib/gpr/time.cc",
        "src/core/lib/gpr/time_posix.cc",
        "src/core/lib/gpr/time_precise.cc",
        "src/core/lib/gpr/time_windows.cc",
        "src/core/lib/gpr/tls_pthread.cc",
        "src/core/lib/gpr/tmpfile_msys.cc",
        "src/core/lib/gpr/tmpfile_posix.cc",
        "src/core/lib/gpr/tmpfile_windows.cc",
        "src/core/lib/gpr/wrap_memcpy.cc",
        "src/core/lib/gprpp/thd_posix.cc",
        "src/core/lib/gprpp/thd_windows.cc",
        "src/core/lib/profiling/basic_timers.cc",
        "src/core/lib/profiling/stap_timers.cc",
    ],
    hdrs = [
        "src/core/lib/gpr/arena.h",
        "src/core/lib/gpr/env.h",
        "src/core/lib/gpr/fork.h",
        "src/core/lib/gpr/host_port.h",
        "src/core/lib/gpr/mpscq.h",
        "src/core/lib/gpr/murmur_hash.h",
        "src/core/lib/gpr/spinlock.h",
        "src/core/lib/gpr/string.h",
        "src/core/lib/gpr/string_windows.h",
        "src/core/lib/gpr/time_precise.h",
        "src/core/lib/gpr/tls.h",
        "src/core/lib/gpr/tls_gcc.h",
        "src/core/lib/gpr/tls_msvc.h",
        "src/core/lib/gpr/tls_pthread.h",
        "src/core/lib/gpr/tmpfile.h",
        "src/core/lib/gpr/useful.h",
        "src/core/lib/gprpp/abstract.h",
        "src/core/lib/gprpp/manual_constructor.h",
        "src/core/lib/gprpp/memory.h",
        "src/core/lib/gprpp/thd.h",
        "src/core/lib/profiling/timers.h",
    ],
    language = "c++",
    public_hdrs = GPR_PUBLIC_HDRS,
    deps = [
        "gpr_codegen",
    ],
)

grpc_cc_library(
    name = "gpr_codegen",
    language = "c++",
    public_hdrs = [
        "include/grpc/impl/codegen/atm.h",
        "include/grpc/impl/codegen/atm_gcc_atomic.h",
        "include/grpc/impl/codegen/atm_gcc_sync.h",
        "include/grpc/impl/codegen/atm_windows.h",
        "include/grpc/impl/codegen/fork.h",
        "include/grpc/impl/codegen/gpr_slice.h",
        "include/grpc/impl/codegen/gpr_types.h",
        "include/grpc/impl/codegen/port_platform.h",
        "include/grpc/impl/codegen/sync.h",
        "include/grpc/impl/codegen/sync_custom.h",
        "include/grpc/impl/codegen/sync_generic.h",
        "include/grpc/impl/codegen/sync_posix.h",
        "include/grpc/impl/codegen/sync_windows.h",
    ],
)

grpc_cc_library(
    name = "grpc_trace",
    srcs = ["src/core/lib/debug/trace.cc"],
    hdrs = ["src/core/lib/debug/trace.h"],
    language = "c++",
    public_hdrs = GRPC_PUBLIC_HDRS,
    deps = [
        "grpc_codegen",
        ":gpr",
    ],
)

grpc_cc_library(
    name = "atomic",
    hdrs = [
        "src/core/lib/gprpp/atomic_with_atm.h",
        "src/core/lib/gprpp/atomic_with_std.h",
    ],
    language = "c++",
    public_hdrs = [
        "src/core/lib/gprpp/atomic.h",
    ],
    deps = [
        "gpr",
    ],
)

grpc_cc_library(
    name = "inlined_vector",
    language = "c++",
    public_hdrs = [
        "src/core/lib/gprpp/inlined_vector.h",
    ],
    deps = [
        "gpr_base",
    ],
)

grpc_cc_library(
    name = "debug_location",
    language = "c++",
    public_hdrs = ["src/core/lib/gprpp/debug_location.h"],
)

grpc_cc_library(
    name = "orphanable",
    language = "c++",
    public_hdrs = ["src/core/lib/gprpp/orphanable.h"],
    deps = [
        "debug_location",
        "gpr_base",
        "grpc_trace",
        "ref_counted_ptr",
    ],
)

grpc_cc_library(
    name = "ref_counted",
    language = "c++",
    public_hdrs = ["src/core/lib/gprpp/ref_counted.h"],
    deps = [
        "debug_location",
        "gpr_base",
        "grpc_trace",
        "ref_counted_ptr",
    ],
)

grpc_cc_library(
    name = "ref_counted_ptr",
    language = "c++",
    public_hdrs = ["src/core/lib/gprpp/ref_counted_ptr.h"],
    deps = [
        "gpr_base",
    ],
)

grpc_cc_library(
    name = "grpc_base_c",
    srcs = [
        "src/core/lib/avl/avl.cc",
        "src/core/lib/backoff/backoff.cc",
        "src/core/lib/channel/channel_args.cc",
        "src/core/lib/channel/channel_stack.cc",
        "src/core/lib/channel/channel_stack_builder.cc",
        "src/core/lib/channel/connected_channel.cc",
        "src/core/lib/channel/handshaker.cc",
        "src/core/lib/channel/handshaker_factory.cc",
        "src/core/lib/channel/handshaker_registry.cc",
        "src/core/lib/compression/compression.cc",
        "src/core/lib/compression/compression_internal.cc",
        "src/core/lib/compression/message_compress.cc",
        "src/core/lib/compression/stream_compression.cc",
        "src/core/lib/compression/stream_compression_gzip.cc",
        "src/core/lib/compression/stream_compression_identity.cc",
        "src/core/lib/debug/stats.cc",
        "src/core/lib/debug/stats_data.cc",
        "src/core/lib/http/format_request.cc",
        "src/core/lib/http/httpcli.cc",
        "src/core/lib/http/parser.cc",
        "src/core/lib/iomgr/call_combiner.cc",
        "src/core/lib/iomgr/combiner.cc",
        "src/core/lib/iomgr/endpoint.cc",
        "src/core/lib/iomgr/endpoint_pair_posix.cc",
        "src/core/lib/iomgr/endpoint_pair_uv.cc",
        "src/core/lib/iomgr/endpoint_pair_windows.cc",
        "src/core/lib/iomgr/error.cc",
        "src/core/lib/iomgr/ev_epoll1_linux.cc",
        "src/core/lib/iomgr/ev_epollex_linux.cc",
        "src/core/lib/iomgr/ev_epollsig_linux.cc",
        "src/core/lib/iomgr/ev_poll_posix.cc",
        "src/core/lib/iomgr/ev_posix.cc",
        "src/core/lib/iomgr/ev_windows.cc",
        "src/core/lib/iomgr/exec_ctx.cc",
        "src/core/lib/iomgr/executor.cc",
        "src/core/lib/iomgr/fork_posix.cc",
        "src/core/lib/iomgr/fork_windows.cc",
        "src/core/lib/iomgr/gethostname_fallback.cc",
        "src/core/lib/iomgr/gethostname_host_name_max.cc",
        "src/core/lib/iomgr/gethostname_sysconf.cc",
        "src/core/lib/iomgr/iocp_windows.cc",
        "src/core/lib/iomgr/iomgr.cc",
        "src/core/lib/iomgr/iomgr_custom.cc",
        "src/core/lib/iomgr/iomgr_internal.cc",
        "src/core/lib/iomgr/iomgr_posix.cc",
        "src/core/lib/iomgr/iomgr_windows.cc",
        "src/core/lib/iomgr/is_epollexclusive_available.cc",
        "src/core/lib/iomgr/load_file.cc",
        "src/core/lib/iomgr/lockfree_event.cc",
        "src/core/lib/iomgr/network_status_tracker.cc",
        "src/core/lib/iomgr/polling_entity.cc",
        "src/core/lib/iomgr/pollset.cc",
        "src/core/lib/iomgr/pollset_custom.cc",
        "src/core/lib/iomgr/pollset_set.cc",
        "src/core/lib/iomgr/pollset_set_custom.cc",
        "src/core/lib/iomgr/pollset_set_windows.cc",
        "src/core/lib/iomgr/pollset_uv.cc",
        "src/core/lib/iomgr/pollset_windows.cc",
        "src/core/lib/iomgr/resolve_address.cc",
        "src/core/lib/iomgr/resolve_address_custom.cc",
        "src/core/lib/iomgr/resolve_address_posix.cc",
        "src/core/lib/iomgr/resolve_address_windows.cc",
        "src/core/lib/iomgr/resource_quota.cc",
        "src/core/lib/iomgr/sockaddr_utils.cc",
        "src/core/lib/iomgr/socket_factory_posix.cc",
        "src/core/lib/iomgr/socket_mutator.cc",
        "src/core/lib/iomgr/socket_utils_common_posix.cc",
        "src/core/lib/iomgr/socket_utils_linux.cc",
        "src/core/lib/iomgr/socket_utils_posix.cc",
        "src/core/lib/iomgr/socket_utils_windows.cc",
        "src/core/lib/iomgr/socket_windows.cc",
        "src/core/lib/iomgr/tcp_client.cc",
        "src/core/lib/iomgr/tcp_client_custom.cc",
        "src/core/lib/iomgr/tcp_client_posix.cc",
        "src/core/lib/iomgr/tcp_client_windows.cc",
        "src/core/lib/iomgr/tcp_custom.cc",
        "src/core/lib/iomgr/tcp_posix.cc",
        "src/core/lib/iomgr/tcp_server.cc",
        "src/core/lib/iomgr/tcp_server_custom.cc",
        "src/core/lib/iomgr/tcp_server_posix.cc",
        "src/core/lib/iomgr/tcp_server_utils_posix_common.cc",
        "src/core/lib/iomgr/tcp_server_utils_posix_ifaddrs.cc",
        "src/core/lib/iomgr/tcp_server_utils_posix_noifaddrs.cc",
        "src/core/lib/iomgr/tcp_server_windows.cc",
        "src/core/lib/iomgr/tcp_uv.cc",
        "src/core/lib/iomgr/tcp_windows.cc",
        "src/core/lib/iomgr/time_averaged_stats.cc",
        "src/core/lib/iomgr/timer.cc",
        "src/core/lib/iomgr/timer_custom.cc",
        "src/core/lib/iomgr/timer_generic.cc",
        "src/core/lib/iomgr/timer_heap.cc",
        "src/core/lib/iomgr/timer_manager.cc",
        "src/core/lib/iomgr/timer_uv.cc",
        "src/core/lib/iomgr/udp_server.cc",
        "src/core/lib/iomgr/unix_sockets_posix.cc",
        "src/core/lib/iomgr/unix_sockets_posix_noop.cc",
        "src/core/lib/iomgr/wakeup_fd_cv.cc",
        "src/core/lib/iomgr/wakeup_fd_eventfd.cc",
        "src/core/lib/iomgr/wakeup_fd_nospecial.cc",
        "src/core/lib/iomgr/wakeup_fd_pipe.cc",
        "src/core/lib/iomgr/wakeup_fd_posix.cc",
        "src/core/lib/json/json.cc",
        "src/core/lib/json/json_reader.cc",
        "src/core/lib/json/json_string.cc",
        "src/core/lib/json/json_writer.cc",
        "src/core/lib/slice/b64.cc",
        "src/core/lib/slice/percent_encoding.cc",
        "src/core/lib/slice/slice.cc",
        "src/core/lib/slice/slice_buffer.cc",
        "src/core/lib/slice/slice_intern.cc",
        "src/core/lib/slice/slice_string_helpers.cc",
        "src/core/lib/surface/api_trace.cc",
        "src/core/lib/surface/byte_buffer.cc",
        "src/core/lib/surface/byte_buffer_reader.cc",
        "src/core/lib/surface/call.cc",
        "src/core/lib/surface/call_details.cc",
        "src/core/lib/surface/call_log_batch.cc",
        "src/core/lib/surface/channel.cc",
        "src/core/lib/surface/channel_init.cc",
        "src/core/lib/surface/channel_ping.cc",
        "src/core/lib/surface/channel_stack_type.cc",
        "src/core/lib/surface/completion_queue.cc",
        "src/core/lib/surface/completion_queue_factory.cc",
        "src/core/lib/surface/event_string.cc",
        "src/core/lib/surface/metadata_array.cc",
        "src/core/lib/surface/server.cc",
        "src/core/lib/surface/validate_metadata.cc",
        "src/core/lib/surface/version.cc",
        "src/core/lib/transport/bdp_estimator.cc",
        "src/core/lib/transport/byte_stream.cc",
        "src/core/lib/transport/connectivity_state.cc",
        "src/core/lib/transport/error_utils.cc",
        "src/core/lib/transport/metadata.cc",
        "src/core/lib/transport/metadata_batch.cc",
        "src/core/lib/transport/pid_controller.cc",
        "src/core/lib/transport/service_config.cc",
        "src/core/lib/transport/static_metadata.cc",
        "src/core/lib/transport/status_conversion.cc",
        "src/core/lib/transport/status_metadata.cc",
        "src/core/lib/transport/timeout_encoding.cc",
        "src/core/lib/transport/transport.cc",
        "src/core/lib/transport/transport_op_string.cc",
    ],
    hdrs = [
        "src/core/lib/avl/avl.h",
        "src/core/lib/backoff/backoff.h",
        "src/core/lib/channel/channel_args.h",
        "src/core/lib/channel/channel_stack.h",
        "src/core/lib/channel/channel_stack_builder.h",
        "src/core/lib/channel/connected_channel.h",
        "src/core/lib/channel/context.h",
        "src/core/lib/channel/handshaker.h",
        "src/core/lib/channel/handshaker_factory.h",
        "src/core/lib/channel/handshaker_registry.h",
        "src/core/lib/compression/algorithm_metadata.h",
        "src/core/lib/compression/compression_internal.h",
        "src/core/lib/compression/message_compress.h",
        "src/core/lib/compression/stream_compression.h",
        "src/core/lib/compression/stream_compression_gzip.h",
        "src/core/lib/compression/stream_compression_identity.h",
        "src/core/lib/debug/stats.h",
        "src/core/lib/debug/stats_data.h",
        "src/core/lib/http/format_request.h",
        "src/core/lib/http/httpcli.h",
        "src/core/lib/http/parser.h",
        "src/core/lib/iomgr/block_annotate.h",
        "src/core/lib/iomgr/call_combiner.h",
        "src/core/lib/iomgr/closure.h",
        "src/core/lib/iomgr/combiner.h",
        "src/core/lib/iomgr/endpoint.h",
        "src/core/lib/iomgr/endpoint_pair.h",
        "src/core/lib/iomgr/error.h",
        "src/core/lib/iomgr/error_internal.h",
        "src/core/lib/iomgr/ev_epoll1_linux.h",
        "src/core/lib/iomgr/ev_epollex_linux.h",
        "src/core/lib/iomgr/ev_epollsig_linux.h",
        "src/core/lib/iomgr/ev_poll_posix.h",
        "src/core/lib/iomgr/ev_posix.h",
        "src/core/lib/iomgr/exec_ctx.h",
        "src/core/lib/iomgr/executor.h",
        "src/core/lib/iomgr/gethostname.h",
        "src/core/lib/iomgr/iocp_windows.h",
        "src/core/lib/iomgr/iomgr.h",
        "src/core/lib/iomgr/iomgr_custom.h",
        "src/core/lib/iomgr/iomgr_internal.h",
        "src/core/lib/iomgr/iomgr_posix.h",
        "src/core/lib/iomgr/is_epollexclusive_available.h",
        "src/core/lib/iomgr/load_file.h",
        "src/core/lib/iomgr/lockfree_event.h",
        "src/core/lib/iomgr/nameser.h",
        "src/core/lib/iomgr/network_status_tracker.h",
        "src/core/lib/iomgr/polling_entity.h",
        "src/core/lib/iomgr/pollset.h",
        "src/core/lib/iomgr/pollset_custom.h",
        "src/core/lib/iomgr/pollset_set.h",
        "src/core/lib/iomgr/pollset_set_custom.h",
        "src/core/lib/iomgr/pollset_set_windows.h",
        "src/core/lib/iomgr/pollset_uv.h",
        "src/core/lib/iomgr/pollset_windows.h",
        "src/core/lib/iomgr/port.h",
        "src/core/lib/iomgr/resolve_address.h",
        "src/core/lib/iomgr/resolve_address_custom.h",
        "src/core/lib/iomgr/resource_quota.h",
        "src/core/lib/iomgr/sockaddr.h",
        "src/core/lib/iomgr/sockaddr_custom.h",
        "src/core/lib/iomgr/sockaddr_posix.h",
        "src/core/lib/iomgr/sockaddr_utils.h",
        "src/core/lib/iomgr/sockaddr_windows.h",
        "src/core/lib/iomgr/socket_factory_posix.h",
        "src/core/lib/iomgr/socket_mutator.h",
        "src/core/lib/iomgr/socket_utils.h",
        "src/core/lib/iomgr/socket_utils_posix.h",
        "src/core/lib/iomgr/socket_windows.h",
        "src/core/lib/iomgr/sys_epoll_wrapper.h",
        "src/core/lib/iomgr/tcp_client.h",
        "src/core/lib/iomgr/tcp_client_posix.h",
        "src/core/lib/iomgr/tcp_custom.h",
        "src/core/lib/iomgr/tcp_posix.h",
        "src/core/lib/iomgr/tcp_server.h",
        "src/core/lib/iomgr/tcp_server_utils_posix.h",
        "src/core/lib/iomgr/tcp_windows.h",
        "src/core/lib/iomgr/time_averaged_stats.h",
        "src/core/lib/iomgr/timer.h",
        "src/core/lib/iomgr/timer_custom.h",
        "src/core/lib/iomgr/timer_generic.h",
        "src/core/lib/iomgr/timer_heap.h",
        "src/core/lib/iomgr/timer_manager.h",
        "src/core/lib/iomgr/udp_server.h",
        "src/core/lib/iomgr/unix_sockets_posix.h",
        "src/core/lib/iomgr/wakeup_fd_cv.h",
        "src/core/lib/iomgr/wakeup_fd_pipe.h",
        "src/core/lib/iomgr/wakeup_fd_posix.h",
        "src/core/lib/json/json.h",
        "src/core/lib/json/json_common.h",
        "src/core/lib/json/json_reader.h",
        "src/core/lib/json/json_writer.h",
        "src/core/lib/slice/b64.h",
        "src/core/lib/slice/percent_encoding.h",
        "src/core/lib/slice/slice_hash_table.h",
        "src/core/lib/slice/slice_internal.h",
        "src/core/lib/slice/slice_string_helpers.h",
        "src/core/lib/slice/slice_weak_hash_table.h",
        "src/core/lib/surface/api_trace.h",
        "src/core/lib/surface/call.h",
        "src/core/lib/surface/call_test_only.h",
        "src/core/lib/surface/channel.h",
        "src/core/lib/surface/channel_init.h",
        "src/core/lib/surface/channel_stack_type.h",
        "src/core/lib/surface/completion_queue.h",
        "src/core/lib/surface/completion_queue_factory.h",
        "src/core/lib/surface/event_string.h",
        "src/core/lib/surface/init.h",
        "src/core/lib/surface/lame_client.h",
        "src/core/lib/surface/server.h",
        "src/core/lib/surface/validate_metadata.h",
        "src/core/lib/transport/bdp_estimator.h",
        "src/core/lib/transport/byte_stream.h",
        "src/core/lib/transport/connectivity_state.h",
        "src/core/lib/transport/error_utils.h",
        "src/core/lib/transport/http2_errors.h",
        "src/core/lib/transport/metadata.h",
        "src/core/lib/transport/metadata_batch.h",
        "src/core/lib/transport/pid_controller.h",
        "src/core/lib/transport/service_config.h",
        "src/core/lib/transport/static_metadata.h",
        "src/core/lib/transport/status_conversion.h",
        "src/core/lib/transport/status_metadata.h",
        "src/core/lib/transport/timeout_encoding.h",
        "src/core/lib/transport/transport.h",
        "src/core/lib/transport/transport_impl.h",
    ],
    external_deps = [
        "zlib",
    ],
    language = "c++",
    public_hdrs = GRPC_PUBLIC_HDRS,
    deps = [
        "gpr_base",
        "grpc_codegen",
        "grpc_trace",
        "inlined_vector",
        "orphanable",
        "ref_counted",
        "ref_counted_ptr",
    ],
)

grpc_cc_library(
    name = "grpc_base",
    srcs = [
        "src/core/lib/surface/lame_client.cc",
    ],
    language = "c++",
    deps = [
        "atomic",
        "grpc_base_c",
    ],
)

grpc_cc_library(
    name = "grpc_common",
    language = "c++",
    deps = [
        "grpc_base",
        # standard plugins
        "census",
        "grpc_deadline_filter",
        "grpc_lb_policy_pick_first",
        "grpc_lb_policy_round_robin",
        "grpc_server_load_reporting",
        "grpc_max_age_filter",
        "grpc_message_size_filter",
        "grpc_resolver_dns_ares",
        "grpc_resolver_fake",
        "grpc_resolver_dns_native",
        "grpc_resolver_sockaddr",
        "grpc_transport_chttp2_client_insecure",
        "grpc_transport_chttp2_server_insecure",
        "grpc_transport_inproc",
        "grpc_workaround_cronet_compression_filter",
        "grpc_server_backward_compatibility",
    ],
)

grpc_cc_library(
    name = "grpc_client_channel",
    srcs = [
        "src/core/ext/filters/client_channel/backup_poller.cc",
        "src/core/ext/filters/client_channel/channel_connectivity.cc",
        "src/core/ext/filters/client_channel/client_channel.cc",
        "src/core/ext/filters/client_channel/client_channel_factory.cc",
        "src/core/ext/filters/client_channel/client_channel_plugin.cc",
        "src/core/ext/filters/client_channel/connector.cc",
        "src/core/ext/filters/client_channel/http_connect_handshaker.cc",
        "src/core/ext/filters/client_channel/http_proxy.cc",
        "src/core/ext/filters/client_channel/lb_policy.cc",
        "src/core/ext/filters/client_channel/lb_policy_factory.cc",
        "src/core/ext/filters/client_channel/lb_policy_registry.cc",
        "src/core/ext/filters/client_channel/method_params.cc",
        "src/core/ext/filters/client_channel/parse_address.cc",
        "src/core/ext/filters/client_channel/proxy_mapper.cc",
        "src/core/ext/filters/client_channel/proxy_mapper_registry.cc",
        "src/core/ext/filters/client_channel/resolver.cc",
        "src/core/ext/filters/client_channel/resolver_registry.cc",
        "src/core/ext/filters/client_channel/retry_throttle.cc",
        "src/core/ext/filters/client_channel/status_util.cc",
        "src/core/ext/filters/client_channel/subchannel.cc",
        "src/core/ext/filters/client_channel/subchannel_index.cc",
        "src/core/ext/filters/client_channel/uri_parser.cc",
    ],
    hdrs = [
        "src/core/ext/filters/client_channel/backup_poller.h",
        "src/core/ext/filters/client_channel/client_channel.h",
        "src/core/ext/filters/client_channel/client_channel_factory.h",
        "src/core/ext/filters/client_channel/connector.h",
        "src/core/ext/filters/client_channel/http_connect_handshaker.h",
        "src/core/ext/filters/client_channel/http_proxy.h",
        "src/core/ext/filters/client_channel/lb_policy.h",
        "src/core/ext/filters/client_channel/lb_policy_factory.h",
        "src/core/ext/filters/client_channel/lb_policy_registry.h",
        "src/core/ext/filters/client_channel/method_params.h",
        "src/core/ext/filters/client_channel/parse_address.h",
        "src/core/ext/filters/client_channel/proxy_mapper.h",
        "src/core/ext/filters/client_channel/proxy_mapper_registry.h",
        "src/core/ext/filters/client_channel/resolver.h",
        "src/core/ext/filters/client_channel/resolver_factory.h",
        "src/core/ext/filters/client_channel/resolver_registry.h",
        "src/core/ext/filters/client_channel/retry_throttle.h",
        "src/core/ext/filters/client_channel/status_util.h",
        "src/core/ext/filters/client_channel/subchannel.h",
        "src/core/ext/filters/client_channel/subchannel_index.h",
        "src/core/ext/filters/client_channel/uri_parser.h",
    ],
    language = "c++",
    deps = [
        "gpr_base",
        "grpc_base",
        "grpc_deadline_filter",
        "inlined_vector",
        "orphanable",
        "ref_counted",
        "ref_counted_ptr",
    ],
)

grpc_cc_library(
    name = "grpc_max_age_filter",
    srcs = [
        "src/core/ext/filters/max_age/max_age_filter.cc",
    ],
    hdrs = [
        "src/core/ext/filters/max_age/max_age_filter.h",
    ],
    language = "c++",
    deps = [
        "grpc_base",
    ],
)

grpc_cc_library(
    name = "grpc_deadline_filter",
    srcs = [
        "src/core/ext/filters/deadline/deadline_filter.cc",
    ],
    hdrs = [
        "src/core/ext/filters/deadline/deadline_filter.h",
    ],
    language = "c++",
    deps = [
        "grpc_base",
    ],
)

grpc_cc_library(
    name = "grpc_message_size_filter",
    srcs = [
        "src/core/ext/filters/message_size/message_size_filter.cc",
    ],
    hdrs = [
        "src/core/ext/filters/message_size/message_size_filter.h",
    ],
    language = "c++",
    deps = [
        "grpc_base",
    ],
)

grpc_cc_library(
    name = "grpc_http_filters",
    srcs = [
        "src/core/ext/filters/http/client/http_client_filter.cc",
        "src/core/ext/filters/http/http_filters_plugin.cc",
        "src/core/ext/filters/http/message_compress/message_compress_filter.cc",
        "src/core/ext/filters/http/server/http_server_filter.cc",
    ],
    hdrs = [
        "src/core/ext/filters/http/client/http_client_filter.h",
        "src/core/ext/filters/http/message_compress/message_compress_filter.h",
        "src/core/ext/filters/http/server/http_server_filter.h",
    ],
    language = "c++",
    deps = [
        "grpc_base",
    ],
)

grpc_cc_library(
    name = "grpc_workaround_cronet_compression_filter",
    srcs = [
        "src/core/ext/filters/workarounds/workaround_cronet_compression_filter.cc",
    ],
    hdrs = [
        "src/core/ext/filters/workarounds/workaround_cronet_compression_filter.h",
    ],
    language = "c++",
    deps = [
        "grpc_base",
        "grpc_server_backward_compatibility",
    ],
)

grpc_cc_library(
    name = "grpc_codegen",
    language = "c++",
    public_hdrs = [
        "include/grpc/impl/codegen/byte_buffer.h",
        "include/grpc/impl/codegen/byte_buffer_reader.h",
        "include/grpc/impl/codegen/compression_types.h",
        "include/grpc/impl/codegen/connectivity_state.h",
        "include/grpc/impl/codegen/grpc_types.h",
        "include/grpc/impl/codegen/propagation_bits.h",
        "include/grpc/impl/codegen/status.h",
        "include/grpc/impl/codegen/slice.h",
    ],
    deps = [
        "gpr_codegen",
    ],
)

grpc_cc_library(
    name = "grpc_lb_policy_grpclb",
    srcs = [
        "src/core/ext/filters/client_channel/lb_policy/grpclb/client_load_reporting_filter.cc",
        "src/core/ext/filters/client_channel/lb_policy/grpclb/grpclb.cc",
        "src/core/ext/filters/client_channel/lb_policy/grpclb/grpclb_channel.cc",
        "src/core/ext/filters/client_channel/lb_policy/grpclb/grpclb_client_stats.cc",
        "src/core/ext/filters/client_channel/lb_policy/grpclb/load_balancer_api.cc",
        "src/core/ext/filters/client_channel/lb_policy/grpclb/proto/grpc/lb/v1/load_balancer.pb.c",
    ],
    hdrs = [
        "src/core/ext/filters/client_channel/lb_policy/grpclb/client_load_reporting_filter.h",
        "src/core/ext/filters/client_channel/lb_policy/grpclb/grpclb_channel.h",
        "src/core/ext/filters/client_channel/lb_policy/grpclb/grpclb_client_stats.h",
        "src/core/ext/filters/client_channel/lb_policy/grpclb/load_balancer_api.h",
        "src/core/ext/filters/client_channel/lb_policy/grpclb/proto/grpc/lb/v1/load_balancer.pb.h",
    ],
    external_deps = [
        "nanopb",
    ],
    language = "c++",
    deps = [
        "grpc_base",
        "grpc_client_channel",
        "grpc_resolver_fake",
    ],
)

grpc_cc_library(
    name = "grpc_lb_policy_grpclb_secure",
    srcs = [
        "src/core/ext/filters/client_channel/lb_policy/grpclb/client_load_reporting_filter.cc",
        "src/core/ext/filters/client_channel/lb_policy/grpclb/grpclb.cc",
        "src/core/ext/filters/client_channel/lb_policy/grpclb/grpclb_channel_secure.cc",
        "src/core/ext/filters/client_channel/lb_policy/grpclb/grpclb_client_stats.cc",
        "src/core/ext/filters/client_channel/lb_policy/grpclb/load_balancer_api.cc",
        "src/core/ext/filters/client_channel/lb_policy/grpclb/proto/grpc/lb/v1/load_balancer.pb.c",
    ],
    hdrs = [
        "src/core/ext/filters/client_channel/lb_policy/grpclb/client_load_reporting_filter.h",
        "src/core/ext/filters/client_channel/lb_policy/grpclb/grpclb_channel.h",
        "src/core/ext/filters/client_channel/lb_policy/grpclb/grpclb_client_stats.h",
        "src/core/ext/filters/client_channel/lb_policy/grpclb/load_balancer_api.h",
        "src/core/ext/filters/client_channel/lb_policy/grpclb/proto/grpc/lb/v1/load_balancer.pb.h",
    ],
    external_deps = [
        "nanopb",
    ],
    language = "c++",
    deps = [
        "grpc_base",
        "grpc_client_channel",
        "grpc_resolver_fake",
        "grpc_secure",
    ],
)

grpc_cc_library(
    name = "grpc_lb_subchannel_list",
    srcs = [
        "src/core/ext/filters/client_channel/lb_policy/subchannel_list.cc",
    ],
    hdrs = [
        "src/core/ext/filters/client_channel/lb_policy/subchannel_list.h",
    ],
    language = "c++",
    deps = [
        "grpc_base",
        "grpc_client_channel",
    ],
)

grpc_cc_library(
    name = "grpc_lb_policy_pick_first",
    srcs = [
        "src/core/ext/filters/client_channel/lb_policy/pick_first/pick_first.cc",
    ],
    language = "c++",
    deps = [
        "grpc_base",
        "grpc_client_channel",
        "grpc_lb_subchannel_list",
    ],
)

grpc_cc_library(
    name = "grpc_lb_policy_round_robin",
    srcs = [
        "src/core/ext/filters/client_channel/lb_policy/round_robin/round_robin.cc",
    ],
    language = "c++",
    deps = [
        "grpc_base",
        "grpc_client_channel",
        "grpc_lb_subchannel_list",
    ],
)

grpc_cc_library(
    name = "grpc_server_load_reporting",
    srcs = [
        "src/core/ext/filters/load_reporting/server_load_reporting_filter.cc",
        "src/core/ext/filters/load_reporting/server_load_reporting_plugin.cc",
    ],
    hdrs = [
        "src/core/ext/filters/load_reporting/server_load_reporting_filter.h",
        "src/core/ext/filters/load_reporting/server_load_reporting_plugin.h",
    ],
    language = "c++",
    deps = [
        "grpc_base",
    ],
)

grpc_cc_library(
    name = "grpc_resolver_dns_native",
    srcs = [
        "src/core/ext/filters/client_channel/resolver/dns/native/dns_resolver.cc",
    ],
    language = "c++",
    deps = [
        "grpc_base",
        "grpc_client_channel",
    ],
)

grpc_cc_library(
    name = "grpc_resolver_dns_ares",
    srcs = [
<<<<<<< HEAD
        "src/core/ext/filters/client_channel/resolver/dns/c_ares/dns_resolver_ares.c",
        "src/core/ext/filters/client_channel/resolver/dns/c_ares/grpc_ares_ev_driver_posix.c",
        "src/core/ext/filters/client_channel/resolver/dns/c_ares/grpc_ares_ev_driver_windows.c",
        "src/core/ext/filters/client_channel/resolver/dns/c_ares/grpc_ares_wrapper.c",
        "src/core/ext/filters/client_channel/resolver/dns/c_ares/grpc_ares_wrapper_fallback.c",
=======
        "src/core/ext/filters/client_channel/resolver/dns/c_ares/dns_resolver_ares.cc",
        "src/core/ext/filters/client_channel/resolver/dns/c_ares/grpc_ares_ev_driver_posix.cc",
        "src/core/ext/filters/client_channel/resolver/dns/c_ares/grpc_ares_wrapper.cc",
        "src/core/ext/filters/client_channel/resolver/dns/c_ares/grpc_ares_wrapper_fallback.cc",
>>>>>>> 920f63f8
    ],
    hdrs = [
        "src/core/ext/filters/client_channel/resolver/dns/c_ares/grpc_ares_ev_driver.h",
        "src/core/ext/filters/client_channel/resolver/dns/c_ares/grpc_ares_wrapper.h",
    ],
    external_deps = [
        "cares",
    ],
    language = "c++",
    deps = [
        "grpc_base",
        "grpc_client_channel",
    ],
)

grpc_cc_library(
    name = "grpc_resolver_sockaddr",
    srcs = [
        "src/core/ext/filters/client_channel/resolver/sockaddr/sockaddr_resolver.cc",
    ],
    language = "c++",
    deps = [
        "grpc_base",
        "grpc_client_channel",
    ],
)

grpc_cc_library(
    name = "grpc_resolver_fake",
    srcs = ["src/core/ext/filters/client_channel/resolver/fake/fake_resolver.cc"],
    hdrs = ["src/core/ext/filters/client_channel/resolver/fake/fake_resolver.h"],
    language = "c++",
    visibility = ["//test:__subpackages__"],
    deps = [
        "grpc_base",
        "grpc_client_channel",
    ],
)

grpc_cc_library(
    name = "grpc_secure",
    srcs = [
        "src/core/lib/http/httpcli_security_connector.cc",
        "src/core/lib/security/context/security_context.cc",
        "src/core/lib/security/credentials/composite/composite_credentials.cc",
        "src/core/lib/security/credentials/credentials.cc",
        "src/core/lib/security/credentials/credentials_metadata.cc",
        "src/core/lib/security/credentials/fake/fake_credentials.cc",
        "src/core/lib/security/credentials/google_default/credentials_generic.cc",
        "src/core/lib/security/credentials/google_default/google_default_credentials.cc",
        "src/core/lib/security/credentials/iam/iam_credentials.cc",
        "src/core/lib/security/credentials/jwt/json_token.cc",
        "src/core/lib/security/credentials/jwt/jwt_credentials.cc",
        "src/core/lib/security/credentials/jwt/jwt_verifier.cc",
        "src/core/lib/security/credentials/oauth2/oauth2_credentials.cc",
        "src/core/lib/security/credentials/plugin/plugin_credentials.cc",
        "src/core/lib/security/credentials/ssl/ssl_credentials.cc",
        "src/core/lib/security/credentials/alts/alts_credentials.cc",
        "src/core/lib/security/security_connector/alts_security_connector.cc",
        "src/core/lib/security/security_connector/security_connector.cc",
        "src/core/lib/security/transport/client_auth_filter.cc",
        "src/core/lib/security/transport/secure_endpoint.cc",
        "src/core/lib/security/transport/security_handshaker.cc",
        "src/core/lib/security/transport/server_auth_filter.cc",
        "src/core/lib/security/transport/target_authority_table.cc",
        "src/core/lib/security/transport/tsi_error.cc",
        "src/core/lib/security/util/json_util.cc",
        "src/core/lib/surface/init_secure.cc",
    ],
    hdrs = [
        "src/core/lib/security/context/security_context.h",
        "src/core/lib/security/credentials/composite/composite_credentials.h",
        "src/core/lib/security/credentials/credentials.h",
        "src/core/lib/security/credentials/fake/fake_credentials.h",
        "src/core/lib/security/credentials/google_default/google_default_credentials.h",
        "src/core/lib/security/credentials/iam/iam_credentials.h",
        "src/core/lib/security/credentials/jwt/json_token.h",
        "src/core/lib/security/credentials/jwt/jwt_credentials.h",
        "src/core/lib/security/credentials/jwt/jwt_verifier.h",
        "src/core/lib/security/credentials/oauth2/oauth2_credentials.h",
        "src/core/lib/security/credentials/plugin/plugin_credentials.h",
        "src/core/lib/security/credentials/ssl/ssl_credentials.h",
        "src/core/lib/security/credentials/alts/alts_credentials.h",
        "src/core/lib/security/security_connector/alts_security_connector.h",
        "src/core/lib/security/security_connector/security_connector.h",
        "src/core/lib/security/transport/auth_filters.h",
        "src/core/lib/security/transport/secure_endpoint.h",
        "src/core/lib/security/transport/security_handshaker.h",
        "src/core/lib/security/transport/target_authority_table.h",
        "src/core/lib/security/transport/tsi_error.h",
        "src/core/lib/security/util/json_util.h",
    ],
    language = "c++",
    public_hdrs = GRPC_SECURE_PUBLIC_HDRS,
    deps = [
        "alts_util",
        "grpc_base",
        "grpc_transport_chttp2_alpn",
        "tsi",
    ],
)

grpc_cc_library(
    name = "grpc_transport_chttp2",
    srcs = [
        "src/core/ext/transport/chttp2/transport/bin_decoder.cc",
        "src/core/ext/transport/chttp2/transport/bin_encoder.cc",
        "src/core/ext/transport/chttp2/transport/chttp2_plugin.cc",
        "src/core/ext/transport/chttp2/transport/chttp2_transport.cc",
        "src/core/ext/transport/chttp2/transport/flow_control.cc",
        "src/core/ext/transport/chttp2/transport/frame_data.cc",
        "src/core/ext/transport/chttp2/transport/frame_goaway.cc",
        "src/core/ext/transport/chttp2/transport/frame_ping.cc",
        "src/core/ext/transport/chttp2/transport/frame_rst_stream.cc",
        "src/core/ext/transport/chttp2/transport/frame_settings.cc",
        "src/core/ext/transport/chttp2/transport/frame_window_update.cc",
        "src/core/ext/transport/chttp2/transport/hpack_encoder.cc",
        "src/core/ext/transport/chttp2/transport/hpack_parser.cc",
        "src/core/ext/transport/chttp2/transport/hpack_table.cc",
        "src/core/ext/transport/chttp2/transport/http2_settings.cc",
        "src/core/ext/transport/chttp2/transport/huffsyms.cc",
        "src/core/ext/transport/chttp2/transport/incoming_metadata.cc",
        "src/core/ext/transport/chttp2/transport/parsing.cc",
        "src/core/ext/transport/chttp2/transport/stream_lists.cc",
        "src/core/ext/transport/chttp2/transport/stream_map.cc",
        "src/core/ext/transport/chttp2/transport/varint.cc",
        "src/core/ext/transport/chttp2/transport/writing.cc",
    ],
    hdrs = [
        "src/core/ext/transport/chttp2/transport/bin_decoder.h",
        "src/core/ext/transport/chttp2/transport/bin_encoder.h",
        "src/core/ext/transport/chttp2/transport/chttp2_transport.h",
        "src/core/ext/transport/chttp2/transport/flow_control.h",
        "src/core/ext/transport/chttp2/transport/frame.h",
        "src/core/ext/transport/chttp2/transport/frame_data.h",
        "src/core/ext/transport/chttp2/transport/frame_goaway.h",
        "src/core/ext/transport/chttp2/transport/frame_ping.h",
        "src/core/ext/transport/chttp2/transport/frame_rst_stream.h",
        "src/core/ext/transport/chttp2/transport/frame_settings.h",
        "src/core/ext/transport/chttp2/transport/frame_window_update.h",
        "src/core/ext/transport/chttp2/transport/hpack_encoder.h",
        "src/core/ext/transport/chttp2/transport/hpack_parser.h",
        "src/core/ext/transport/chttp2/transport/hpack_table.h",
        "src/core/ext/transport/chttp2/transport/http2_settings.h",
        "src/core/ext/transport/chttp2/transport/huffsyms.h",
        "src/core/ext/transport/chttp2/transport/incoming_metadata.h",
        "src/core/ext/transport/chttp2/transport/internal.h",
        "src/core/ext/transport/chttp2/transport/stream_map.h",
        "src/core/ext/transport/chttp2/transport/varint.h",
    ],
    language = "c++",
    deps = [
        "gpr_base",
        "grpc_base",
        "grpc_http_filters",
        "grpc_transport_chttp2_alpn",
    ],
)

grpc_cc_library(
    name = "grpc_transport_chttp2_alpn",
    srcs = [
        "src/core/ext/transport/chttp2/alpn/alpn.cc",
    ],
    hdrs = [
        "src/core/ext/transport/chttp2/alpn/alpn.h",
    ],
    language = "c++",
    deps = [
        "gpr",
    ],
)

grpc_cc_library(
    name = "grpc_transport_chttp2_client_connector",
    srcs = [
        "src/core/ext/transport/chttp2/client/chttp2_connector.cc",
    ],
    hdrs = [
        "src/core/ext/transport/chttp2/client/chttp2_connector.h",
    ],
    language = "c++",
    deps = [
        "grpc_base",
        "grpc_client_channel",
        "grpc_transport_chttp2",
    ],
)

grpc_cc_library(
    name = "grpc_transport_chttp2_client_insecure",
    srcs = [
        "src/core/ext/transport/chttp2/client/insecure/channel_create.cc",
        "src/core/ext/transport/chttp2/client/insecure/channel_create_posix.cc",
    ],
    language = "c++",
    deps = [
        "grpc_base",
        "grpc_client_channel",
        "grpc_transport_chttp2",
        "grpc_transport_chttp2_client_connector",
    ],
)

grpc_cc_library(
    name = "grpc_transport_chttp2_client_secure",
    srcs = [
        "src/core/ext/transport/chttp2/client/secure/secure_channel_create.cc",
    ],
    language = "c++",
    deps = [
        "grpc_base",
        "grpc_client_channel",
        "grpc_secure",
        "grpc_transport_chttp2",
        "grpc_transport_chttp2_client_connector",
    ],
)

grpc_cc_library(
    name = "grpc_transport_chttp2_server",
    srcs = [
        "src/core/ext/transport/chttp2/server/chttp2_server.cc",
    ],
    hdrs = [
        "src/core/ext/transport/chttp2/server/chttp2_server.h",
    ],
    language = "c++",
    deps = [
        "grpc_base",
        "grpc_transport_chttp2",
    ],
)

grpc_cc_library(
    name = "grpc_transport_chttp2_server_insecure",
    srcs = [
        "src/core/ext/transport/chttp2/server/insecure/server_chttp2.cc",
        "src/core/ext/transport/chttp2/server/insecure/server_chttp2_posix.cc",
    ],
    language = "c++",
    deps = [
        "grpc_base",
        "grpc_transport_chttp2",
        "grpc_transport_chttp2_server",
    ],
)

grpc_cc_library(
    name = "grpc_transport_chttp2_server_secure",
    srcs = [
        "src/core/ext/transport/chttp2/server/secure/server_secure_chttp2.cc",
    ],
    language = "c++",
    deps = [
        "grpc_base",
        "grpc_secure",
        "grpc_transport_chttp2",
        "grpc_transport_chttp2_server",
    ],
)

grpc_cc_library(
    name = "grpc_transport_cronet_client_secure",
    srcs = [
        "src/core/ext/transport/cronet/client/secure/cronet_channel_create.cc",
        "src/core/ext/transport/cronet/transport/cronet_api_dummy.cc",
        "src/core/ext/transport/cronet/transport/cronet_transport.cc",
    ],
    hdrs = [
        "src/core/ext/transport/cronet/transport/cronet_transport.h",
        "third_party/objective_c/Cronet/bidirectional_stream_c.h",
    ],
    language = "c++",
    public_hdrs = [
        "include/grpc/grpc_cronet.h",
        "include/grpc/grpc_security.h",
        "include/grpc/grpc_security_constants.h",
    ],
    deps = [
        "grpc_base",
        "grpc_transport_chttp2",
    ],
)

grpc_cc_library(
    name = "grpc_transport_inproc",
    srcs = [
        "src/core/ext/transport/inproc/inproc_plugin.cc",
        "src/core/ext/transport/inproc/inproc_transport.cc",
    ],
    hdrs = [
        "src/core/ext/transport/inproc/inproc_transport.h",
    ],
    language = "c++",
    deps = [
        "grpc_base",
    ],
)

grpc_cc_library(
    name = "tsi_interface",
    srcs = [
        "src/core/tsi/transport_security.cc",
        "src/core/tsi/transport_security_adapter.cc",
    ],
    hdrs = [
        "src/core/tsi/transport_security.h",
        "src/core/tsi/transport_security_adapter.h",
        "src/core/tsi/transport_security_interface.h",
    ],
    language = "c++",
    deps = [
        "gpr",
        "grpc_trace",
    ],
)

grpc_cc_library(
    name = "alts_frame_protector",
    srcs = [
        "src/core/tsi/alts/crypt/aes_gcm.cc",
        "src/core/tsi/alts/crypt/gsec.cc",
        "src/core/tsi/alts/frame_protector/alts_counter.cc",
        "src/core/tsi/alts/frame_protector/alts_crypter.cc",
        "src/core/tsi/alts/frame_protector/alts_frame_protector.cc",
        "src/core/tsi/alts/frame_protector/alts_record_protocol_crypter_common.cc",
        "src/core/tsi/alts/frame_protector/alts_seal_privacy_integrity_crypter.cc",
        "src/core/tsi/alts/frame_protector/alts_unseal_privacy_integrity_crypter.cc",
        "src/core/tsi/alts/frame_protector/frame_handler.cc",
        "src/core/tsi/alts/zero_copy_frame_protector/alts_grpc_integrity_only_record_protocol.cc",
        "src/core/tsi/alts/zero_copy_frame_protector/alts_grpc_privacy_integrity_record_protocol.cc",
        "src/core/tsi/alts/zero_copy_frame_protector/alts_grpc_record_protocol_common.cc",
        "src/core/tsi/alts/zero_copy_frame_protector/alts_iovec_record_protocol.cc",
        "src/core/tsi/alts/zero_copy_frame_protector/alts_zero_copy_grpc_protector.cc",
    ],
    hdrs = [
        "src/core/tsi/alts/crypt/gsec.h",
        "src/core/tsi/alts/frame_protector/alts_counter.h",
        "src/core/tsi/alts/frame_protector/alts_crypter.h",
        "src/core/tsi/alts/frame_protector/alts_frame_protector.h",
        "src/core/tsi/alts/frame_protector/alts_record_protocol_crypter_common.h",
        "src/core/tsi/alts/frame_protector/frame_handler.h",
        "src/core/tsi/alts/zero_copy_frame_protector/alts_grpc_integrity_only_record_protocol.h",
        "src/core/tsi/alts/zero_copy_frame_protector/alts_grpc_privacy_integrity_record_protocol.h",
        "src/core/tsi/alts/zero_copy_frame_protector/alts_grpc_record_protocol_common.h",
        "src/core/tsi/alts/zero_copy_frame_protector/alts_grpc_record_protocol.h",
        "src/core/tsi/alts/zero_copy_frame_protector/alts_iovec_record_protocol.h",
        "src/core/tsi/alts/zero_copy_frame_protector/alts_zero_copy_grpc_protector.h",
        "src/core/tsi/transport_security_grpc.h",
    ],
    external_deps = [
        "libssl",
    ],
    language = "c++",
    deps = [
        "gpr",
        "grpc_base",
        "tsi_interface",
    ],
)

grpc_cc_library(
    name = "alts_proto",
    srcs = [
        "src/core/tsi/alts/handshaker/altscontext.pb.c",
        "src/core/tsi/alts/handshaker/handshaker.pb.c",
        "src/core/tsi/alts/handshaker/transport_security_common.pb.c",
    ],
    hdrs = [
        "src/core/tsi/alts/handshaker/altscontext.pb.h",
        "src/core/tsi/alts/handshaker/handshaker.pb.h",
        "src/core/tsi/alts/handshaker/transport_security_common.pb.h",
    ],
    external_deps = [
        "nanopb",
    ],
    language = "c++",
)

grpc_cc_library(
    name = "alts_util",
    srcs = [
        "src/core/lib/security/credentials/alts/check_gcp_environment.cc",
        "src/core/lib/security/credentials/alts/check_gcp_environment_linux.cc",
        "src/core/lib/security/credentials/alts/check_gcp_environment_no_op.cc",
        "src/core/lib/security/credentials/alts/check_gcp_environment_windows.cc",
        "src/core/lib/security/credentials/alts/grpc_alts_credentials_client_options.cc",
        "src/core/lib/security/credentials/alts/grpc_alts_credentials_options.cc",
        "src/core/lib/security/credentials/alts/grpc_alts_credentials_server_options.cc",
        "src/core/tsi/alts/handshaker/alts_handshaker_service_api.cc",
        "src/core/tsi/alts/handshaker/alts_handshaker_service_api_util.cc",
        "src/core/tsi/alts/handshaker/transport_security_common_api.cc",
    ],
    hdrs = [
        "src/core/lib/security/credentials/alts/check_gcp_environment.h",
        "src/core/lib/security/credentials/alts/grpc_alts_credentials_options.h",
        "src/core/tsi/alts/handshaker/alts_handshaker_service_api.h",
        "src/core/tsi/alts/handshaker/alts_handshaker_service_api_util.h",
        "src/core/tsi/alts/handshaker/transport_security_common_api.h",
    ],
    external_deps = [
        "nanopb",
    ],
    language = "c++",
    deps = [
      "alts_proto",
      "gpr",
      "grpc_base",
    ],
)

grpc_cc_library(
    name = "tsi",
    srcs = [
        "src/core/tsi/alts_transport_security.cc",
        "src/core/tsi/alts/handshaker/alts_handshaker_client.cc",
        "src/core/tsi/alts/handshaker/alts_tsi_event.cc",
        "src/core/tsi/alts/handshaker/alts_tsi_handshaker.cc",
        "src/core/tsi/alts/handshaker/alts_tsi_utils.cc",
        "src/core/tsi/fake_transport_security.cc",
        "src/core/tsi/ssl/session_cache/ssl_session_boringssl.cc",
        "src/core/tsi/ssl/session_cache/ssl_session_cache.cc",
        "src/core/tsi/ssl/session_cache/ssl_session_openssl.cc",
        "src/core/tsi/ssl_transport_security.cc",
        "src/core/tsi/transport_security_grpc.cc",
    ],
    hdrs = [
        "src/core/tsi/alts_transport_security.h",
        "src/core/tsi/alts/handshaker/alts_handshaker_client.h",
        "src/core/tsi/alts/handshaker/alts_tsi_event.h",
        "src/core/tsi/alts/handshaker/alts_tsi_handshaker.h",
        "src/core/tsi/alts/handshaker/alts_tsi_handshaker_private.h",
        "src/core/tsi/alts/handshaker/alts_tsi_utils.h",
        "src/core/tsi/fake_transport_security.h",
        "src/core/tsi/ssl/session_cache/ssl_session.h",
        "src/core/tsi/ssl/session_cache/ssl_session_cache.h",
        "src/core/tsi/ssl_transport_security.h",
        "src/core/tsi/ssl_types.h",
        "src/core/tsi/transport_security_grpc.h",
    ],
    external_deps = [
        "libssl",
    ],
    language = "c++",
    deps = [
        "alts_frame_protector",
        "alts_util",
        "gpr",
        "grpc_base",
        "grpc_transport_chttp2_client_insecure",
        "tsi_interface",
    ],
)

grpc_cc_library(
    name = "grpc++_base",
    srcs = GRPCXX_SRCS,
    hdrs = GRPCXX_HDRS,
    language = "c++",
    public_hdrs = GRPCXX_PUBLIC_HDRS,
    deps = [
        "grpc",
        "grpc++_codegen_base",
    ],
)

grpc_cc_library(
    name = "grpc++_base_unsecure",
    srcs = GRPCXX_SRCS,
    hdrs = GRPCXX_HDRS,
    language = "c++",
    public_hdrs = GRPCXX_PUBLIC_HDRS,
    deps = [
        "grpc++_codegen_base",
        "grpc_unsecure",
    ],
)

grpc_cc_library(
    name = "grpc++_codegen_base",
    language = "c++",
    public_hdrs = [
        "include/grpc++/impl/codegen/async_stream.h",
        "include/grpc++/impl/codegen/async_unary_call.h",
        "include/grpc++/impl/codegen/byte_buffer.h",
        "include/grpc++/impl/codegen/call.h",
        "include/grpc++/impl/codegen/call_hook.h",
        "include/grpc++/impl/codegen/channel_interface.h",
        "include/grpc++/impl/codegen/client_context.h",
        "include/grpc++/impl/codegen/client_unary_call.h",
        "include/grpc++/impl/codegen/completion_queue.h",
        "include/grpc++/impl/codegen/completion_queue_tag.h",
        "include/grpc++/impl/codegen/config.h",
        "include/grpc++/impl/codegen/core_codegen_interface.h",
        "include/grpc++/impl/codegen/create_auth_context.h",
        "include/grpc++/impl/codegen/grpc_library.h",
        "include/grpc++/impl/codegen/metadata_map.h",
        "include/grpc++/impl/codegen/method_handler_impl.h",
        "include/grpc++/impl/codegen/rpc_method.h",
        "include/grpc++/impl/codegen/rpc_service_method.h",
        "include/grpc++/impl/codegen/security/auth_context.h",
        "include/grpc++/impl/codegen/serialization_traits.h",
        "include/grpc++/impl/codegen/server_context.h",
        "include/grpc++/impl/codegen/server_interface.h",
        "include/grpc++/impl/codegen/service_type.h",
        "include/grpc++/impl/codegen/slice.h",
        "include/grpc++/impl/codegen/status.h",
        "include/grpc++/impl/codegen/status_code_enum.h",
        "include/grpc++/impl/codegen/string_ref.h",
        "include/grpc++/impl/codegen/stub_options.h",
        "include/grpc++/impl/codegen/sync_stream.h",
        "include/grpc++/impl/codegen/time.h",
        "include/grpcpp/impl/codegen/async_stream.h",
        "include/grpcpp/impl/codegen/async_unary_call.h",
        "include/grpcpp/impl/codegen/byte_buffer.h",
        "include/grpcpp/impl/codegen/call.h",
        "include/grpcpp/impl/codegen/call_hook.h",
        "include/grpcpp/impl/codegen/channel_interface.h",
        "include/grpcpp/impl/codegen/client_context.h",
        "include/grpcpp/impl/codegen/client_unary_call.h",
        "include/grpcpp/impl/codegen/completion_queue.h",
        "include/grpcpp/impl/codegen/completion_queue_tag.h",
        "include/grpcpp/impl/codegen/config.h",
        "include/grpcpp/impl/codegen/core_codegen_interface.h",
        "include/grpcpp/impl/codegen/create_auth_context.h",
        "include/grpcpp/impl/codegen/grpc_library.h",
        "include/grpcpp/impl/codegen/metadata_map.h",
        "include/grpcpp/impl/codegen/method_handler_impl.h",
        "include/grpcpp/impl/codegen/rpc_method.h",
        "include/grpcpp/impl/codegen/rpc_service_method.h",
        "include/grpcpp/impl/codegen/security/auth_context.h",
        "include/grpcpp/impl/codegen/serialization_traits.h",
        "include/grpcpp/impl/codegen/server_context.h",
        "include/grpcpp/impl/codegen/server_interface.h",
        "include/grpcpp/impl/codegen/service_type.h",
        "include/grpcpp/impl/codegen/slice.h",
        "include/grpcpp/impl/codegen/status.h",
        "include/grpcpp/impl/codegen/status_code_enum.h",
        "include/grpcpp/impl/codegen/string_ref.h",
        "include/grpcpp/impl/codegen/stub_options.h",
        "include/grpcpp/impl/codegen/sync_stream.h",
        "include/grpcpp/impl/codegen/time.h",
    ],
    deps = [
        "grpc_codegen",
    ],
)

grpc_cc_library(
    name = "grpc++_codegen_base_src",
    srcs = [
        "src/cpp/codegen/codegen_init.cc",
    ],
    language = "c++",
    deps = [
        "grpc++_codegen_base",
    ],
)

grpc_cc_library(
    name = "grpc++_codegen_proto",
    language = "c++",
    public_hdrs = [
        "include/grpc++/impl/codegen/proto_utils.h",
        "include/grpcpp/impl/codegen/proto_utils.h",
    ],
    deps = [
        "grpc++_codegen_base",
        "grpc++_config_proto",
    ],
)

grpc_cc_library(
    name = "grpc++_config_proto",
    external_deps = [
        "protobuf_headers",
    ],
    language = "c++",
    public_hdrs = [
        "include/grpc++/impl/codegen/config_protobuf.h",
        "include/grpcpp/impl/codegen/config_protobuf.h",
    ],
)

grpc_cc_library(
    name = "grpc++_reflection",
    srcs = [
        "src/cpp/ext/proto_server_reflection.cc",
        "src/cpp/ext/proto_server_reflection_plugin.cc",
    ],
    hdrs = [
        "src/cpp/ext/proto_server_reflection.h",
    ],
    language = "c++",
    public_hdrs = [
        "include/grpc++/ext/proto_server_reflection_plugin.h",
        "include/grpcpp/ext/proto_server_reflection_plugin.h",
    ],
    deps = [
        ":grpc++",
        "//src/proto/grpc/reflection/v1alpha:reflection_proto",
    ],
    alwayslink = 1,
)

grpc_cc_library(
    name = "grpc++_test",
    public_hdrs = [
        "include/grpc++/test/mock_stream.h",
        "include/grpc++/test/server_context_test_spouse.h",
        "include/grpcpp/test/mock_stream.h",
        "include/grpcpp/test/server_context_test_spouse.h",
    ],
    deps = [
        ":grpc++",
    ],
)

grpc_cc_library(
    name = "grpc_server_backward_compatibility",
    srcs = [
        "src/core/ext/filters/workarounds/workaround_utils.cc",
    ],
    hdrs = [
        "src/core/ext/filters/workarounds/workaround_utils.h",
    ],
    language = "c++",
    deps = [
        "grpc_base",
    ],
)

grpc_cc_library(
    name = "grpc++_core_stats",
    srcs = [
        "src/cpp/util/core_stats.cc",
    ],
    hdrs = [
        "src/cpp/util/core_stats.h",
    ],
    language = "c++",
    deps = [
        ":grpc++",
        "//src/proto/grpc/core:stats_proto",
    ],
)

grpc_generate_one_off_targets()<|MERGE_RESOLUTION|>--- conflicted
+++ resolved
@@ -1279,18 +1279,11 @@
 grpc_cc_library(
     name = "grpc_resolver_dns_ares",
     srcs = [
-<<<<<<< HEAD
-        "src/core/ext/filters/client_channel/resolver/dns/c_ares/dns_resolver_ares.c",
-        "src/core/ext/filters/client_channel/resolver/dns/c_ares/grpc_ares_ev_driver_posix.c",
-        "src/core/ext/filters/client_channel/resolver/dns/c_ares/grpc_ares_ev_driver_windows.c",
-        "src/core/ext/filters/client_channel/resolver/dns/c_ares/grpc_ares_wrapper.c",
-        "src/core/ext/filters/client_channel/resolver/dns/c_ares/grpc_ares_wrapper_fallback.c",
-=======
         "src/core/ext/filters/client_channel/resolver/dns/c_ares/dns_resolver_ares.cc",
         "src/core/ext/filters/client_channel/resolver/dns/c_ares/grpc_ares_ev_driver_posix.cc",
+        "src/core/ext/filters/client_channel/resolver/dns/c_ares/grpc_ares_ev_driver_windows.cc",
         "src/core/ext/filters/client_channel/resolver/dns/c_ares/grpc_ares_wrapper.cc",
         "src/core/ext/filters/client_channel/resolver/dns/c_ares/grpc_ares_wrapper_fallback.cc",
->>>>>>> 920f63f8
     ],
     hdrs = [
         "src/core/ext/filters/client_channel/resolver/dns/c_ares/grpc_ares_ev_driver.h",
