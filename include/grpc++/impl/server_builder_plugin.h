--- conflicted
+++ resolved
@@ -52,16 +52,12 @@
   virtual ~ServerBuilderPlugin() {}
   virtual grpc::string name() = 0;
 
-<<<<<<< HEAD
-  /// UpdateServerBuilder will be called at the beginning of BuildAndStart.
+  /// UpdateServerBuilder will be called at the beginning of
+  /// \a ServerBuilder::BuildAndStart().
   virtual void UpdateServerBuilder(ServerBuilder* builder) {}
 
-  // InitServer will be called in ServerBuilder::BuildAndStart(), after the
-  // Server instance is created.
-=======
   /// InitServer will be called in ServerBuilder::BuildAndStart(), after the
   /// Server instance is created.
->>>>>>> 495cf83c
   virtual void InitServer(ServerInitializer* si) = 0;
 
   /// Finish will be called at the end of ServerBuilder::BuildAndStart().
