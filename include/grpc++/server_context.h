--- conflicted
+++ resolved
@@ -79,13 +79,9 @@
   void AddInitialMetadata(const grpc::string& key, const grpc::string& value);
   void AddTrailingMetadata(const grpc::string& key, const grpc::string& value);
 
-<<<<<<< HEAD
   bool IsCancelled();
 
-  std::multimap<grpc::string, grpc::string> client_metadata() {
-=======
   const std::multimap<grpc::string, grpc::string>& client_metadata() {
->>>>>>> 73269017
     return client_metadata_;
   }
 
