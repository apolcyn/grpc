/*
 *
 * Copyright 2015, Google Inc.
 * All rights reserved.
 *
 * Redistribution and use in source and binary forms, with or without
 * modification, are permitted provided that the following conditions are
 * met:
 *
 *     * Redistributions of source code must retain the above copyright
 * notice, this list of conditions and the following disclaimer.
 *     * Redistributions in binary form must reproduce the above
 * copyright notice, this list of conditions and the following disclaimer
 * in the documentation and/or other materials provided with the
 * distribution.
 *     * Neither the name of Google Inc. nor the names of its
 * contributors may be used to endorse or promote products derived from
 * this software without specific prior written permission.
 *
 * THIS SOFTWARE IS PROVIDED BY THE COPYRIGHT HOLDERS AND CONTRIBUTORS
 * "AS IS" AND ANY EXPRESS OR IMPLIED WARRANTIES, INCLUDING, BUT NOT
 * LIMITED TO, THE IMPLIED WARRANTIES OF MERCHANTABILITY AND FITNESS FOR
 * A PARTICULAR PURPOSE ARE DISCLAIMED. IN NO EVENT SHALL THE COPYRIGHT
 * OWNER OR CONTRIBUTORS BE LIABLE FOR ANY DIRECT, INDIRECT, INCIDENTAL,
 * SPECIAL, EXEMPLARY, OR CONSEQUENTIAL DAMAGES (INCLUDING, BUT NOT
 * LIMITED TO, PROCUREMENT OF SUBSTITUTE GOODS OR SERVICES; LOSS OF USE,
 * DATA, OR PROFITS; OR BUSINESS INTERRUPTION) HOWEVER CAUSED AND ON ANY
 * THEORY OF LIABILITY, WHETHER IN CONTRACT, STRICT LIABILITY, OR TORT
 * (INCLUDING NEGLIGENCE OR OTHERWISE) ARISING IN ANY WAY OUT OF THE USE
 * OF THIS SOFTWARE, EVEN IF ADVISED OF THE POSSIBILITY OF SUCH DAMAGE.
 *
 */

#include <memory>

#include <unistd.h>

#include <gflags/gflags.h>
#include <grpc++/channel.h>
#include <grpc++/client_context.h>
#include <grpc/grpc.h>
#include <grpc/support/alloc.h>
#include <grpc/support/log.h>
#include <grpc/support/useful.h>

#include "src/core/lib/support/string.h"
#include "test/cpp/interop/client_helper.h"
#include "test/cpp/interop/interop_client.h"
#include "test/cpp/util/test_config.h"

DEFINE_bool(use_tls, false, "Whether to use tls.");
DEFINE_bool(use_test_ca, false, "False to use SSL roots for google");
DEFINE_int32(server_port, 0, "Server port.");
DEFINE_string(server_host, "127.0.0.1", "Server host to connect to");
DEFINE_string(server_host_override, "foo.test.google.fr",
              "Override the server host which is sent in HTTP header");
DEFINE_string(test_case, "large_unary",
              "Configure different test cases. Valid options are:\n\n"
              "all : all test cases;\n"
              "cancel_after_begin : cancel stream after starting it;\n"
              "cancel_after_first_response: cancel on first response;\n"
              "client_compressed_streaming : compressed request streaming with "
              "client_compressed_unary : single compressed request;\n"
              "client_streaming : request streaming with single response;\n"
              "compute_engine_creds: large_unary with compute engine auth;\n"
              "custom_metadata: server will echo custom metadata;\n"
              "empty_stream : bi-di stream with no request/response;\n"
              "empty_unary : empty (zero bytes) request and response;\n"
              "half_duplex : half-duplex streaming;\n"
              "jwt_token_creds: large_unary with JWT token auth;\n"
              "large_unary : single request and (large) response;\n"
              "oauth2_auth_token: raw oauth2 access token auth;\n"
              "per_rpc_creds: raw oauth2 access token on a single rpc;\n"
              "ping_pong : full-duplex streaming;\n"
              "response streaming;\n"
              "server_compressed_streaming : single request with compressed "
              "server_compressed_unary : single compressed response;\n"
              "server_streaming : single request with response streaming;\n"
              "slow_consumer : single request with response streaming with "
              "slow client consumer;\n"
              "status_code_and_message: verify status code & message;\n"
              "timeout_on_sleeping_server: deadline exceeds on stream;\n"
              "unimplemented_method: client calls an unimplemented_method;\n");
DEFINE_string(default_service_account, "",
              "Email of GCE default service account");
DEFINE_string(service_account_key_file, "",
              "Path to service account json key file.");
DEFINE_string(oauth_scope, "", "Scope for OAuth tokens.");
DEFINE_bool(do_not_abort_on_transient_failures, false,
            "If set to 'true', abort() is not called in case of transient "
            "failures (i.e failures that are temporary and will likely go away "
            "on retrying; like a temporary connection failure) and an error "
            "message is printed instead. Note that this flag just controls "
            "whether abort() is called or not. It does not control whether the "
            "test is retried in case of transient failures (and currently the "
            "interop tests are not retried even if this flag is set to true)");

using grpc::testing::CreateChannelForTestCase;
using grpc::testing::GetServiceAccountJsonKey;

int main(int argc, char** argv) {
  grpc::testing::InitTest(&argc, &argv, true);
  gpr_log(GPR_INFO, "Testing these cases: %s", FLAGS_test_case.c_str());
  int ret = 0;
  grpc::testing::InteropClient client(CreateChannelForTestCase(FLAGS_test_case),
                                      true,
                                      FLAGS_do_not_abort_on_transient_failures);
  if (FLAGS_test_case == "empty_unary") {
    client.DoEmpty();
  } else if (FLAGS_test_case == "large_unary") {
    client.DoLargeUnary();
  } else if (FLAGS_test_case == "server_compressed_unary") {
    client.DoServerCompressedUnary();
  } else if (FLAGS_test_case == "client_compressed_unary") {
    client.DoClientCompressedUnary();
  } else if (FLAGS_test_case == "client_streaming") {
    client.DoRequestStreaming();
  } else if (FLAGS_test_case == "server_streaming") {
    client.DoResponseStreaming();
  } else if (FLAGS_test_case == "server_compressed_streaming") {
    client.DoServerCompressedStreaming();
  } else if (FLAGS_test_case == "client_compressed_streaming") {
    client.DoClientCompressedStreaming();
  } else if (FLAGS_test_case == "slow_consumer") {
    client.DoResponseStreamingWithSlowConsumer();
  } else if (FLAGS_test_case == "half_duplex") {
    client.DoHalfDuplex();
  } else if (FLAGS_test_case == "ping_pong") {
    client.DoPingPong();
  } else if (FLAGS_test_case == "cancel_after_begin") {
    client.DoCancelAfterBegin();
  } else if (FLAGS_test_case == "cancel_after_first_response") {
    client.DoCancelAfterFirstResponse();
  } else if (FLAGS_test_case == "timeout_on_sleeping_server") {
    client.DoTimeoutOnSleepingServer();
  } else if (FLAGS_test_case == "empty_stream") {
    client.DoEmptyStream();
  } else if (FLAGS_test_case == "compute_engine_creds") {
    client.DoComputeEngineCreds(FLAGS_default_service_account,
                                FLAGS_oauth_scope);
  } else if (FLAGS_test_case == "jwt_token_creds") {
    grpc::string json_key = GetServiceAccountJsonKey();
    client.DoJwtTokenCreds(json_key);
  } else if (FLAGS_test_case == "oauth2_auth_token") {
    client.DoOauth2AuthToken(FLAGS_default_service_account, FLAGS_oauth_scope);
  } else if (FLAGS_test_case == "per_rpc_creds") {
    grpc::string json_key = GetServiceAccountJsonKey();
    client.DoPerRpcCreds(json_key);
  } else if (FLAGS_test_case == "status_code_and_message") {
    client.DoStatusWithMessage();
  } else if (FLAGS_test_case == "custom_metadata") {
    client.DoCustomMetadata();
<<<<<<< HEAD
  } else if (FLAGS_test_case == "unimplemented_method") {
    client.DoUnimplementedMethod();
=======
  } else if (FLAGS_test_case == "cacheable_unary") {
    client.DoCacheableUnary();
>>>>>>> d44144c3
  } else if (FLAGS_test_case == "all") {
    client.DoEmpty();
    client.DoLargeUnary();
    client.DoClientCompressedUnary();
    client.DoServerCompressedUnary();
    client.DoRequestStreaming();
    client.DoResponseStreaming();
    client.DoClientCompressedStreaming();
    client.DoServerCompressedStreaming();
    client.DoHalfDuplex();
    client.DoPingPong();
    client.DoCancelAfterBegin();
    client.DoCancelAfterFirstResponse();
    client.DoTimeoutOnSleepingServer();
    client.DoEmptyStream();
    client.DoStatusWithMessage();
    client.DoCustomMetadata();
<<<<<<< HEAD
    client.DoUnimplementedMethod();
=======
    client.DoCacheableUnary();
>>>>>>> d44144c3
    // service_account_creds and jwt_token_creds can only run with ssl.
    if (FLAGS_use_tls) {
      grpc::string json_key = GetServiceAccountJsonKey();
      client.DoJwtTokenCreds(json_key);
      client.DoOauth2AuthToken(FLAGS_default_service_account,
                               FLAGS_oauth_scope);
      client.DoPerRpcCreds(json_key);
    }
    // compute_engine_creds only runs in GCE.
  } else {
    const char* testcases[] = {"all",
                               "cacheable_unary",
                               "cancel_after_begin",
                               "cancel_after_first_response",
                               "client_compressed_streaming",
                               "client_compressed_unary",
                               "client_streaming",
                               "compute_engine_creds",
                               "custom_metadata",
                               "empty_stream",
                               "empty_unary",
                               "half_duplex",
                               "jwt_token_creds",
                               "large_unary",
                               "oauth2_auth_token",
                               "oauth2_auth_token",
                               "per_rpc_creds",
                               "per_rpc_creds",
                               "ping_pong",
                               "server_compressed_streaming",
                               "server_compressed_unary",
                               "server_streaming",
                               "status_code_and_message",
                               "timeout_on_sleeping_server",
                               "unimplemented_method"};
    char* joined_testcases =
        gpr_strjoin_sep(testcases, GPR_ARRAY_SIZE(testcases), "\n", NULL);

    gpr_log(GPR_ERROR, "Unsupported test case %s. Valid options are\n%s",
            FLAGS_test_case.c_str(), joined_testcases);
    gpr_free(joined_testcases);
    ret = 1;
  }

  return ret;
}<|MERGE_RESOLUTION|>--- conflicted
+++ resolved
@@ -150,13 +150,10 @@
     client.DoStatusWithMessage();
   } else if (FLAGS_test_case == "custom_metadata") {
     client.DoCustomMetadata();
-<<<<<<< HEAD
   } else if (FLAGS_test_case == "unimplemented_method") {
     client.DoUnimplementedMethod();
-=======
   } else if (FLAGS_test_case == "cacheable_unary") {
     client.DoCacheableUnary();
->>>>>>> d44144c3
   } else if (FLAGS_test_case == "all") {
     client.DoEmpty();
     client.DoLargeUnary();
@@ -174,11 +171,8 @@
     client.DoEmptyStream();
     client.DoStatusWithMessage();
     client.DoCustomMetadata();
-<<<<<<< HEAD
     client.DoUnimplementedMethod();
-=======
     client.DoCacheableUnary();
->>>>>>> d44144c3
     // service_account_creds and jwt_token_creds can only run with ssl.
     if (FLAGS_use_tls) {
       grpc::string json_key = GetServiceAccountJsonKey();
