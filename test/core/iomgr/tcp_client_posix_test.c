/*
 *
 * Copyright 2015-2016, Google Inc.
 * All rights reserved.
 *
 * Redistribution and use in source and binary forms, with or without
 * modification, are permitted provided that the following conditions are
 * met:
 *
 *     * Redistributions of source code must retain the above copyright
 * notice, this list of conditions and the following disclaimer.
 *     * Redistributions in binary form must reproduce the above
 * copyright notice, this list of conditions and the following disclaimer
 * in the documentation and/or other materials provided with the
 * distribution.
 *     * Neither the name of Google Inc. nor the names of its
 * contributors may be used to endorse or promote products derived from
 * this software without specific prior written permission.
 *
 * THIS SOFTWARE IS PROVIDED BY THE COPYRIGHT HOLDERS AND CONTRIBUTORS
 * "AS IS" AND ANY EXPRESS OR IMPLIED WARRANTIES, INCLUDING, BUT NOT
 * LIMITED TO, THE IMPLIED WARRANTIES OF MERCHANTABILITY AND FITNESS FOR
 * A PARTICULAR PURPOSE ARE DISCLAIMED. IN NO EVENT SHALL THE COPYRIGHT
 * OWNER OR CONTRIBUTORS BE LIABLE FOR ANY DIRECT, INDIRECT, INCIDENTAL,
 * SPECIAL, EXEMPLARY, OR CONSEQUENTIAL DAMAGES (INCLUDING, BUT NOT
 * LIMITED TO, PROCUREMENT OF SUBSTITUTE GOODS OR SERVICES; LOSS OF USE,
 * DATA, OR PROFITS; OR BUSINESS INTERRUPTION) HOWEVER CAUSED AND ON ANY
 * THEORY OF LIABILITY, WHETHER IN CONTRACT, STRICT LIABILITY, OR TORT
 * (INCLUDING NEGLIGENCE OR OTHERWISE) ARISING IN ANY WAY OUT OF THE USE
 * OF THIS SOFTWARE, EVEN IF ADVISED OF THE POSSIBILITY OF SUCH DAMAGE.
 *
 */

#include "src/core/iomgr/tcp_client.h"

#include <errno.h>
#include <netinet/in.h>
#include <string.h>
#include <sys/socket.h>
#include <unistd.h>

#include <grpc/grpc.h>
#include <grpc/support/alloc.h>
#include <grpc/support/log.h>
#include <grpc/support/time.h>

#include "src/core/iomgr/iomgr.h"
#include "src/core/iomgr/pollset_set.h"
#include "src/core/iomgr/socket_utils_posix.h"
#include "src/core/iomgr/timer.h"
#include "test/core/util/test_config.h"

static grpc_pollset_set *g_pollset_set;
<<<<<<< HEAD
static gpr_mu g_mu;
=======
static gpr_mu *g_mu;
>>>>>>> e2a8a3f4
static grpc_pollset *g_pollset;
static int g_connections_complete = 0;
static grpc_endpoint *g_connecting = NULL;

static gpr_timespec test_deadline(void) {
  return GRPC_TIMEOUT_SECONDS_TO_DEADLINE(10);
}

static void finish_connection() {
<<<<<<< HEAD
  gpr_mu_lock(&g_mu);
  g_connections_complete++;
  grpc_pollset_kick(g_pollset, NULL);
  gpr_mu_unlock(&g_mu);
=======
  gpr_mu_lock(g_mu);
  g_connections_complete++;
  grpc_pollset_kick(g_pollset, NULL);
  gpr_mu_unlock(g_mu);
>>>>>>> e2a8a3f4
}

static void must_succeed(grpc_exec_ctx *exec_ctx, void *arg, bool success) {
  GPR_ASSERT(g_connecting != NULL);
  GPR_ASSERT(success);
  grpc_endpoint_shutdown(exec_ctx, g_connecting);
  grpc_endpoint_destroy(exec_ctx, g_connecting);
  g_connecting = NULL;
  finish_connection();
}

static void must_fail(grpc_exec_ctx *exec_ctx, void *arg, bool success) {
  GPR_ASSERT(g_connecting == NULL);
  GPR_ASSERT(!success);
  finish_connection();
}

void test_succeeds(void) {
  struct sockaddr_in addr;
  socklen_t addr_len = sizeof(addr);
  int svr_fd;
  int r;
  int connections_complete_before;
  grpc_closure done;
  grpc_exec_ctx exec_ctx = GRPC_EXEC_CTX_INIT;

  gpr_log(GPR_DEBUG, "test_succeeds");

  memset(&addr, 0, sizeof(addr));
  addr.sin_family = AF_INET;

  /* create a dummy server */
  svr_fd = socket(AF_INET, SOCK_STREAM, 0);
  GPR_ASSERT(svr_fd >= 0);
  GPR_ASSERT(0 == bind(svr_fd, (struct sockaddr *)&addr, addr_len));
  GPR_ASSERT(0 == listen(svr_fd, 1));

<<<<<<< HEAD
  gpr_mu_lock(&g_mu);
  connections_complete_before = g_connections_complete;
  gpr_mu_unlock(&g_mu);
=======
  gpr_mu_lock(g_mu);
  connections_complete_before = g_connections_complete;
  gpr_mu_unlock(g_mu);
>>>>>>> e2a8a3f4

  /* connect to it */
  GPR_ASSERT(getsockname(svr_fd, (struct sockaddr *)&addr, &addr_len) == 0);
  grpc_closure_init(&done, must_succeed, NULL);
  grpc_tcp_client_connect(&exec_ctx, &done, &g_connecting, g_pollset_set,
                          (struct sockaddr *)&addr, addr_len,
                          gpr_inf_future(GPR_CLOCK_REALTIME));

  /* await the connection */
  do {
    addr_len = sizeof(addr);
    r = accept(svr_fd, (struct sockaddr *)&addr, &addr_len);
  } while (r == -1 && errno == EINTR);
  GPR_ASSERT(r >= 0);
  close(r);

<<<<<<< HEAD
  gpr_mu_lock(&g_mu);
=======
  gpr_mu_lock(g_mu);
>>>>>>> e2a8a3f4

  while (g_connections_complete == connections_complete_before) {
    grpc_pollset_worker *worker = NULL;
    grpc_pollset_work(&exec_ctx, g_pollset, &worker,
                      gpr_now(GPR_CLOCK_MONOTONIC),
                      GRPC_TIMEOUT_SECONDS_TO_DEADLINE(5));
<<<<<<< HEAD
    gpr_mu_unlock(&g_mu);
    grpc_exec_ctx_flush(&exec_ctx);
    gpr_mu_lock(&g_mu);
  }

  gpr_mu_unlock(&g_mu);
=======
    gpr_mu_unlock(g_mu);
    grpc_exec_ctx_flush(&exec_ctx);
    gpr_mu_lock(g_mu);
  }

  gpr_mu_unlock(g_mu);
>>>>>>> e2a8a3f4

  grpc_exec_ctx_finish(&exec_ctx);
}

void test_fails(void) {
  struct sockaddr_in addr;
  socklen_t addr_len = sizeof(addr);
  int connections_complete_before;
  grpc_closure done;
  grpc_exec_ctx exec_ctx = GRPC_EXEC_CTX_INIT;

  gpr_log(GPR_DEBUG, "test_fails");

  memset(&addr, 0, sizeof(addr));
  addr.sin_family = AF_INET;

<<<<<<< HEAD
  gpr_mu_lock(&g_mu);
  connections_complete_before = g_connections_complete;
  gpr_mu_unlock(&g_mu);
=======
  gpr_mu_lock(g_mu);
  connections_complete_before = g_connections_complete;
  gpr_mu_unlock(g_mu);
>>>>>>> e2a8a3f4

  /* connect to a broken address */
  grpc_closure_init(&done, must_fail, NULL);
  grpc_tcp_client_connect(&exec_ctx, &done, &g_connecting, g_pollset_set,
                          (struct sockaddr *)&addr, addr_len,
                          gpr_inf_future(GPR_CLOCK_REALTIME));

<<<<<<< HEAD
  gpr_mu_lock(&g_mu);
=======
  gpr_mu_lock(g_mu);
>>>>>>> e2a8a3f4

  /* wait for the connection callback to finish */
  while (g_connections_complete == connections_complete_before) {
    grpc_pollset_worker *worker = NULL;
    gpr_timespec now = gpr_now(GPR_CLOCK_MONOTONIC);
    gpr_timespec polling_deadline = test_deadline();
    if (!grpc_timer_check(&exec_ctx, now, &polling_deadline)) {
      grpc_pollset_work(&exec_ctx, g_pollset, &worker, now, polling_deadline);
    }
<<<<<<< HEAD
    gpr_mu_unlock(&g_mu);
    grpc_exec_ctx_flush(&exec_ctx);
    gpr_mu_lock(&g_mu);
  }

  gpr_mu_unlock(&g_mu);
=======
    gpr_mu_unlock(g_mu);
    grpc_exec_ctx_flush(&exec_ctx);
    gpr_mu_lock(g_mu);
  }

  gpr_mu_unlock(g_mu);
>>>>>>> e2a8a3f4
  grpc_exec_ctx_finish(&exec_ctx);
}

void test_times_out(void) {
  struct sockaddr_in addr;
  socklen_t addr_len = sizeof(addr);
  int svr_fd;
#define NUM_CLIENT_CONNECTS 100
  int client_fd[NUM_CLIENT_CONNECTS];
  int i;
  int r;
  int connections_complete_before;
  gpr_timespec connect_deadline;
  grpc_closure done;
  grpc_exec_ctx exec_ctx = GRPC_EXEC_CTX_INIT;

  gpr_log(GPR_DEBUG, "test_times_out");

  memset(&addr, 0, sizeof(addr));
  addr.sin_family = AF_INET;

  /* create a dummy server */
  svr_fd = socket(AF_INET, SOCK_STREAM, 0);
  GPR_ASSERT(svr_fd >= 0);
  GPR_ASSERT(0 == bind(svr_fd, (struct sockaddr *)&addr, addr_len));
  GPR_ASSERT(0 == listen(svr_fd, 1));
  /* Get its address */
  GPR_ASSERT(getsockname(svr_fd, (struct sockaddr *)&addr, &addr_len) == 0);

  /* tie up the listen buffer, which is somewhat arbitrarily sized. */
  for (i = 0; i < NUM_CLIENT_CONNECTS; ++i) {
    client_fd[i] = socket(AF_INET, SOCK_STREAM, 0);
    grpc_set_socket_nonblocking(client_fd[i], 1);
    do {
      r = connect(client_fd[i], (struct sockaddr *)&addr, addr_len);
    } while (r == -1 && errno == EINTR);
    GPR_ASSERT(r < 0);
    GPR_ASSERT(errno == EWOULDBLOCK || errno == EINPROGRESS);
  }

  /* connect to dummy server address */

  connect_deadline = GRPC_TIMEOUT_SECONDS_TO_DEADLINE(1);

<<<<<<< HEAD
  gpr_mu_lock(&g_mu);
  connections_complete_before = g_connections_complete;
  gpr_mu_unlock(&g_mu);
=======
  gpr_mu_lock(g_mu);
  connections_complete_before = g_connections_complete;
  gpr_mu_unlock(g_mu);
>>>>>>> e2a8a3f4

  grpc_closure_init(&done, must_fail, NULL);
  grpc_tcp_client_connect(&exec_ctx, &done, &g_connecting, g_pollset_set,
                          (struct sockaddr *)&addr, addr_len, connect_deadline);

  /* Make sure the event doesn't trigger early */
<<<<<<< HEAD
  gpr_mu_lock(&g_mu);
=======
  gpr_mu_lock(g_mu);
>>>>>>> e2a8a3f4
  for (;;) {
    grpc_pollset_worker *worker = NULL;
    gpr_timespec now = gpr_now(connect_deadline.clock_type);
    gpr_timespec continue_verifying_time =
        gpr_time_from_seconds(5, GPR_TIMESPAN);
    gpr_timespec grace_time = gpr_time_from_seconds(3, GPR_TIMESPAN);
    gpr_timespec finish_time =
        gpr_time_add(connect_deadline, continue_verifying_time);
    gpr_timespec restart_verifying_time =
        gpr_time_add(connect_deadline, grace_time);
    int is_after_deadline = gpr_time_cmp(now, connect_deadline) > 0;
    if (gpr_time_cmp(now, finish_time) > 0) {
      break;
    }
    gpr_log(GPR_DEBUG, "now=%lld.%09d connect_deadline=%lld.%09d",
            (long long)now.tv_sec, (int)now.tv_nsec,
            (long long)connect_deadline.tv_sec, (int)connect_deadline.tv_nsec);
    if (is_after_deadline && gpr_time_cmp(now, restart_verifying_time) <= 0) {
      /* allow some slack before insisting that things be done */
    } else {
      GPR_ASSERT(g_connections_complete ==
                 connections_complete_before + is_after_deadline);
    }
    gpr_timespec polling_deadline = GRPC_TIMEOUT_MILLIS_TO_DEADLINE(10);
    if (!grpc_timer_check(&exec_ctx, now, &polling_deadline)) {
      grpc_pollset_work(&exec_ctx, g_pollset, &worker, now, polling_deadline);
    }
<<<<<<< HEAD
    gpr_mu_unlock(&g_mu);
    grpc_exec_ctx_flush(&exec_ctx);
    gpr_mu_lock(&g_mu);
  }
  gpr_mu_unlock(&g_mu);
=======
    gpr_mu_unlock(g_mu);
    grpc_exec_ctx_flush(&exec_ctx);
    gpr_mu_lock(g_mu);
  }
  gpr_mu_unlock(g_mu);
>>>>>>> e2a8a3f4

  grpc_exec_ctx_finish(&exec_ctx);

  close(svr_fd);
  for (i = 0; i < NUM_CLIENT_CONNECTS; ++i) {
    close(client_fd[i]);
  }
}

static void destroy_pollset(grpc_exec_ctx *exec_ctx, void *p, bool success) {
  grpc_pollset_destroy(p);
}

int main(int argc, char **argv) {
  grpc_closure destroyed;
  grpc_exec_ctx exec_ctx = GRPC_EXEC_CTX_INIT;
  grpc_test_init(argc, argv);
  grpc_init();
  g_pollset_set = grpc_pollset_set_create();
  g_pollset = gpr_malloc(grpc_pollset_size());
<<<<<<< HEAD
  gpr_mu_init(&g_mu);
=======
>>>>>>> e2a8a3f4
  grpc_pollset_init(g_pollset, &g_mu);
  grpc_pollset_set_add_pollset(&exec_ctx, g_pollset_set, g_pollset);
  grpc_exec_ctx_finish(&exec_ctx);
  test_succeeds();
  gpr_log(GPR_ERROR, "End of first test");
  test_fails();
  test_times_out();
  grpc_pollset_set_destroy(g_pollset_set);
  grpc_closure_init(&destroyed, destroy_pollset, g_pollset);
  grpc_pollset_shutdown(&exec_ctx, g_pollset, &destroyed);
  grpc_exec_ctx_finish(&exec_ctx);
  grpc_shutdown();
  gpr_free(g_pollset);
<<<<<<< HEAD
  gpr_mu_destroy(&g_mu);
=======
>>>>>>> e2a8a3f4
  return 0;
}<|MERGE_RESOLUTION|>--- conflicted
+++ resolved
@@ -51,11 +51,7 @@
 #include "test/core/util/test_config.h"
 
 static grpc_pollset_set *g_pollset_set;
-<<<<<<< HEAD
-static gpr_mu g_mu;
-=======
 static gpr_mu *g_mu;
->>>>>>> e2a8a3f4
 static grpc_pollset *g_pollset;
 static int g_connections_complete = 0;
 static grpc_endpoint *g_connecting = NULL;
@@ -65,17 +61,10 @@
 }
 
 static void finish_connection() {
-<<<<<<< HEAD
-  gpr_mu_lock(&g_mu);
+  gpr_mu_lock(g_mu);
   g_connections_complete++;
   grpc_pollset_kick(g_pollset, NULL);
-  gpr_mu_unlock(&g_mu);
-=======
-  gpr_mu_lock(g_mu);
-  g_connections_complete++;
-  grpc_pollset_kick(g_pollset, NULL);
-  gpr_mu_unlock(g_mu);
->>>>>>> e2a8a3f4
+  gpr_mu_unlock(g_mu);
 }
 
 static void must_succeed(grpc_exec_ctx *exec_ctx, void *arg, bool success) {
@@ -113,15 +102,9 @@
   GPR_ASSERT(0 == bind(svr_fd, (struct sockaddr *)&addr, addr_len));
   GPR_ASSERT(0 == listen(svr_fd, 1));
 
-<<<<<<< HEAD
-  gpr_mu_lock(&g_mu);
+  gpr_mu_lock(g_mu);
   connections_complete_before = g_connections_complete;
-  gpr_mu_unlock(&g_mu);
-=======
-  gpr_mu_lock(g_mu);
-  connections_complete_before = g_connections_complete;
-  gpr_mu_unlock(g_mu);
->>>>>>> e2a8a3f4
+  gpr_mu_unlock(g_mu);
 
   /* connect to it */
   GPR_ASSERT(getsockname(svr_fd, (struct sockaddr *)&addr, &addr_len) == 0);
@@ -138,32 +121,19 @@
   GPR_ASSERT(r >= 0);
   close(r);
 
-<<<<<<< HEAD
-  gpr_mu_lock(&g_mu);
-=======
-  gpr_mu_lock(g_mu);
->>>>>>> e2a8a3f4
+  gpr_mu_lock(g_mu);
 
   while (g_connections_complete == connections_complete_before) {
     grpc_pollset_worker *worker = NULL;
     grpc_pollset_work(&exec_ctx, g_pollset, &worker,
                       gpr_now(GPR_CLOCK_MONOTONIC),
                       GRPC_TIMEOUT_SECONDS_TO_DEADLINE(5));
-<<<<<<< HEAD
-    gpr_mu_unlock(&g_mu);
-    grpc_exec_ctx_flush(&exec_ctx);
-    gpr_mu_lock(&g_mu);
-  }
-
-  gpr_mu_unlock(&g_mu);
-=======
     gpr_mu_unlock(g_mu);
     grpc_exec_ctx_flush(&exec_ctx);
     gpr_mu_lock(g_mu);
   }
 
   gpr_mu_unlock(g_mu);
->>>>>>> e2a8a3f4
 
   grpc_exec_ctx_finish(&exec_ctx);
 }
@@ -180,15 +150,9 @@
   memset(&addr, 0, sizeof(addr));
   addr.sin_family = AF_INET;
 
-<<<<<<< HEAD
-  gpr_mu_lock(&g_mu);
+  gpr_mu_lock(g_mu);
   connections_complete_before = g_connections_complete;
-  gpr_mu_unlock(&g_mu);
-=======
-  gpr_mu_lock(g_mu);
-  connections_complete_before = g_connections_complete;
-  gpr_mu_unlock(g_mu);
->>>>>>> e2a8a3f4
+  gpr_mu_unlock(g_mu);
 
   /* connect to a broken address */
   grpc_closure_init(&done, must_fail, NULL);
@@ -196,11 +160,7 @@
                           (struct sockaddr *)&addr, addr_len,
                           gpr_inf_future(GPR_CLOCK_REALTIME));
 
-<<<<<<< HEAD
-  gpr_mu_lock(&g_mu);
-=======
-  gpr_mu_lock(g_mu);
->>>>>>> e2a8a3f4
+  gpr_mu_lock(g_mu);
 
   /* wait for the connection callback to finish */
   while (g_connections_complete == connections_complete_before) {
@@ -210,21 +170,12 @@
     if (!grpc_timer_check(&exec_ctx, now, &polling_deadline)) {
       grpc_pollset_work(&exec_ctx, g_pollset, &worker, now, polling_deadline);
     }
-<<<<<<< HEAD
-    gpr_mu_unlock(&g_mu);
-    grpc_exec_ctx_flush(&exec_ctx);
-    gpr_mu_lock(&g_mu);
-  }
-
-  gpr_mu_unlock(&g_mu);
-=======
     gpr_mu_unlock(g_mu);
     grpc_exec_ctx_flush(&exec_ctx);
     gpr_mu_lock(g_mu);
   }
 
   gpr_mu_unlock(g_mu);
->>>>>>> e2a8a3f4
   grpc_exec_ctx_finish(&exec_ctx);
 }
 
@@ -269,26 +220,16 @@
 
   connect_deadline = GRPC_TIMEOUT_SECONDS_TO_DEADLINE(1);
 
-<<<<<<< HEAD
-  gpr_mu_lock(&g_mu);
+  gpr_mu_lock(g_mu);
   connections_complete_before = g_connections_complete;
-  gpr_mu_unlock(&g_mu);
-=======
-  gpr_mu_lock(g_mu);
-  connections_complete_before = g_connections_complete;
-  gpr_mu_unlock(g_mu);
->>>>>>> e2a8a3f4
+  gpr_mu_unlock(g_mu);
 
   grpc_closure_init(&done, must_fail, NULL);
   grpc_tcp_client_connect(&exec_ctx, &done, &g_connecting, g_pollset_set,
                           (struct sockaddr *)&addr, addr_len, connect_deadline);
 
   /* Make sure the event doesn't trigger early */
-<<<<<<< HEAD
-  gpr_mu_lock(&g_mu);
-=======
-  gpr_mu_lock(g_mu);
->>>>>>> e2a8a3f4
+  gpr_mu_lock(g_mu);
   for (;;) {
     grpc_pollset_worker *worker = NULL;
     gpr_timespec now = gpr_now(connect_deadline.clock_type);
@@ -316,19 +257,11 @@
     if (!grpc_timer_check(&exec_ctx, now, &polling_deadline)) {
       grpc_pollset_work(&exec_ctx, g_pollset, &worker, now, polling_deadline);
     }
-<<<<<<< HEAD
-    gpr_mu_unlock(&g_mu);
-    grpc_exec_ctx_flush(&exec_ctx);
-    gpr_mu_lock(&g_mu);
-  }
-  gpr_mu_unlock(&g_mu);
-=======
     gpr_mu_unlock(g_mu);
     grpc_exec_ctx_flush(&exec_ctx);
     gpr_mu_lock(g_mu);
   }
   gpr_mu_unlock(g_mu);
->>>>>>> e2a8a3f4
 
   grpc_exec_ctx_finish(&exec_ctx);
 
@@ -349,10 +282,6 @@
   grpc_init();
   g_pollset_set = grpc_pollset_set_create();
   g_pollset = gpr_malloc(grpc_pollset_size());
-<<<<<<< HEAD
-  gpr_mu_init(&g_mu);
-=======
->>>>>>> e2a8a3f4
   grpc_pollset_init(g_pollset, &g_mu);
   grpc_pollset_set_add_pollset(&exec_ctx, g_pollset_set, g_pollset);
   grpc_exec_ctx_finish(&exec_ctx);
@@ -366,9 +295,5 @@
   grpc_exec_ctx_finish(&exec_ctx);
   grpc_shutdown();
   gpr_free(g_pollset);
-<<<<<<< HEAD
-  gpr_mu_destroy(&g_mu);
-=======
->>>>>>> e2a8a3f4
   return 0;
 }