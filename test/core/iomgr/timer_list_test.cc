--- conflicted
+++ resolved
@@ -69,58 +69,33 @@
   }
 
   /* collect timers.  Only the first batch should be ready. */
-<<<<<<< HEAD
   grpc_core::ExecCtx::Get()->TestOnlySetNow(start + 500);
-  GPR_ASSERT(grpc_timer_check(NULL) == GRPC_TIMERS_FIRED);
+  GPR_ASSERT(grpc_timer_check(nullptr) == GRPC_TIMERS_FIRED);
 
-=======
-  exec_ctx.now = start + 500;
-  GPR_ASSERT(grpc_timer_check(&exec_ctx, nullptr) == GRPC_TIMERS_FIRED);
-  grpc_exec_ctx_finish(&exec_ctx);
->>>>>>> 82c8f945
   for (i = 0; i < 20; i++) {
     GPR_ASSERT(cb_called[i][1] == (i < 10));
     GPR_ASSERT(cb_called[i][0] == 0);
   }
 
-<<<<<<< HEAD
   grpc_core::ExecCtx::Get()->TestOnlySetNow(start + 600);
-  GPR_ASSERT(grpc_timer_check(NULL) == GRPC_TIMERS_CHECKED_AND_EMPTY);
+  GPR_ASSERT(grpc_timer_check(nullptr) == GRPC_TIMERS_CHECKED_AND_EMPTY);
 
-=======
-  exec_ctx.now = start + 600;
-  GPR_ASSERT(grpc_timer_check(&exec_ctx, nullptr) ==
-             GRPC_TIMERS_CHECKED_AND_EMPTY);
-  grpc_exec_ctx_finish(&exec_ctx);
->>>>>>> 82c8f945
   for (i = 0; i < 30; i++) {
     GPR_ASSERT(cb_called[i][1] == (i < 10));
     GPR_ASSERT(cb_called[i][0] == 0);
   }
 
   /* collect the rest of the timers */
-<<<<<<< HEAD
   grpc_core::ExecCtx::Get()->TestOnlySetNow(start + 1500);
-  GPR_ASSERT(grpc_timer_check(NULL) == GRPC_TIMERS_FIRED);
+  GPR_ASSERT(grpc_timer_check(nullptr) == GRPC_TIMERS_FIRED);
 
-=======
-  exec_ctx.now = start + 1500;
-  GPR_ASSERT(grpc_timer_check(&exec_ctx, nullptr) == GRPC_TIMERS_FIRED);
-  grpc_exec_ctx_finish(&exec_ctx);
->>>>>>> 82c8f945
   for (i = 0; i < 30; i++) {
     GPR_ASSERT(cb_called[i][1] == (i < 20));
     GPR_ASSERT(cb_called[i][0] == 0);
   }
 
-<<<<<<< HEAD
   grpc_core::ExecCtx::Get()->TestOnlySetNow(start + 1600);
-  GPR_ASSERT(grpc_timer_check(NULL) == GRPC_TIMERS_CHECKED_AND_EMPTY);
-=======
-  exec_ctx.now = start + 1600;
-  GPR_ASSERT(grpc_timer_check(&exec_ctx, nullptr) ==
-             GRPC_TIMERS_CHECKED_AND_EMPTY);
->>>>>>> 82c8f945
+  GPR_ASSERT(grpc_timer_check(nullptr) == GRPC_TIMERS_CHECKED_AND_EMPTY);
   for (i = 0; i < 30; i++) {
     GPR_ASSERT(cb_called[i][1] == (i < 20));
     GPR_ASSERT(cb_called[i][0] == 0);
@@ -157,15 +132,9 @@
   grpc_timer_init(
       &timers[4], 1,
       GRPC_CLOSURE_CREATE(cb, (void*)(intptr_t)4, grpc_schedule_on_exec_ctx));
-<<<<<<< HEAD
   grpc_core::ExecCtx::Get()->TestOnlySetNow(2);
-  GPR_ASSERT(grpc_timer_check(NULL) == GRPC_TIMERS_FIRED);
+  GPR_ASSERT(grpc_timer_check(nullptr) == GRPC_TIMERS_FIRED);
 
-=======
-  exec_ctx.now = 2;
-  GPR_ASSERT(grpc_timer_check(&exec_ctx, nullptr) == GRPC_TIMERS_FIRED);
-  grpc_exec_ctx_finish(&exec_ctx);
->>>>>>> 82c8f945
   GPR_ASSERT(1 == cb_called[4][1]);
   grpc_timer_cancel(&timers[0]);
   grpc_timer_cancel(&timers[3]);
