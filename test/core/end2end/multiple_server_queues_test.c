--- conflicted
+++ resolved
@@ -41,21 +41,12 @@
 
   grpc_test_init(argc, argv);
   grpc_init();
-<<<<<<< HEAD
   cq1 = grpc_completion_queue_create(NULL);
   cq2 = grpc_completion_queue_create(NULL);
   server = grpc_server_create(NULL, NULL);
   grpc_server_register_completion_queue(server, cq1, NULL);
-  grpc_server_add_http2_port(server, "[::]:0");
+  grpc_server_add_insecure_http2_port(server, "[::]:0");
   grpc_server_register_completion_queue(server, cq2, NULL);
-=======
-  cq1 = grpc_completion_queue_create();
-  cq2 = grpc_completion_queue_create();
-  server = grpc_server_create(NULL);
-  grpc_server_register_completion_queue(server, cq1);
-  grpc_server_add_insecure_http2_port(server, "[::]:0");
-  grpc_server_register_completion_queue(server, cq2);
->>>>>>> 95a98ca7
   grpc_server_start(server);
   grpc_server_shutdown_and_notify(server, cq2, NULL);
   grpc_completion_queue_next(
