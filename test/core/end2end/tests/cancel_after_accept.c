/*
 *
 * Copyright 2015, Google Inc.
 * All rights reserved.
 *
 * Redistribution and use in source and binary forms, with or without
 * modification, are permitted provided that the following conditions are
 * met:
 *
 *     * Redistributions of source code must retain the above copyright
 * notice, this list of conditions and the following disclaimer.
 *     * Redistributions in binary form must reproduce the above
 * copyright notice, this list of conditions and the following disclaimer
 * in the documentation and/or other materials provided with the
 * distribution.
 *     * Neither the name of Google Inc. nor the names of its
 * contributors may be used to endorse or promote products derived from
 * this software without specific prior written permission.
 *
 * THIS SOFTWARE IS PROVIDED BY THE COPYRIGHT HOLDERS AND CONTRIBUTORS
 * "AS IS" AND ANY EXPRESS OR IMPLIED WARRANTIES, INCLUDING, BUT NOT
 * LIMITED TO, THE IMPLIED WARRANTIES OF MERCHANTABILITY AND FITNESS FOR
 * A PARTICULAR PURPOSE ARE DISCLAIMED. IN NO EVENT SHALL THE COPYRIGHT
 * OWNER OR CONTRIBUTORS BE LIABLE FOR ANY DIRECT, INDIRECT, INCIDENTAL,
 * SPECIAL, EXEMPLARY, OR CONSEQUENTIAL DAMAGES (INCLUDING, BUT NOT
 * LIMITED TO, PROCUREMENT OF SUBSTITUTE GOODS OR SERVICES; LOSS OF USE,
 * DATA, OR PROFITS; OR BUSINESS INTERRUPTION) HOWEVER CAUSED AND ON ANY
 * THEORY OF LIABILITY, WHETHER IN CONTRACT, STRICT LIABILITY, OR TORT
 * (INCLUDING NEGLIGENCE OR OTHERWISE) ARISING IN ANY WAY OUT OF THE USE
 * OF THIS SOFTWARE, EVEN IF ADVISED OF THE POSSIBILITY OF SUCH DAMAGE.
 *
 */

#include "test/core/end2end/end2end_tests.h"

#include <stdio.h>
#include <string.h>

#include <grpc/byte_buffer.h>
#include <grpc/support/alloc.h>
#include <grpc/support/log.h>
#include <grpc/support/time.h>
#include <grpc/support/useful.h>

#include "src/core/lib/channel/channel_args.h"
#include "src/core/lib/transport/metadata.h"
#include "src/core/lib/transport/service_config.h"

#include "test/core/end2end/cq_verifier.h"
#include "test/core/end2end/tests/cancel_test_helpers.h"

static void *tag(intptr_t t) { return (void *)t; }

static grpc_end2end_test_fixture begin_test(grpc_end2end_test_config config,
                                            const char *test_name,
                                            grpc_channel_args *client_args,
                                            grpc_channel_args *server_args) {
  grpc_end2end_test_fixture f;
  gpr_log(GPR_INFO, "%s/%s", test_name, config.name);
  f = config.create_fixture(client_args, server_args);
  config.init_server(&f, server_args);
  config.init_client(&f, client_args);
  return f;
}

static gpr_timespec n_seconds_time(int n) {
  return GRPC_TIMEOUT_SECONDS_TO_DEADLINE(n);
}

static gpr_timespec five_seconds_time(void) { return n_seconds_time(5); }

static void drain_cq(grpc_completion_queue *cq) {
  grpc_event ev;
  do {
    ev = grpc_completion_queue_next(cq, five_seconds_time(), NULL);
  } while (ev.type != GRPC_QUEUE_SHUTDOWN);
}

static void shutdown_server(grpc_end2end_test_fixture *f) {
  if (!f->server) return;
  grpc_server_shutdown_and_notify(f->server, f->cq, tag(1000));
  GPR_ASSERT(grpc_completion_queue_pluck(
                 f->cq, tag(1000), GRPC_TIMEOUT_SECONDS_TO_DEADLINE(5), NULL)
                 .type == GRPC_OP_COMPLETE);
  grpc_server_destroy(f->server);
  f->server = NULL;
}

static void shutdown_client(grpc_end2end_test_fixture *f) {
  if (!f->client) return;
  grpc_channel_destroy(f->client);
  f->client = NULL;
}

static void end_test(grpc_end2end_test_fixture *f) {
  shutdown_server(f);
  shutdown_client(f);

  grpc_completion_queue_shutdown(f->cq);
  drain_cq(f->cq);
  grpc_completion_queue_destroy(f->cq);
}

/* Cancel after accept, no payload */
static void test_cancel_after_accept(grpc_end2end_test_config config,
                                     cancellation_mode mode,
                                     bool use_service_config) {
  grpc_op ops[6];
  grpc_op *op;
  grpc_call *c;
  grpc_call *s;
  gpr_timespec deadline = use_service_config
                              ? gpr_inf_future(GPR_CLOCK_MONOTONIC)
                              : five_seconds_time();
  grpc_metadata_array initial_metadata_recv;
  grpc_metadata_array trailing_metadata_recv;
  grpc_metadata_array request_metadata_recv;
  grpc_call_details call_details;
  grpc_status_code status;
  grpc_call_error error;
  char *details = NULL;
  size_t details_capacity = 0;
  grpc_byte_buffer *request_payload_recv = NULL;
  grpc_byte_buffer *response_payload_recv = NULL;
  grpc_slice request_payload_slice =
      grpc_slice_from_copied_string("hello world");
  grpc_slice response_payload_slice =
      grpc_slice_from_copied_string("hello you");
  grpc_byte_buffer *request_payload =
      grpc_raw_byte_buffer_create(&request_payload_slice, 1);
  grpc_byte_buffer *response_payload =
      grpc_raw_byte_buffer_create(&response_payload_slice, 1);
  int was_cancelled = 2;

  grpc_channel_args *args = NULL;
  if (use_service_config) {
<<<<<<< HEAD
    gpr_timespec timeout = {5, 0, GPR_TIMESPAN};
    grpc_method_config_table_entry entry = {
        grpc_mdstr_from_string("/service/method"),
        grpc_method_config_create(NULL, &timeout, NULL, NULL),
    };
    grpc_exec_ctx exec_ctx = GRPC_EXEC_CTX_INIT;
    grpc_method_config_table *method_config_table =
        grpc_method_config_table_create(1, &entry);
    GRPC_MDSTR_UNREF(&exec_ctx, entry.method_name);
    grpc_method_config_unref(&exec_ctx, entry.method_config);
    grpc_arg arg =
        grpc_method_config_table_create_channel_arg(method_config_table);
    args = grpc_channel_args_copy_and_add(args, &arg, 1);
    grpc_method_config_table_unref(&exec_ctx, method_config_table);
    grpc_exec_ctx_finish(&exec_ctx);
=======
    grpc_arg arg;
    arg.type = GRPC_ARG_STRING;
    arg.key = GRPC_ARG_SERVICE_CONFIG;
    arg.value.string =
        "{\n"
        "  \"methodConfig\": [ {\n"
        "    \"name\": [\n"
        "      { \"service\": \"service\", \"method\": \"method\" }\n"
        "    ],\n"
        "    \"timeout\": \"5s\"\n"
        "  } ]\n"
        "}";
    args = grpc_channel_args_copy_and_add(args, &arg, 1);
>>>>>>> 91936b32
  }

  grpc_end2end_test_fixture f =
      begin_test(config, "cancel_after_accept", args, NULL);
  cq_verifier *cqv = cq_verifier_create(f.cq);

  c = grpc_channel_create_call(
      f.client, NULL, GRPC_PROPAGATE_DEFAULTS, f.cq, "/service/method",
      get_host_override_string("foo.test.google.fr:1234", config), deadline,
      NULL);
  GPR_ASSERT(c);

  grpc_metadata_array_init(&initial_metadata_recv);
  grpc_metadata_array_init(&trailing_metadata_recv);
  grpc_metadata_array_init(&request_metadata_recv);
  grpc_call_details_init(&call_details);

  memset(ops, 0, sizeof(ops));
  op = ops;
  op->op = GRPC_OP_RECV_STATUS_ON_CLIENT;
  op->data.recv_status_on_client.trailing_metadata = &trailing_metadata_recv;
  op->data.recv_status_on_client.status = &status;
  op->data.recv_status_on_client.status_details = &details;
  op->data.recv_status_on_client.status_details_capacity = &details_capacity;
  op->flags = 0;
  op->reserved = NULL;
  op++;
  op->op = GRPC_OP_SEND_INITIAL_METADATA;
  op->data.send_initial_metadata.count = 0;
  op->flags = 0;
  op->reserved = NULL;
  op++;
  op->op = GRPC_OP_SEND_MESSAGE;
  op->data.send_message = request_payload;
  op->flags = 0;
  op->reserved = NULL;
  op++;
  op->op = GRPC_OP_RECV_INITIAL_METADATA;
  op->data.recv_initial_metadata = &initial_metadata_recv;
  op->flags = 0;
  op->reserved = NULL;
  op++;
  op->op = GRPC_OP_RECV_MESSAGE;
  op->data.recv_message = &response_payload_recv;
  op->flags = 0;
  op->reserved = NULL;
  op++;
  error = grpc_call_start_batch(c, ops, (size_t)(op - ops), tag(1), NULL);
  GPR_ASSERT(GRPC_CALL_OK == error);

  error = grpc_server_request_call(f.server, &s, &call_details,
                                   &request_metadata_recv, f.cq, f.cq, tag(2));
  GPR_ASSERT(GRPC_CALL_OK == error);
  CQ_EXPECT_COMPLETION(cqv, tag(2), 1);
  cq_verify(cqv);

  memset(ops, 0, sizeof(ops));
  op = ops;
  op->op = GRPC_OP_RECV_MESSAGE;
  op->data.recv_message = &request_payload_recv;
  op->flags = 0;
  op->reserved = NULL;
  op++;
  op->op = GRPC_OP_SEND_INITIAL_METADATA;
  op->data.send_initial_metadata.count = 0;
  op->flags = 0;
  op->reserved = NULL;
  op++;
  op->op = GRPC_OP_SEND_MESSAGE;
  op->data.send_message = response_payload;
  op->flags = 0;
  op->reserved = NULL;
  op++;
  op->op = GRPC_OP_RECV_CLOSE_ON_SERVER;
  op->data.recv_close_on_server.cancelled = &was_cancelled;
  op->flags = 0;
  op->reserved = NULL;
  op++;
  error = grpc_call_start_batch(s, ops, (size_t)(op - ops), tag(3), NULL);
  GPR_ASSERT(GRPC_CALL_OK == error);

  GPR_ASSERT(GRPC_CALL_OK == mode.initiate_cancel(c, NULL));

  CQ_EXPECT_COMPLETION(cqv, tag(3), 1);
  CQ_EXPECT_COMPLETION(cqv, tag(1), 1);
  cq_verify(cqv);

  GPR_ASSERT(status == mode.expect_status || status == GRPC_STATUS_INTERNAL);
  GPR_ASSERT(was_cancelled == 1);

  grpc_metadata_array_destroy(&initial_metadata_recv);
  grpc_metadata_array_destroy(&trailing_metadata_recv);
  grpc_metadata_array_destroy(&request_metadata_recv);
  grpc_call_details_destroy(&call_details);

  grpc_byte_buffer_destroy(request_payload);
  grpc_byte_buffer_destroy(response_payload);
  grpc_byte_buffer_destroy(request_payload_recv);
  grpc_byte_buffer_destroy(response_payload_recv);
  gpr_free(details);

  grpc_call_destroy(c);
  grpc_call_destroy(s);

  if (args != NULL) {
    grpc_exec_ctx exec_ctx = GRPC_EXEC_CTX_INIT;
    grpc_channel_args_destroy(&exec_ctx, args);
    grpc_exec_ctx_finish(&exec_ctx);
  }

  cq_verifier_destroy(cqv);
  end_test(&f);
  config.tear_down_data(&f);
}

void cancel_after_accept(grpc_end2end_test_config config) {
  unsigned i;

  for (i = 0; i < GPR_ARRAY_SIZE(cancellation_modes); i++) {
    test_cancel_after_accept(config, cancellation_modes[i],
                             false /* use_service_config */);
    if (config.feature_mask & FEATURE_MASK_SUPPORTS_CLIENT_CHANNEL &&
        cancellation_modes[i].expect_status == GRPC_STATUS_DEADLINE_EXCEEDED) {
      test_cancel_after_accept(config, cancellation_modes[i],
                               true /* use_service_config */);
    }
  }
}

void cancel_after_accept_pre_init(void) {}<|MERGE_RESOLUTION|>--- conflicted
+++ resolved
@@ -134,23 +134,6 @@
 
   grpc_channel_args *args = NULL;
   if (use_service_config) {
-<<<<<<< HEAD
-    gpr_timespec timeout = {5, 0, GPR_TIMESPAN};
-    grpc_method_config_table_entry entry = {
-        grpc_mdstr_from_string("/service/method"),
-        grpc_method_config_create(NULL, &timeout, NULL, NULL),
-    };
-    grpc_exec_ctx exec_ctx = GRPC_EXEC_CTX_INIT;
-    grpc_method_config_table *method_config_table =
-        grpc_method_config_table_create(1, &entry);
-    GRPC_MDSTR_UNREF(&exec_ctx, entry.method_name);
-    grpc_method_config_unref(&exec_ctx, entry.method_config);
-    grpc_arg arg =
-        grpc_method_config_table_create_channel_arg(method_config_table);
-    args = grpc_channel_args_copy_and_add(args, &arg, 1);
-    grpc_method_config_table_unref(&exec_ctx, method_config_table);
-    grpc_exec_ctx_finish(&exec_ctx);
-=======
     grpc_arg arg;
     arg.type = GRPC_ARG_STRING;
     arg.key = GRPC_ARG_SERVICE_CONFIG;
@@ -164,7 +147,6 @@
         "  } ]\n"
         "}";
     args = grpc_channel_args_copy_and_add(args, &arg, 1);
->>>>>>> 91936b32
   }
 
   grpc_end2end_test_fixture f =
