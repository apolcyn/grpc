--- conflicted
+++ resolved
@@ -421,8 +421,7 @@
       op->flags = client_send_flags_bitmask;
       op->reserved = nullptr;
       op++;
-      error =
-          grpc_call_start_batch(c, ops, (size_t)(op - ops), tag(2), nullptr);
+      error = grpc_call_start_batch(c, ops, (size_t)(op - ops), tag(2), nullptr);
       GPR_ASSERT(GRPC_CALL_OK == error);
       CQ_EXPECT_COMPLETION(cqv, tag(2), 1);
     }
@@ -434,8 +433,7 @@
     op->flags = 0;
     op->reserved = nullptr;
     op++;
-    error =
-        grpc_call_start_batch(s, ops, (size_t)(op - ops), tag(102), nullptr);
+    error = grpc_call_start_batch(s, ops, (size_t)(op - ops), tag(102), nullptr);
     GPR_ASSERT(GRPC_CALL_OK == error);
 
     CQ_EXPECT_COMPLETION(cqv, tag(102), 1);
@@ -453,8 +451,7 @@
     op->flags = 0;
     op->reserved = nullptr;
     op++;
-    error =
-        grpc_call_start_batch(s, ops, (size_t)(op - ops), tag(103), nullptr);
+    error = grpc_call_start_batch(s, ops, (size_t)(op - ops), tag(103), nullptr);
     GPR_ASSERT(GRPC_CALL_OK == error);
 
     memset(ops, 0, sizeof(ops));
@@ -553,14 +550,9 @@
     grpc_end2end_test_config config) {
   request_with_payload_template(
       config, "test_invoke_request_with_exceptionally_uncompressed_payload",
-<<<<<<< HEAD
       GRPC_WRITE_NO_COMPRESS, GRPC_COMPRESS_MESSAGE_GZIP,
       GRPC_COMPRESS_MESSAGE_GZIP, GRPC_COMPRESS_NONE,
-      GRPC_COMPRESS_MESSAGE_GZIP, NULL, false,
-=======
-      GRPC_WRITE_NO_COMPRESS, GRPC_COMPRESS_GZIP, GRPC_COMPRESS_GZIP,
-      GRPC_COMPRESS_NONE, GRPC_COMPRESS_GZIP, nullptr, false,
->>>>>>> b0bad8f3
+      GRPC_COMPRESS_MESSAGE_GZIP, nullptr, false,
       /* ignored */ GRPC_COMPRESS_LEVEL_NONE, false);
 }
 
@@ -569,21 +561,16 @@
   request_with_payload_template(
       config, "test_invoke_request_with_uncompressed_payload", 0,
       GRPC_COMPRESS_NONE, GRPC_COMPRESS_NONE, GRPC_COMPRESS_NONE,
-      GRPC_COMPRESS_NONE, nullptr, false,
-      /* ignored */ GRPC_COMPRESS_LEVEL_NONE, false);
+      GRPC_COMPRESS_NONE, nullptr, false, /* ignored */ GRPC_COMPRESS_LEVEL_NONE,
+      false);
 }
 
 static void test_invoke_request_with_compressed_payload(
     grpc_end2end_test_config config) {
   request_with_payload_template(
       config, "test_invoke_request_with_compressed_payload", 0,
-<<<<<<< HEAD
       GRPC_COMPRESS_MESSAGE_GZIP, GRPC_COMPRESS_MESSAGE_GZIP,
-      GRPC_COMPRESS_MESSAGE_GZIP, GRPC_COMPRESS_MESSAGE_GZIP, NULL, false,
-=======
-      GRPC_COMPRESS_GZIP, GRPC_COMPRESS_GZIP, GRPC_COMPRESS_GZIP,
-      GRPC_COMPRESS_GZIP, nullptr, false,
->>>>>>> b0bad8f3
+      GRPC_COMPRESS_MESSAGE_GZIP, GRPC_COMPRESS_MESSAGE_GZIP, nullptr, false,
       /* ignored */ GRPC_COMPRESS_LEVEL_NONE, false);
 }
 
@@ -591,13 +578,8 @@
     grpc_end2end_test_config config) {
   request_with_payload_template(
       config, "test_invoke_request_with_compressed_payload", 0,
-<<<<<<< HEAD
       GRPC_COMPRESS_MESSAGE_GZIP, GRPC_COMPRESS_MESSAGE_GZIP,
-      GRPC_COMPRESS_MESSAGE_GZIP, GRPC_COMPRESS_MESSAGE_GZIP, NULL, false,
-=======
-      GRPC_COMPRESS_GZIP, GRPC_COMPRESS_GZIP, GRPC_COMPRESS_GZIP,
-      GRPC_COMPRESS_GZIP, nullptr, false,
->>>>>>> b0bad8f3
+      GRPC_COMPRESS_MESSAGE_GZIP, GRPC_COMPRESS_MESSAGE_GZIP, nullptr, false,
       /* ignored */ GRPC_COMPRESS_LEVEL_NONE, true);
 }
 
@@ -606,11 +588,7 @@
   request_with_payload_template(
       config, "test_invoke_request_with_server_level", 0, GRPC_COMPRESS_NONE,
       GRPC_COMPRESS_NONE, GRPC_COMPRESS_NONE, GRPC_COMPRESS_NONE /* ignored */,
-<<<<<<< HEAD
-      NULL, true, GRPC_COMPRESS_LEVEL_MESSAGE_HIGH, false);
-=======
-      nullptr, true, GRPC_COMPRESS_LEVEL_HIGH, false);
->>>>>>> b0bad8f3
+      nullptr, true, GRPC_COMPRESS_LEVEL_MESSAGE_HIGH, false);
 }
 
 static void test_invoke_request_with_compressed_payload_md_override(
@@ -655,17 +633,10 @@
 
 static void test_invoke_request_with_disabled_algorithm(
     grpc_end2end_test_config config) {
-<<<<<<< HEAD
   request_for_disabled_algorithm(
       config, "test_invoke_request_with_disabled_algorithm", 0,
       GRPC_COMPRESS_MESSAGE_GZIP, GRPC_COMPRESS_MESSAGE_GZIP,
-      GRPC_STATUS_UNIMPLEMENTED, NULL);
-=======
-  request_for_disabled_algorithm(config,
-                                 "test_invoke_request_with_disabled_algorithm",
-                                 0, GRPC_COMPRESS_GZIP, GRPC_COMPRESS_GZIP,
-                                 GRPC_STATUS_UNIMPLEMENTED, nullptr);
->>>>>>> b0bad8f3
+      GRPC_STATUS_UNIMPLEMENTED, nullptr);
 }
 
 void compressed_payload(grpc_end2end_test_config config) {
