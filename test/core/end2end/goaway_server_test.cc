/*
 *
 * Copyright 2016 gRPC authors.
 *
 * Licensed under the Apache License, Version 2.0 (the "License");
 * you may not use this file except in compliance with the License.
 * You may obtain a copy of the License at
 *
 *     http://www.apache.org/licenses/LICENSE-2.0
 *
 * Unless required by applicable law or agreed to in writing, software
 * distributed under the License is distributed on an "AS IS" BASIS,
 * WITHOUT WARRANTIES OR CONDITIONS OF ANY KIND, either express or implied.
 * See the License for the specific language governing permissions and
 * limitations under the License.
 *
 */

/* With the addition of a libuv endpoint, sockaddr.h now includes uv.h when
   using that endpoint. Because of various transitive includes in uv.h,
   including windows.h on Windows, uv.h must be included before other system
   headers. Therefore, sockaddr.h must always be included first */
#include "src/core/lib/iomgr/sockaddr.h"
#include "src/core/lib/iomgr/socket_utils.h"

#include <grpc/grpc.h>
#include <grpc/support/alloc.h>
#include <grpc/support/log.h>
#include <grpc/support/string_util.h>
#include <string.h>
#include "src/core/ext/filters/client_channel/resolver/dns/c_ares/grpc_ares_wrapper.h"
#include "src/core/ext/filters/client_channel/server_address.h"
#include "src/core/lib/iomgr/resolve_address.h"
#include "src/core/lib/iomgr/sockaddr.h"
#include "test/core/end2end/cq_verifier.h"
#include "test/core/util/port.h"
#include "test/core/util/test_config.h"

extern grpc_address_resolver_vtable* grpc_resolve_address_impl;
static grpc_address_resolver_vtable* default_resolver;

static void* tag(intptr_t i) { return (void*)i; }

static gpr_mu g_mu;
static int g_resolve_port = -1;

static grpc_ares_request* (*iomgr_dns_lookup_ares_locked)(
    const char* dns_server, const char* addr, const char* default_port,
    grpc_pollset_set* interested_parties, grpc_closure* on_done,
    std::unique_ptr<grpc_core::ServerAddressList>* addresses,
    std::unique_ptr<grpc_core::ServerAddressList>* balancer_addresses,
    char** service_config_json, int query_timeout_ms,
    std::shared_ptr<grpc_core::WorkSerializer> combiner);

static void (*iomgr_cancel_ares_request_locked)(grpc_ares_request* request);

static void set_resolve_port(int port) {
  gpr_mu_lock(&g_mu);
  g_resolve_port = port;
  gpr_mu_unlock(&g_mu);
}

static void my_resolve_address(const char* addr, const char* default_port,
                               grpc_pollset_set* interested_parties,
                               grpc_closure* on_done,
                               grpc_resolved_addresses** addrs) {
  if (0 != strcmp(addr, "test")) {
    default_resolver->resolve_address(addr, default_port, interested_parties,
                                      on_done, addrs);
    return;
  }

  grpc_error* error = GRPC_ERROR_NONE;
  gpr_mu_lock(&g_mu);
  if (g_resolve_port < 0) {
    gpr_mu_unlock(&g_mu);
    error = GRPC_ERROR_CREATE_FROM_STATIC_STRING("Forced Failure");
  } else {
    *addrs = static_cast<grpc_resolved_addresses*>(gpr_malloc(sizeof(**addrs)));
    (*addrs)->naddrs = 1;
    (*addrs)->addrs = static_cast<grpc_resolved_address*>(
        gpr_malloc(sizeof(*(*addrs)->addrs)));
    memset((*addrs)->addrs, 0, sizeof(*(*addrs)->addrs));
    grpc_sockaddr_in* sa =
        reinterpret_cast<grpc_sockaddr_in*>((*addrs)->addrs[0].addr);
    sa->sin_family = GRPC_AF_INET;
    sa->sin_addr.s_addr = 0x100007f;
    sa->sin_port = grpc_htons(static_cast<uint16_t>(g_resolve_port));
    (*addrs)->addrs[0].len = static_cast<socklen_t>(sizeof(*sa));
    gpr_mu_unlock(&g_mu);
  }
  grpc_core::ExecCtx::Run(DEBUG_LOCATION, on_done, error);
}

static grpc_error* my_blocking_resolve_address(
    const char* name, const char* default_port,
    grpc_resolved_addresses** addresses) {
  return default_resolver->blocking_resolve_address(name, default_port,
                                                    addresses);
}

static grpc_address_resolver_vtable test_resolver = {
    my_resolve_address, my_blocking_resolve_address};

static grpc_ares_request* my_dns_lookup_ares_locked(
    const char* dns_server, const char* addr, const char* default_port,
    grpc_pollset_set* interested_parties, grpc_closure* on_done,
    std::unique_ptr<grpc_core::ServerAddressList>* addresses,
    std::unique_ptr<grpc_core::ServerAddressList>* balancer_addresses,
    char** service_config_json, int query_timeout_ms,
    std::shared_ptr<grpc_core::WorkSerializer> combiner) {
  if (0 != strcmp(addr, "test")) {
<<<<<<< HEAD
    return iomgr_dns_lookup_ares_locked(dns_server, addr, default_port,
                                        interested_parties, on_done, addresses,
                                        check_grpclb, service_config_json,
                                        query_timeout_ms, std::move(combiner));
=======
    return iomgr_dns_lookup_ares_locked(
        dns_server, addr, default_port, interested_parties, on_done, addresses,
        balancer_addresses, service_config_json, query_timeout_ms, combiner);
>>>>>>> 615cd251
  }

  grpc_error* error = GRPC_ERROR_NONE;
  gpr_mu_lock(&g_mu);
  if (g_resolve_port < 0) {
    gpr_mu_unlock(&g_mu);
    error = GRPC_ERROR_CREATE_FROM_STATIC_STRING("Forced Failure");
  } else {
    *addresses = absl::make_unique<grpc_core::ServerAddressList>();
    grpc_sockaddr_in sa;
    sa.sin_family = GRPC_AF_INET;
    sa.sin_addr.s_addr = 0x100007f;
    sa.sin_port = grpc_htons(static_cast<uint16_t>(g_resolve_port));
    (*addresses)->emplace_back(&sa, sizeof(sa), nullptr);
    gpr_mu_unlock(&g_mu);
  }
  grpc_core::ExecCtx::Run(DEBUG_LOCATION, on_done, error);
  return nullptr;
}

static void my_cancel_ares_request_locked(grpc_ares_request* request) {
  if (request != nullptr) {
    iomgr_cancel_ares_request_locked(request);
  }
}

int main(int argc, char** argv) {
  grpc_completion_queue* cq;
  cq_verifier* cqv;
  grpc_op ops[6];
  grpc_op* op;

  grpc::testing::TestEnvironment env(argc, argv);

  gpr_mu_init(&g_mu);
  grpc_init();
  default_resolver = grpc_resolve_address_impl;
  grpc_set_resolver_impl(&test_resolver);
  iomgr_dns_lookup_ares_locked = grpc_dns_lookup_ares_locked;
  iomgr_cancel_ares_request_locked = grpc_cancel_ares_request_locked;
  grpc_dns_lookup_ares_locked = my_dns_lookup_ares_locked;
  grpc_cancel_ares_request_locked = my_cancel_ares_request_locked;

  int was_cancelled1;
  int was_cancelled2;

  grpc_metadata_array trailing_metadata_recv1;
  grpc_metadata_array request_metadata1;
  grpc_call_details request_details1;
  grpc_status_code status1;
  grpc_slice details1;
  grpc_metadata_array_init(&trailing_metadata_recv1);
  grpc_metadata_array_init(&request_metadata1);
  grpc_call_details_init(&request_details1);

  grpc_metadata_array trailing_metadata_recv2;
  grpc_metadata_array request_metadata2;
  grpc_call_details request_details2;
  grpc_status_code status2;
  grpc_slice details2;
  grpc_metadata_array_init(&trailing_metadata_recv2);
  grpc_metadata_array_init(&request_metadata2);
  grpc_call_details_init(&request_details2);

  cq = grpc_completion_queue_create_for_next(nullptr);
  cqv = cq_verifier_create(cq);

  /* reserve two ports */
  int port1 = grpc_pick_unused_port_or_die();
  int port2 = grpc_pick_unused_port_or_die();

  char* addr;

  grpc_channel_args client_args;
  grpc_arg arg_array[2];
  arg_array[0].type = GRPC_ARG_INTEGER;
  arg_array[0].key =
      const_cast<char*>("grpc.testing.fixed_reconnect_backoff_ms");
  arg_array[0].value.integer = 1000;
  /* When this test brings down server1 and then brings up server2,
   * the targetted server port number changes, and the client channel
   * needs to re-resolve to pick this up. This test requires that
   * happen within 10 seconds, but gRPC's DNS resolvers rate limit
   * resolution attempts to at most once every 30 seconds by default.
   * So we tweak it for this test. */
  arg_array[1].type = GRPC_ARG_INTEGER;
  arg_array[1].key =
      const_cast<char*>(GRPC_ARG_DNS_MIN_TIME_BETWEEN_RESOLUTIONS_MS);
  arg_array[1].value.integer = 1000;
  client_args.args = arg_array;
  client_args.num_args = 2;

  /* create a channel that picks first amongst the servers */
  grpc_channel* chan =
      grpc_insecure_channel_create("test", &client_args, nullptr);
  /* and an initial call to them */
  grpc_slice host = grpc_slice_from_static_string("127.0.0.1");
  grpc_call* call1 =
      grpc_channel_create_call(chan, nullptr, GRPC_PROPAGATE_DEFAULTS, cq,
                               grpc_slice_from_static_string("/foo"), &host,
                               grpc_timeout_seconds_to_deadline(20), nullptr);
  /* send initial metadata to probe connectivity */
  memset(ops, 0, sizeof(ops));
  op = ops;
  op->op = GRPC_OP_SEND_INITIAL_METADATA;
  op->data.send_initial_metadata.count = 0;
  op->flags = GRPC_INITIAL_METADATA_WAIT_FOR_READY;
  op->reserved = nullptr;
  op++;
  GPR_ASSERT(GRPC_CALL_OK == grpc_call_start_batch(call1, ops,
                                                   (size_t)(op - ops),
                                                   tag(0x101), nullptr));
  /* and receive status to probe termination */
  memset(ops, 0, sizeof(ops));
  op = ops;
  op->op = GRPC_OP_RECV_STATUS_ON_CLIENT;
  op->data.recv_status_on_client.trailing_metadata = &trailing_metadata_recv1;
  op->data.recv_status_on_client.status = &status1;
  op->data.recv_status_on_client.status_details = &details1;
  op->flags = 0;
  op->reserved = nullptr;
  op++;
  GPR_ASSERT(GRPC_CALL_OK == grpc_call_start_batch(call1, ops,
                                                   (size_t)(op - ops),
                                                   tag(0x102), nullptr));

  /* bring a server up on the first port */
  grpc_server* server1 = grpc_server_create(nullptr, nullptr);
  gpr_asprintf(&addr, "127.0.0.1:%d", port1);
  grpc_server_add_insecure_http2_port(server1, addr);
  grpc_server_register_completion_queue(server1, cq, nullptr);
  gpr_free(addr);
  grpc_server_start(server1);

  /* request a call to the server */
  grpc_call* server_call1;
  GPR_ASSERT(GRPC_CALL_OK ==
             grpc_server_request_call(server1, &server_call1, &request_details1,
                                      &request_metadata1, cq, cq, tag(0x301)));

  set_resolve_port(port1);

  /* first call should now start */
  CQ_EXPECT_COMPLETION(cqv, tag(0x101), 1);
  CQ_EXPECT_COMPLETION(cqv, tag(0x301), 1);
  cq_verify(cqv);

  GPR_ASSERT(GRPC_CHANNEL_READY ==
             grpc_channel_check_connectivity_state(chan, 0));
  grpc_channel_watch_connectivity_state(chan, GRPC_CHANNEL_READY,
                                        gpr_inf_future(GPR_CLOCK_REALTIME), cq,
                                        tag(0x9999));

  /* listen for close on the server call to probe for finishing */
  memset(ops, 0, sizeof(ops));
  op = ops;
  op->op = GRPC_OP_RECV_CLOSE_ON_SERVER;
  op->data.recv_close_on_server.cancelled = &was_cancelled1;
  op->flags = 0;
  op++;
  GPR_ASSERT(GRPC_CALL_OK == grpc_call_start_batch(server_call1, ops,
                                                   (size_t)(op - ops),
                                                   tag(0x302), nullptr));

  /* shutdown first server:
   * we should see a connectivity change and then nothing */
  set_resolve_port(-1);
  grpc_server_shutdown_and_notify(server1, cq, tag(0xdead1));
  CQ_EXPECT_COMPLETION(cqv, tag(0x9999), 1);
  cq_verify(cqv);
  cq_verify_empty(cqv);

  /* and a new call: should go through to server2 when we start it */
  grpc_call* call2 =
      grpc_channel_create_call(chan, nullptr, GRPC_PROPAGATE_DEFAULTS, cq,
                               grpc_slice_from_static_string("/foo"), &host,
                               grpc_timeout_seconds_to_deadline(20), nullptr);
  /* send initial metadata to probe connectivity */
  memset(ops, 0, sizeof(ops));
  op = ops;
  op->op = GRPC_OP_SEND_INITIAL_METADATA;
  op->data.send_initial_metadata.count = 0;
  op->flags = GRPC_INITIAL_METADATA_WAIT_FOR_READY;
  op->reserved = nullptr;
  op++;
  GPR_ASSERT(GRPC_CALL_OK == grpc_call_start_batch(call2, ops,
                                                   (size_t)(op - ops),
                                                   tag(0x201), nullptr));
  /* and receive status to probe termination */
  memset(ops, 0, sizeof(ops));
  op = ops;
  op->op = GRPC_OP_RECV_STATUS_ON_CLIENT;
  op->data.recv_status_on_client.trailing_metadata = &trailing_metadata_recv2;
  op->data.recv_status_on_client.status = &status2;
  op->data.recv_status_on_client.status_details = &details2;
  op->flags = 0;
  op->reserved = nullptr;
  op++;
  GPR_ASSERT(GRPC_CALL_OK == grpc_call_start_batch(call2, ops,
                                                   (size_t)(op - ops),
                                                   tag(0x202), nullptr));

  /* and bring up second server */
  set_resolve_port(port2);
  grpc_server* server2 = grpc_server_create(nullptr, nullptr);
  gpr_asprintf(&addr, "127.0.0.1:%d", port2);
  grpc_server_add_insecure_http2_port(server2, addr);
  grpc_server_register_completion_queue(server2, cq, nullptr);
  gpr_free(addr);
  grpc_server_start(server2);

  /* request a call to the server */
  grpc_call* server_call2;
  GPR_ASSERT(GRPC_CALL_OK ==
             grpc_server_request_call(server2, &server_call2, &request_details2,
                                      &request_metadata2, cq, cq, tag(0x401)));

  /* second call should now start */
  CQ_EXPECT_COMPLETION(cqv, tag(0x201), 1);
  CQ_EXPECT_COMPLETION(cqv, tag(0x401), 1);
  cq_verify(cqv);

  /* listen for close on the server call to probe for finishing */
  memset(ops, 0, sizeof(ops));
  op = ops;
  op->op = GRPC_OP_RECV_CLOSE_ON_SERVER;
  op->data.recv_close_on_server.cancelled = &was_cancelled2;
  op->flags = 0;
  op++;
  GPR_ASSERT(GRPC_CALL_OK == grpc_call_start_batch(server_call2, ops,
                                                   (size_t)(op - ops),
                                                   tag(0x402), nullptr));

  /* shutdown second server: we should see nothing */
  grpc_server_shutdown_and_notify(server2, cq, tag(0xdead2));
  cq_verify_empty(cqv);

  grpc_call_cancel(call1, nullptr);
  grpc_call_cancel(call2, nullptr);

  /* now everything else should finish */
  CQ_EXPECT_COMPLETION(cqv, tag(0x102), 1);
  CQ_EXPECT_COMPLETION(cqv, tag(0x202), 1);
  CQ_EXPECT_COMPLETION(cqv, tag(0x302), 1);
  CQ_EXPECT_COMPLETION(cqv, tag(0x402), 1);
  CQ_EXPECT_COMPLETION(cqv, tag(0xdead1), 1);
  CQ_EXPECT_COMPLETION(cqv, tag(0xdead2), 1);
  cq_verify(cqv);

  grpc_call_unref(call1);
  grpc_call_unref(call2);
  grpc_call_unref(server_call1);
  grpc_call_unref(server_call2);
  grpc_server_destroy(server1);
  grpc_server_destroy(server2);
  grpc_channel_destroy(chan);

  grpc_metadata_array_destroy(&trailing_metadata_recv1);
  grpc_metadata_array_destroy(&request_metadata1);
  grpc_call_details_destroy(&request_details1);
  grpc_slice_unref(details1);
  grpc_metadata_array_destroy(&trailing_metadata_recv2);
  grpc_metadata_array_destroy(&request_metadata2);
  grpc_call_details_destroy(&request_details2);
  grpc_slice_unref(details2);

  cq_verifier_destroy(cqv);
  grpc_completion_queue_destroy(cq);

  grpc_shutdown();
  gpr_mu_destroy(&g_mu);

  return 0;
}<|MERGE_RESOLUTION|>--- conflicted
+++ resolved
@@ -108,18 +108,12 @@
     std::unique_ptr<grpc_core::ServerAddressList>* addresses,
     std::unique_ptr<grpc_core::ServerAddressList>* balancer_addresses,
     char** service_config_json, int query_timeout_ms,
-    std::shared_ptr<grpc_core::WorkSerializer> combiner) {
+    std::shared_ptr<grpc_core::WorkSerializer> work_serializer) {
   if (0 != strcmp(addr, "test")) {
-<<<<<<< HEAD
-    return iomgr_dns_lookup_ares_locked(dns_server, addr, default_port,
-                                        interested_parties, on_done, addresses,
-                                        check_grpclb, service_config_json,
-                                        query_timeout_ms, std::move(combiner));
-=======
     return iomgr_dns_lookup_ares_locked(
         dns_server, addr, default_port, interested_parties, on_done, addresses,
-        balancer_addresses, service_config_json, query_timeout_ms, combiner);
->>>>>>> 615cd251
+        balancer_addresses, service_config_json, query_timeout_ms,
+        std::move(work_serializer));
   }
 
   grpc_error* error = GRPC_ERROR_NONE;
