--- conflicted
+++ resolved
@@ -84,13 +84,9 @@
                                  grpc_endpoint_add_to_pollset_set,
                                  grpc_endpoint_shutdown,
                                  grpc_endpoint_destroy,
-<<<<<<< HEAD
+                                 grpc_endpoint_get_resource_user,
                                  grpc_endpoint_get_peer,
                                  grpc_endpoint_get_fd};
-=======
-                                 grpc_endpoint_get_resource_user,
-                                 grpc_endpoint_get_peer};
->>>>>>> 11948f74
   endpoint.vtable = &vtable;
 
   grpc_endpoint_read(&exec_ctx, &endpoint, NULL, NULL);
