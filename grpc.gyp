# GRPC gyp file
# This currently builds C code.
# This file has been automatically generated from a template file.
# Please look at the templates directory instead.
# This file can be regenerated from the template by running
# tools/buildgen/generate_projects.sh

# Copyright 2015, Google Inc.
# All rights reserved.
#
# Redistribution and use in source and binary forms, with or without
# modification, are permitted provided that the following conditions are
# met:
#
#     * Redistributions of source code must retain the above copyright
# notice, this list of conditions and the following disclaimer.
#     * Redistributions in binary form must reproduce the above
# copyright notice, this list of conditions and the following disclaimer
# in the documentation and/or other materials provided with the
# distribution.
#     * Neither the name of Google Inc. nor the names of its
# contributors may be used to endorse or promote products derived from
# this software without specific prior written permission.
#
# THIS SOFTWARE IS PROVIDED BY THE COPYRIGHT HOLDERS AND CONTRIBUTORS
# "AS IS" AND ANY EXPRESS OR IMPLIED WARRANTIES, INCLUDING, BUT NOT
# LIMITED TO, THE IMPLIED WARRANTIES OF MERCHANTABILITY AND FITNESS FOR
# A PARTICULAR PURPOSE ARE DISCLAIMED. IN NO EVENT SHALL THE COPYRIGHT
# OWNER OR CONTRIBUTORS BE LIABLE FOR ANY DIRECT, INDIRECT, INCIDENTAL,
# SPECIAL, EXEMPLARY, OR CONSEQUENTIAL DAMAGES (INCLUDING, BUT NOT
# LIMITED TO, PROCUREMENT OF SUBSTITUTE GOODS OR SERVICES; LOSS OF USE,
# DATA, OR PROFITS; OR BUSINESS INTERRUPTION) HOWEVER CAUSED AND ON ANY
# THEORY OF LIABILITY, WHETHER IN CONTRACT, STRICT LIABILITY, OR TORT
# (INCLUDING NEGLIGENCE OR OTHERWISE) ARISING IN ANY WAY OUT OF THE USE
# OF THIS SOFTWARE, EVEN IF ADVISED OF THE POSSIBILITY OF SUCH DAMAGE.

# Some of this file is built with the help of
# https://n8.io/converting-a-c-library-to-gyp/
{
  # TODO: Finish windows support
  'target_defaults': {
    'default_configuration': 'Debug',
    'configurations': {
      'Debug': {
        'defines': [ 'DEBUG', '_DEBUG' ],
        'msvs_settings': {
          'VCCLCompilerTool': {
            'RuntimeLibrary': 1, # static debug
          },
        },
      },
      'Release': {
        'defines': [ 'NDEBUG' ],
        'msvs_settings': {
          'VCCLCompilerTool': {
            'RuntimeLibrary': 0, # static release
          },
        },
      }
    },
    'msvs_settings': {
      'VCLinkerTool': {
        'GenerateDebugInformation': 'true',
      },
    },
    # TODO: Add fallback for Windows, and if pkg-config is not available
    'defines': [
      'TSI_OPENSSL_ALPN_SUPPORT=<!(pkg-config --atleast-version=1.0.2 openssl >/dev/null 2>&1 && echo 1 || echo 0)'
    ],
    'include_dirs': [
      '.',
      'include'
    ],
    # TODO: Check for libraries with pkg-config
    'libraries': [
      '-lcrypto',
      '-lssl',
      '-ldl',
      '-lpthread',
      '-lz'
    ],
    'direct_dependent_settings': {
      'include_dirs': [
        '.',
        'include'
      ],
    }
  },
  'targets': [
    {
      'target_name': 'gpr',
      'product_prefix': 'lib',
      'type': 'static_library',
      'dependencies': [
      ],
      'sources': [
        'src/core/support/alloc.c',
        'src/core/support/cmdline.c',
        'src/core/support/cpu_iphone.c',
        'src/core/support/cpu_linux.c',
        'src/core/support/cpu_posix.c',
        'src/core/support/cpu_windows.c',
        'src/core/support/env_linux.c',
        'src/core/support/env_posix.c',
        'src/core/support/env_win32.c',
        'src/core/support/file.c',
        'src/core/support/file_posix.c',
        'src/core/support/file_win32.c',
        'src/core/support/histogram.c',
        'src/core/support/host_port.c',
        'src/core/support/log.c',
        'src/core/support/log_android.c',
        'src/core/support/log_linux.c',
        'src/core/support/log_posix.c',
        'src/core/support/log_win32.c',
        'src/core/support/murmur_hash.c',
        'src/core/support/slice.c',
        'src/core/support/slice_buffer.c',
        'src/core/support/stack_lockfree.c',
        'src/core/support/string.c',
        'src/core/support/string_posix.c',
        'src/core/support/string_win32.c',
        'src/core/support/subprocess_posix.c',
        'src/core/support/sync.c',
        'src/core/support/sync_posix.c',
        'src/core/support/sync_win32.c',
        'src/core/support/thd.c',
        'src/core/support/thd_posix.c',
        'src/core/support/thd_win32.c',
        'src/core/support/time.c',
        'src/core/support/time_posix.c',
        'src/core/support/time_win32.c',
        'src/core/support/tls_pthread.c',
      ],
    },
    {
      'target_name': 'grpc',
      'product_prefix': 'lib',
      'type': 'static_library',
      'dependencies': [
        'gpr',
      ],
      'sources': [
        'src/core/httpcli/httpcli_security_connector.c',
        'src/core/security/base64.c',
        'src/core/security/client_auth_filter.c',
        'src/core/security/credentials.c',
        'src/core/security/credentials_metadata.c',
        'src/core/security/credentials_posix.c',
        'src/core/security/credentials_win32.c',
        'src/core/security/google_default_credentials.c',
        'src/core/security/handshake.c',
        'src/core/security/json_token.c',
        'src/core/security/jwt_verifier.c',
        'src/core/security/secure_endpoint.c',
        'src/core/security/security_connector.c',
        'src/core/security/security_context.c',
        'src/core/security/server_auth_filter.c',
        'src/core/security/server_secure_chttp2.c',
        'src/core/surface/init_secure.c',
        'src/core/surface/secure_channel_create.c',
        'src/core/tsi/fake_transport_security.c',
        'src/core/tsi/ssl_transport_security.c',
        'src/core/tsi/transport_security.c',
        'src/core/census/grpc_context.c',
        'src/core/census/grpc_filter.c',
        'src/core/channel/channel_args.c',
        'src/core/channel/channel_stack.c',
        'src/core/channel/client_channel.c',
        'src/core/channel/compress_filter.c',
        'src/core/channel/connected_channel.c',
        'src/core/channel/http_client_filter.c',
        'src/core/channel/http_server_filter.c',
        'src/core/channel/noop_filter.c',
        'src/core/client_config/client_config.c',
        'src/core/client_config/connector.c',
        'src/core/client_config/lb_policies/pick_first.c',
        'src/core/client_config/lb_policies/round_robin.c',
        'src/core/client_config/lb_policy.c',
        'src/core/client_config/lb_policy_factory.c',
        'src/core/client_config/lb_policy_registry.c',
        'src/core/client_config/resolver.c',
        'src/core/client_config/resolver_factory.c',
        'src/core/client_config/resolver_registry.c',
        'src/core/client_config/resolvers/dns_resolver.c',
        'src/core/client_config/resolvers/sockaddr_resolver.c',
        'src/core/client_config/subchannel.c',
        'src/core/client_config/subchannel_factory.c',
        'src/core/client_config/subchannel_factory_decorators/add_channel_arg.c',
        'src/core/client_config/subchannel_factory_decorators/merge_channel_args.c',
        'src/core/client_config/uri_parser.c',
        'src/core/compression/algorithm.c',
        'src/core/compression/message_compress.c',
        'src/core/debug/trace.c',
        'src/core/httpcli/format_request.c',
        'src/core/httpcli/httpcli.c',
        'src/core/httpcli/parser.c',
        'src/core/iomgr/closure.c',
        'src/core/iomgr/endpoint.c',
        'src/core/iomgr/endpoint_pair_posix.c',
        'src/core/iomgr/endpoint_pair_windows.c',
        'src/core/iomgr/exec_ctx.c',
        'src/core/iomgr/fd_posix.c',
        'src/core/iomgr/iocp_windows.c',
        'src/core/iomgr/iomgr.c',
        'src/core/iomgr/iomgr_posix.c',
        'src/core/iomgr/iomgr_windows.c',
        'src/core/iomgr/pollset_multipoller_with_epoll.c',
        'src/core/iomgr/pollset_multipoller_with_poll_posix.c',
        'src/core/iomgr/pollset_posix.c',
        'src/core/iomgr/pollset_set_posix.c',
        'src/core/iomgr/pollset_set_windows.c',
        'src/core/iomgr/pollset_windows.c',
        'src/core/iomgr/resolve_address_posix.c',
        'src/core/iomgr/resolve_address_windows.c',
        'src/core/iomgr/sockaddr_utils.c',
        'src/core/iomgr/socket_utils_common_posix.c',
        'src/core/iomgr/socket_utils_linux.c',
        'src/core/iomgr/socket_utils_posix.c',
        'src/core/iomgr/socket_windows.c',
        'src/core/iomgr/tcp_client_posix.c',
        'src/core/iomgr/tcp_client_windows.c',
        'src/core/iomgr/tcp_posix.c',
        'src/core/iomgr/tcp_server_posix.c',
        'src/core/iomgr/tcp_server_windows.c',
        'src/core/iomgr/tcp_windows.c',
        'src/core/iomgr/time_averaged_stats.c',
        'src/core/iomgr/timer.c',
        'src/core/iomgr/timer_heap.c',
        'src/core/iomgr/udp_server.c',
        'src/core/iomgr/wakeup_fd_eventfd.c',
        'src/core/iomgr/wakeup_fd_nospecial.c',
        'src/core/iomgr/wakeup_fd_pipe.c',
        'src/core/iomgr/wakeup_fd_posix.c',
        'src/core/iomgr/workqueue_posix.c',
        'src/core/iomgr/workqueue_windows.c',
        'src/core/json/json.c',
        'src/core/json/json_reader.c',
        'src/core/json/json_string.c',
        'src/core/json/json_writer.c',
        'src/core/profiling/basic_timers.c',
        'src/core/profiling/stap_timers.c',
        'src/core/surface/alarm.c',
        'src/core/surface/api_trace.c',
        'src/core/surface/byte_buffer.c',
        'src/core/surface/byte_buffer_queue.c',
        'src/core/surface/byte_buffer_reader.c',
        'src/core/surface/call.c',
        'src/core/surface/call_details.c',
        'src/core/surface/call_log_batch.c',
        'src/core/surface/channel.c',
        'src/core/surface/channel_connectivity.c',
        'src/core/surface/channel_create.c',
        'src/core/surface/completion_queue.c',
        'src/core/surface/event_string.c',
        'src/core/surface/init.c',
        'src/core/surface/lame_client.c',
        'src/core/surface/metadata_array.c',
        'src/core/surface/server.c',
        'src/core/surface/server_chttp2.c',
        'src/core/surface/server_create.c',
        'src/core/surface/version.c',
        'src/core/transport/chttp2/alpn.c',
        'src/core/transport/chttp2/bin_encoder.c',
        'src/core/transport/chttp2/frame_data.c',
        'src/core/transport/chttp2/frame_goaway.c',
        'src/core/transport/chttp2/frame_ping.c',
        'src/core/transport/chttp2/frame_rst_stream.c',
        'src/core/transport/chttp2/frame_settings.c',
        'src/core/transport/chttp2/frame_window_update.c',
        'src/core/transport/chttp2/hpack_parser.c',
        'src/core/transport/chttp2/hpack_table.c',
        'src/core/transport/chttp2/huffsyms.c',
        'src/core/transport/chttp2/incoming_metadata.c',
        'src/core/transport/chttp2/parsing.c',
        'src/core/transport/chttp2/status_conversion.c',
        'src/core/transport/chttp2/stream_encoder.c',
        'src/core/transport/chttp2/stream_lists.c',
        'src/core/transport/chttp2/stream_map.c',
        'src/core/transport/chttp2/timeout_encoding.c',
        'src/core/transport/chttp2/varint.c',
        'src/core/transport/chttp2/writing.c',
        'src/core/transport/chttp2_transport.c',
        'src/core/transport/connectivity_state.c',
        'src/core/transport/metadata.c',
        'src/core/transport/stream_op.c',
        'src/core/transport/transport.c',
        'src/core/transport/transport_op_string.c',
        'src/core/census/context.c',
        'src/core/census/initialize.c',
        'src/core/census/operation.c',
        'src/core/census/tracing.c',
      ],
    },
<<<<<<< HEAD
    # TODO: Add C++ targets
    {
      'target_name': 'grpc_test_util',
      'product_prefix': 'lib',
      'type': 'static_library',
      'dependencies': [
        'gpr',
        'gpr_test_util',
        'grpc',
      ],
      'sources': [
        'test/core/end2end/data/server1_cert.c',
        'test/core/end2end/data/server1_key.c',
        'test/core/end2end/data/test_root_cert.c',
        'test/core/end2end/cq_verifier.c',
        'test/core/end2end/fixtures/proxy.c',
        'test/core/iomgr/endpoint_tests.c',
        'test/core/security/oauth2_utils.c',
        'test/core/util/grpc_profiler.c',
        'test/core/util/parse_hexstring.c',
        'test/core/util/port_posix.c',
        'test/core/util/port_windows.c',
        'test/core/util/slice_splitter.c',
      ],
    },
    # TODO: Add C++ targets
    {
      'target_name': 'grpc_test_util_unsecure',
      'product_prefix': 'lib',
      'type': 'static_library',
      'dependencies': [
        'gpr',
        'gpr_test_util',
        'grpc',
      ],
      'sources': [
        'test/core/end2end/cq_verifier.c',
        'test/core/end2end/fixtures/proxy.c',
        'test/core/iomgr/endpoint_tests.c',
        'test/core/security/oauth2_utils.c',
        'test/core/util/grpc_profiler.c',
        'test/core/util/parse_hexstring.c',
        'test/core/util/port_posix.c',
        'test/core/util/port_windows.c',
        'test/core/util/slice_splitter.c',
      ],
    },
    # TODO: Add C++ targets
    {
      'target_name': 'grpc_unsecure',
      'product_prefix': 'lib',
      'type': 'static_library',
      'dependencies': [
        'gpr',
      ],
      'sources': [
        'src/core/surface/init_unsecure.c',
        'src/core/census/grpc_context.c',
        'src/core/census/grpc_filter.c',
        'src/core/channel/channel_args.c',
        'src/core/channel/channel_stack.c',
        'src/core/channel/client_channel.c',
        'src/core/channel/compress_filter.c',
        'src/core/channel/connected_channel.c',
        'src/core/channel/http_client_filter.c',
        'src/core/channel/http_server_filter.c',
        'src/core/channel/noop_filter.c',
        'src/core/client_config/client_config.c',
        'src/core/client_config/connector.c',
        'src/core/client_config/lb_policies/pick_first.c',
        'src/core/client_config/lb_policies/round_robin.c',
        'src/core/client_config/lb_policy.c',
        'src/core/client_config/lb_policy_factory.c',
        'src/core/client_config/lb_policy_registry.c',
        'src/core/client_config/resolver.c',
        'src/core/client_config/resolver_factory.c',
        'src/core/client_config/resolver_registry.c',
        'src/core/client_config/resolvers/dns_resolver.c',
        'src/core/client_config/resolvers/sockaddr_resolver.c',
        'src/core/client_config/subchannel.c',
        'src/core/client_config/subchannel_factory.c',
        'src/core/client_config/subchannel_factory_decorators/add_channel_arg.c',
        'src/core/client_config/subchannel_factory_decorators/merge_channel_args.c',
        'src/core/client_config/uri_parser.c',
        'src/core/compression/algorithm.c',
        'src/core/compression/message_compress.c',
        'src/core/debug/trace.c',
        'src/core/httpcli/format_request.c',
        'src/core/httpcli/httpcli.c',
        'src/core/httpcli/parser.c',
        'src/core/iomgr/closure.c',
        'src/core/iomgr/endpoint.c',
        'src/core/iomgr/endpoint_pair_posix.c',
        'src/core/iomgr/endpoint_pair_windows.c',
        'src/core/iomgr/exec_ctx.c',
        'src/core/iomgr/fd_posix.c',
        'src/core/iomgr/iocp_windows.c',
        'src/core/iomgr/iomgr.c',
        'src/core/iomgr/iomgr_posix.c',
        'src/core/iomgr/iomgr_windows.c',
        'src/core/iomgr/pollset_multipoller_with_epoll.c',
        'src/core/iomgr/pollset_multipoller_with_poll_posix.c',
        'src/core/iomgr/pollset_posix.c',
        'src/core/iomgr/pollset_set_posix.c',
        'src/core/iomgr/pollset_set_windows.c',
        'src/core/iomgr/pollset_windows.c',
        'src/core/iomgr/resolve_address_posix.c',
        'src/core/iomgr/resolve_address_windows.c',
        'src/core/iomgr/sockaddr_utils.c',
        'src/core/iomgr/socket_utils_common_posix.c',
        'src/core/iomgr/socket_utils_linux.c',
        'src/core/iomgr/socket_utils_posix.c',
        'src/core/iomgr/socket_windows.c',
        'src/core/iomgr/tcp_client_posix.c',
        'src/core/iomgr/tcp_client_windows.c',
        'src/core/iomgr/tcp_posix.c',
        'src/core/iomgr/tcp_server_posix.c',
        'src/core/iomgr/tcp_server_windows.c',
        'src/core/iomgr/tcp_windows.c',
        'src/core/iomgr/time_averaged_stats.c',
        'src/core/iomgr/timer.c',
        'src/core/iomgr/timer_heap.c',
        'src/core/iomgr/udp_server.c',
        'src/core/iomgr/wakeup_fd_eventfd.c',
        'src/core/iomgr/wakeup_fd_nospecial.c',
        'src/core/iomgr/wakeup_fd_pipe.c',
        'src/core/iomgr/wakeup_fd_posix.c',
        'src/core/iomgr/workqueue_posix.c',
        'src/core/iomgr/workqueue_windows.c',
        'src/core/json/json.c',
        'src/core/json/json_reader.c',
        'src/core/json/json_string.c',
        'src/core/json/json_writer.c',
        'src/core/profiling/basic_timers.c',
        'src/core/profiling/stap_timers.c',
        'src/core/surface/alarm.c',
        'src/core/surface/api_trace.c',
        'src/core/surface/byte_buffer.c',
        'src/core/surface/byte_buffer_queue.c',
        'src/core/surface/byte_buffer_reader.c',
        'src/core/surface/call.c',
        'src/core/surface/call_details.c',
        'src/core/surface/call_log_batch.c',
        'src/core/surface/channel.c',
        'src/core/surface/channel_connectivity.c',
        'src/core/surface/channel_create.c',
        'src/core/surface/completion_queue.c',
        'src/core/surface/event_string.c',
        'src/core/surface/init.c',
        'src/core/surface/lame_client.c',
        'src/core/surface/metadata_array.c',
        'src/core/surface/server.c',
        'src/core/surface/server_chttp2.c',
        'src/core/surface/server_create.c',
        'src/core/surface/version.c',
        'src/core/transport/chttp2/alpn.c',
        'src/core/transport/chttp2/bin_encoder.c',
        'src/core/transport/chttp2/frame_data.c',
        'src/core/transport/chttp2/frame_goaway.c',
        'src/core/transport/chttp2/frame_ping.c',
        'src/core/transport/chttp2/frame_rst_stream.c',
        'src/core/transport/chttp2/frame_settings.c',
        'src/core/transport/chttp2/frame_window_update.c',
        'src/core/transport/chttp2/hpack_parser.c',
        'src/core/transport/chttp2/hpack_table.c',
        'src/core/transport/chttp2/huffsyms.c',
        'src/core/transport/chttp2/incoming_metadata.c',
        'src/core/transport/chttp2/parsing.c',
        'src/core/transport/chttp2/status_conversion.c',
        'src/core/transport/chttp2/stream_encoder.c',
        'src/core/transport/chttp2/stream_lists.c',
        'src/core/transport/chttp2/stream_map.c',
        'src/core/transport/chttp2/timeout_encoding.c',
        'src/core/transport/chttp2/varint.c',
        'src/core/transport/chttp2/writing.c',
        'src/core/transport/chttp2_transport.c',
        'src/core/transport/connectivity_state.c',
        'src/core/transport/metadata.c',
        'src/core/transport/stream_op.c',
        'src/core/transport/transport.c',
        'src/core/transport/transport_op_string.c',
        'src/core/census/context.c',
        'src/core/census/initialize.c',
        'src/core/census/operation.c',
        'src/core/census/tracing.c',
      ],
    },
    # TODO: Add C++ targets
    {
      'target_name': 'grpc_zookeeper',
      'product_prefix': 'lib',
      'type': 'static_library',
      'dependencies': [
        'gpr',
        'grpc',
      ],
      'sources': [
        'src/core/client_config/resolvers/zookeeper_resolver.c',
      ],
    },
    # TODO: Add C++ targets
    {
      'target_name': 'reconnect_server',
      'product_prefix': 'lib',
      'type': 'static_library',
      'dependencies': [
        'grpc_test_util',
        'grpc',
        'gpr_test_util',
        'gpr',
      ],
      'sources': [
        'test/core/util/reconnect_server.c',
      ],
    },
    # TODO: Add C++ targets
    # TODO: Add C++ targets
    # TODO: Add C++ targets
    # TODO: Add C++ targets
    # TODO: Add C++ targets
    # TODO: Add C++ targets
    # TODO: Add C++ targets
    # TODO: Add C++ targets
    # TODO: Add C++ targets
    # TODO: Add C++ targets
    # TODO: Add C++ targets
    # TODO: Add C++ targets
    {
      'target_name': 'end2end_fixture_h2_compress',
      'product_prefix': 'lib',
      'type': 'static_library',
      'dependencies': [
        'grpc_test_util_unsecure',
        'grpc_unsecure',
        'gpr_test_util',
        'gpr',
      ],
      'sources': [
        'test/core/end2end/fixtures/h2_compress.c',
      ],
    },
    # TODO: Add C++ targets
    {
      'target_name': 'end2end_fixture_h2_fakesec',
      'product_prefix': 'lib',
      'type': 'static_library',
      'dependencies': [
        'end2end_certs',
        'grpc_test_util',
        'grpc',
        'gpr_test_util',
        'gpr',
      ],
      'sources': [
        'test/core/end2end/fixtures/h2_fakesec.c',
      ],
    },
    # TODO: Add C++ targets
    {
      'target_name': 'end2end_fixture_h2_full',
      'product_prefix': 'lib',
      'type': 'static_library',
      'dependencies': [
        'grpc_test_util_unsecure',
        'grpc_unsecure',
        'gpr_test_util',
        'gpr',
      ],
      'sources': [
        'test/core/end2end/fixtures/h2_full.c',
      ],
    },
    # TODO: Add C++ targets
    {
      'target_name': 'end2end_fixture_h2_full+poll',
      'product_prefix': 'lib',
      'type': 'static_library',
      'dependencies': [
        'grpc_test_util_unsecure',
        'grpc_unsecure',
        'gpr_test_util',
        'gpr',
      ],
      'sources': [
        'test/core/end2end/fixtures/h2_full+poll.c',
      ],
    },
    # TODO: Add C++ targets
    {
      'target_name': 'end2end_fixture_h2_oauth2',
      'product_prefix': 'lib',
      'type': 'static_library',
      'dependencies': [
        'end2end_certs',
        'grpc_test_util',
        'grpc',
        'gpr_test_util',
        'gpr',
      ],
      'sources': [
        'test/core/end2end/fixtures/h2_oauth2.c',
      ],
    },
    # TODO: Add C++ targets
    {
      'target_name': 'end2end_fixture_h2_proxy',
      'product_prefix': 'lib',
      'type': 'static_library',
      'dependencies': [
        'grpc_test_util_unsecure',
        'grpc_unsecure',
        'gpr_test_util',
        'gpr',
      ],
      'sources': [
        'test/core/end2end/fixtures/h2_proxy.c',
      ],
    },
    # TODO: Add C++ targets
    {
      'target_name': 'end2end_fixture_h2_sockpair',
      'product_prefix': 'lib',
      'type': 'static_library',
      'dependencies': [
        'grpc_test_util_unsecure',
        'grpc_unsecure',
        'gpr_test_util',
        'gpr',
      ],
      'sources': [
        'test/core/end2end/fixtures/h2_sockpair.c',
      ],
    },
    # TODO: Add C++ targets
    {
      'target_name': 'end2end_fixture_h2_sockpair+trace',
      'product_prefix': 'lib',
      'type': 'static_library',
      'dependencies': [
        'grpc_test_util_unsecure',
        'grpc_unsecure',
        'gpr_test_util',
        'gpr',
      ],
      'sources': [
        'test/core/end2end/fixtures/h2_sockpair+trace.c',
      ],
    },
    # TODO: Add C++ targets
    {
      'target_name': 'end2end_fixture_h2_sockpair_1byte',
      'product_prefix': 'lib',
      'type': 'static_library',
      'dependencies': [
        'grpc_test_util_unsecure',
        'grpc_unsecure',
        'gpr_test_util',
        'gpr',
      ],
      'sources': [
        'test/core/end2end/fixtures/h2_sockpair_1byte.c',
      ],
    },
    # TODO: Add C++ targets
    {
      'target_name': 'end2end_fixture_h2_ssl',
      'product_prefix': 'lib',
      'type': 'static_library',
      'dependencies': [
        'end2end_certs',
        'grpc_test_util',
        'grpc',
        'gpr_test_util',
        'gpr',
      ],
      'sources': [
        'test/core/end2end/fixtures/h2_ssl.c',
      ],
    },
    # TODO: Add C++ targets
    {
      'target_name': 'end2end_fixture_h2_ssl+poll',
      'product_prefix': 'lib',
      'type': 'static_library',
      'dependencies': [
        'end2end_certs',
        'grpc_test_util',
        'grpc',
        'gpr_test_util',
        'gpr',
      ],
      'sources': [
        'test/core/end2end/fixtures/h2_ssl+poll.c',
      ],
    },
    # TODO: Add C++ targets
    {
      'target_name': 'end2end_fixture_h2_ssl_proxy',
      'product_prefix': 'lib',
      'type': 'static_library',
      'dependencies': [
        'end2end_certs',
        'grpc_test_util',
        'grpc',
        'gpr_test_util',
        'gpr',
      ],
      'sources': [
        'test/core/end2end/fixtures/h2_ssl_proxy.c',
      ],
    },
    # TODO: Add C++ targets
    {
      'target_name': 'end2end_fixture_h2_uds',
      'product_prefix': 'lib',
      'type': 'static_library',
      'dependencies': [
        'grpc_test_util_unsecure',
        'grpc_unsecure',
        'gpr_test_util',
        'gpr',
      ],
      'sources': [
        'test/core/end2end/fixtures/h2_uds.c',
      ],
    },
    # TODO: Add C++ targets
    {
      'target_name': 'end2end_fixture_h2_uds+poll',
      'product_prefix': 'lib',
      'type': 'static_library',
      'dependencies': [
        'grpc_test_util_unsecure',
        'grpc_unsecure',
        'gpr_test_util',
        'gpr',
      ],
      'sources': [
        'test/core/end2end/fixtures/h2_uds+poll.c',
      ],
    },
    # TODO: Add C++ targets
    {
      'target_name': 'end2end_test_bad_hostname',
      'product_prefix': 'lib',
      'type': 'static_library',
      'dependencies': [
        'grpc_test_util_unsecure',
        'grpc_unsecure',
        'gpr_test_util',
        'gpr',
      ],
      'sources': [
        'test/core/end2end/tests/bad_hostname.c',
      ],
    },
    # TODO: Add C++ targets
    {
      'target_name': 'end2end_test_binary_metadata',
      'product_prefix': 'lib',
      'type': 'static_library',
      'dependencies': [
        'grpc_test_util_unsecure',
        'grpc_unsecure',
        'gpr_test_util',
        'gpr',
      ],
      'sources': [
        'test/core/end2end/tests/binary_metadata.c',
      ],
    },
    # TODO: Add C++ targets
    {
      'target_name': 'end2end_test_call_creds',
      'product_prefix': 'lib',
      'type': 'static_library',
      'dependencies': [
        'end2end_certs',
        'grpc_test_util',
        'grpc',
        'gpr_test_util',
        'gpr',
      ],
      'sources': [
        'test/core/end2end/tests/call_creds.c',
      ],
    },
    # TODO: Add C++ targets
    {
      'target_name': 'end2end_test_cancel_after_accept',
      'product_prefix': 'lib',
      'type': 'static_library',
      'dependencies': [
        'grpc_test_util_unsecure',
        'grpc_unsecure',
        'gpr_test_util',
        'gpr',
      ],
      'sources': [
        'test/core/end2end/tests/cancel_after_accept.c',
      ],
    },
    # TODO: Add C++ targets
    {
      'target_name': 'end2end_test_cancel_after_client_done',
      'product_prefix': 'lib',
      'type': 'static_library',
      'dependencies': [
        'grpc_test_util_unsecure',
        'grpc_unsecure',
        'gpr_test_util',
        'gpr',
      ],
      'sources': [
        'test/core/end2end/tests/cancel_after_client_done.c',
      ],
    },
    # TODO: Add C++ targets
    {
      'target_name': 'end2end_test_cancel_after_invoke',
      'product_prefix': 'lib',
      'type': 'static_library',
      'dependencies': [
        'grpc_test_util_unsecure',
        'grpc_unsecure',
        'gpr_test_util',
        'gpr',
      ],
      'sources': [
        'test/core/end2end/tests/cancel_after_invoke.c',
      ],
    },
    # TODO: Add C++ targets
    {
      'target_name': 'end2end_test_cancel_before_invoke',
      'product_prefix': 'lib',
      'type': 'static_library',
      'dependencies': [
        'grpc_test_util_unsecure',
        'grpc_unsecure',
        'gpr_test_util',
        'gpr',
      ],
      'sources': [
        'test/core/end2end/tests/cancel_before_invoke.c',
      ],
    },
    # TODO: Add C++ targets
    {
      'target_name': 'end2end_test_cancel_in_a_vacuum',
      'product_prefix': 'lib',
      'type': 'static_library',
      'dependencies': [
        'grpc_test_util_unsecure',
        'grpc_unsecure',
        'gpr_test_util',
        'gpr',
      ],
      'sources': [
        'test/core/end2end/tests/cancel_in_a_vacuum.c',
      ],
    },
    # TODO: Add C++ targets
    {
      'target_name': 'end2end_test_census_simple_request',
      'product_prefix': 'lib',
      'type': 'static_library',
      'dependencies': [
        'grpc_test_util_unsecure',
        'grpc_unsecure',
        'gpr_test_util',
        'gpr',
      ],
      'sources': [
        'test/core/end2end/tests/census_simple_request.c',
      ],
    },
    # TODO: Add C++ targets
    {
      'target_name': 'end2end_test_channel_connectivity',
      'product_prefix': 'lib',
      'type': 'static_library',
      'dependencies': [
        'grpc_test_util_unsecure',
        'grpc_unsecure',
        'gpr_test_util',
        'gpr',
      ],
      'sources': [
        'test/core/end2end/tests/channel_connectivity.c',
      ],
    },
    # TODO: Add C++ targets
    {
      'target_name': 'end2end_test_compressed_payload',
      'product_prefix': 'lib',
      'type': 'static_library',
      'dependencies': [
        'grpc_test_util_unsecure',
        'grpc_unsecure',
        'gpr_test_util',
        'gpr',
      ],
      'sources': [
        'test/core/end2end/tests/compressed_payload.c',
      ],
    },
    # TODO: Add C++ targets
    {
      'target_name': 'end2end_test_default_host',
      'product_prefix': 'lib',
      'type': 'static_library',
      'dependencies': [
        'grpc_test_util_unsecure',
        'grpc_unsecure',
        'gpr_test_util',
        'gpr',
      ],
      'sources': [
        'test/core/end2end/tests/default_host.c',
      ],
    },
    # TODO: Add C++ targets
    {
      'target_name': 'end2end_test_disappearing_server',
      'product_prefix': 'lib',
      'type': 'static_library',
      'dependencies': [
        'grpc_test_util_unsecure',
        'grpc_unsecure',
        'gpr_test_util',
        'gpr',
      ],
      'sources': [
        'test/core/end2end/tests/disappearing_server.c',
      ],
    },
    # TODO: Add C++ targets
    {
      'target_name': 'end2end_test_empty_batch',
      'product_prefix': 'lib',
      'type': 'static_library',
      'dependencies': [
        'grpc_test_util_unsecure',
        'grpc_unsecure',
        'gpr_test_util',
        'gpr',
      ],
      'sources': [
        'test/core/end2end/tests/empty_batch.c',
      ],
    },
    # TODO: Add C++ targets
    {
      'target_name': 'end2end_test_graceful_server_shutdown',
      'product_prefix': 'lib',
      'type': 'static_library',
      'dependencies': [
        'grpc_test_util_unsecure',
        'grpc_unsecure',
        'gpr_test_util',
        'gpr',
      ],
      'sources': [
        'test/core/end2end/tests/graceful_server_shutdown.c',
      ],
    },
    # TODO: Add C++ targets
    {
      'target_name': 'end2end_test_high_initial_seqno',
      'product_prefix': 'lib',
      'type': 'static_library',
      'dependencies': [
        'grpc_test_util_unsecure',
        'grpc_unsecure',
        'gpr_test_util',
        'gpr',
      ],
      'sources': [
        'test/core/end2end/tests/high_initial_seqno.c',
      ],
    },
    # TODO: Add C++ targets
    {
      'target_name': 'end2end_test_invoke_large_request',
      'product_prefix': 'lib',
      'type': 'static_library',
      'dependencies': [
        'grpc_test_util_unsecure',
        'grpc_unsecure',
        'gpr_test_util',
        'gpr',
      ],
      'sources': [
        'test/core/end2end/tests/invoke_large_request.c',
      ],
    },
    # TODO: Add C++ targets
    {
      'target_name': 'end2end_test_large_metadata',
      'product_prefix': 'lib',
      'type': 'static_library',
      'dependencies': [
        'grpc_test_util_unsecure',
        'grpc_unsecure',
        'gpr_test_util',
        'gpr',
      ],
      'sources': [
        'test/core/end2end/tests/large_metadata.c',
      ],
    },
    # TODO: Add C++ targets
    {
      'target_name': 'end2end_test_max_concurrent_streams',
      'product_prefix': 'lib',
      'type': 'static_library',
      'dependencies': [
        'grpc_test_util_unsecure',
        'grpc_unsecure',
        'gpr_test_util',
        'gpr',
      ],
      'sources': [
        'test/core/end2end/tests/max_concurrent_streams.c',
      ],
    },
    # TODO: Add C++ targets
    {
      'target_name': 'end2end_test_max_message_length',
      'product_prefix': 'lib',
      'type': 'static_library',
      'dependencies': [
        'grpc_test_util_unsecure',
        'grpc_unsecure',
        'gpr_test_util',
        'gpr',
      ],
      'sources': [
        'test/core/end2end/tests/max_message_length.c',
      ],
    },
    # TODO: Add C++ targets
    {
      'target_name': 'end2end_test_metadata',
      'product_prefix': 'lib',
      'type': 'static_library',
      'dependencies': [
        'grpc_test_util_unsecure',
        'grpc_unsecure',
        'gpr_test_util',
        'gpr',
      ],
      'sources': [
        'test/core/end2end/tests/metadata.c',
      ],
    },
    # TODO: Add C++ targets
    {
      'target_name': 'end2end_test_no_op',
      'product_prefix': 'lib',
      'type': 'static_library',
      'dependencies': [
        'grpc_test_util_unsecure',
        'grpc_unsecure',
        'gpr_test_util',
        'gpr',
      ],
      'sources': [
        'test/core/end2end/tests/no_op.c',
      ],
    },
    # TODO: Add C++ targets
    {
      'target_name': 'end2end_test_payload',
      'product_prefix': 'lib',
      'type': 'static_library',
      'dependencies': [
        'grpc_test_util_unsecure',
        'grpc_unsecure',
        'gpr_test_util',
        'gpr',
      ],
      'sources': [
        'test/core/end2end/tests/payload.c',
      ],
    },
    # TODO: Add C++ targets
    {
      'target_name': 'end2end_test_ping_pong_streaming',
      'product_prefix': 'lib',
      'type': 'static_library',
      'dependencies': [
        'grpc_test_util_unsecure',
        'grpc_unsecure',
        'gpr_test_util',
        'gpr',
      ],
      'sources': [
        'test/core/end2end/tests/ping_pong_streaming.c',
      ],
    },
    # TODO: Add C++ targets
    {
      'target_name': 'end2end_test_registered_call',
      'product_prefix': 'lib',
      'type': 'static_library',
      'dependencies': [
        'grpc_test_util_unsecure',
        'grpc_unsecure',
        'gpr_test_util',
        'gpr',
      ],
      'sources': [
        'test/core/end2end/tests/registered_call.c',
      ],
    },
    # TODO: Add C++ targets
    {
      'target_name': 'end2end_test_request_with_flags',
      'product_prefix': 'lib',
      'type': 'static_library',
      'dependencies': [
        'grpc_test_util_unsecure',
        'grpc_unsecure',
        'gpr_test_util',
        'gpr',
      ],
      'sources': [
        'test/core/end2end/tests/request_with_flags.c',
      ],
    },
    # TODO: Add C++ targets
    {
      'target_name': 'end2end_test_request_with_payload',
      'product_prefix': 'lib',
      'type': 'static_library',
      'dependencies': [
        'grpc_test_util_unsecure',
        'grpc_unsecure',
        'gpr_test_util',
        'gpr',
      ],
      'sources': [
        'test/core/end2end/tests/request_with_payload.c',
      ],
    },
    # TODO: Add C++ targets
    {
      'target_name': 'end2end_test_server_finishes_request',
      'product_prefix': 'lib',
      'type': 'static_library',
      'dependencies': [
        'grpc_test_util_unsecure',
        'grpc_unsecure',
        'gpr_test_util',
        'gpr',
      ],
      'sources': [
        'test/core/end2end/tests/server_finishes_request.c',
      ],
    },
    # TODO: Add C++ targets
    {
      'target_name': 'end2end_test_shutdown_finishes_calls',
      'product_prefix': 'lib',
      'type': 'static_library',
      'dependencies': [
        'grpc_test_util_unsecure',
        'grpc_unsecure',
        'gpr_test_util',
        'gpr',
      ],
      'sources': [
        'test/core/end2end/tests/shutdown_finishes_calls.c',
      ],
    },
    # TODO: Add C++ targets
    {
      'target_name': 'end2end_test_shutdown_finishes_tags',
      'product_prefix': 'lib',
      'type': 'static_library',
      'dependencies': [
        'grpc_test_util_unsecure',
        'grpc_unsecure',
        'gpr_test_util',
        'gpr',
      ],
      'sources': [
        'test/core/end2end/tests/shutdown_finishes_tags.c',
      ],
    },
    # TODO: Add C++ targets
    {
      'target_name': 'end2end_test_simple_delayed_request',
      'product_prefix': 'lib',
      'type': 'static_library',
      'dependencies': [
        'grpc_test_util_unsecure',
        'grpc_unsecure',
        'gpr_test_util',
        'gpr',
      ],
      'sources': [
        'test/core/end2end/tests/simple_delayed_request.c',
      ],
    },
    # TODO: Add C++ targets
    {
      'target_name': 'end2end_test_simple_request',
      'product_prefix': 'lib',
      'type': 'static_library',
      'dependencies': [
        'grpc_test_util_unsecure',
        'grpc_unsecure',
        'gpr_test_util',
        'gpr',
      ],
      'sources': [
        'test/core/end2end/tests/simple_request.c',
      ],
    },
    # TODO: Add C++ targets
    {
      'target_name': 'end2end_test_trailing_metadata',
      'product_prefix': 'lib',
      'type': 'static_library',
      'dependencies': [
        'grpc_test_util_unsecure',
        'grpc_unsecure',
        'gpr_test_util',
        'gpr',
      ],
      'sources': [
        'test/core/end2end/tests/trailing_metadata.c',
      ],
    },
    # TODO: Add C++ targets
    {
      'target_name': 'end2end_certs',
      'product_prefix': 'lib',
      'type': 'static_library',
      'dependencies': [
      ],
      'sources': [
        'test/core/end2end/data/test_root_cert.c',
        'test/core/end2end/data/server1_cert.c',
        'test/core/end2end/data/server1_key.c',
      ],
    },
    # TODO: Add C++ targets
    {
      'target_name': 'bad_client_test',
      'product_prefix': 'lib',
      'type': 'static_library',
      'dependencies': [
        'grpc_test_util_unsecure',
        'grpc_unsecure',
        'gpr_test_util',
        'gpr',
      ],
      'sources': [
        'test/core/bad_client/bad_client.c',
      ],
    },
    {
      'target_name': 'alpn_test',
      'type': 'executable',
      'dependencies': [
        'grpc_test_util',
        'grpc',
        'gpr_test_util',
        'gpr',
      ],
      'sources': [
        'test/core/transport/chttp2/alpn_test.c',
      ]
    },
    {
      'target_name': 'bin_encoder_test',
      'type': 'executable',
      'dependencies': [
        'grpc_test_util',
        'grpc',
        'gpr_test_util',
        'gpr',
      ],
      'sources': [
        'test/core/transport/chttp2/bin_encoder_test.c',
      ]
    },
    {
      'target_name': 'chttp2_status_conversion_test',
      'type': 'executable',
      'dependencies': [
        'grpc_test_util',
        'grpc',
        'gpr_test_util',
        'gpr',
      ],
      'sources': [
        'test/core/transport/chttp2/status_conversion_test.c',
      ]
    },
    {
      'target_name': 'chttp2_stream_encoder_test',
      'type': 'executable',
      'dependencies': [
        'grpc_test_util',
        'grpc',
        'gpr_test_util',
        'gpr',
      ],
      'sources': [
        'test/core/transport/chttp2/stream_encoder_test.c',
      ]
    },
    {
      'target_name': 'chttp2_stream_map_test',
      'type': 'executable',
      'dependencies': [
        'grpc_test_util',
        'grpc',
        'gpr_test_util',
        'gpr',
      ],
      'sources': [
        'test/core/transport/chttp2/stream_map_test.c',
      ]
    },
    {
      'target_name': 'compression_test',
      'type': 'executable',
      'dependencies': [
        'grpc_test_util',
        'grpc',
        'gpr_test_util',
        'gpr',
      ],
      'sources': [
        'test/core/compression/compression_test.c',
      ]
    },
    {
      'target_name': 'dualstack_socket_test',
      'type': 'executable',
      'dependencies': [
        'grpc_test_util',
        'grpc',
        'gpr_test_util',
        'gpr',
      ],
      'sources': [
        'test/core/end2end/dualstack_socket_test.c',
      ]
    },
    {
      'target_name': 'endpoint_pair_test',
      'type': 'executable',
      'dependencies': [
        'grpc_test_util',
        'grpc',
        'gpr_test_util',
        'gpr',
      ],
      'sources': [
        'test/core/iomgr/endpoint_pair_test.c',
      ]
    },
    {
      'target_name': 'fd_conservation_posix_test',
      'type': 'executable',
      'dependencies': [
        'grpc_test_util',
        'grpc',
        'gpr_test_util',
        'gpr',
      ],
      'sources': [
        'test/core/iomgr/fd_conservation_posix_test.c',
      ]
    },
    {
      'target_name': 'fd_posix_test',
      'type': 'executable',
      'dependencies': [
        'grpc_test_util',
        'grpc',
        'gpr_test_util',
        'gpr',
      ],
      'sources': [
        'test/core/iomgr/fd_posix_test.c',
      ]
    },
    {
      'target_name': 'fling_client',
      'type': 'executable',
      'dependencies': [
        'grpc_test_util',
        'grpc',
        'gpr_test_util',
        'gpr',
      ],
      'sources': [
        'test/core/fling/client.c',
      ]
    },
    {
      'target_name': 'fling_server',
      'type': 'executable',
      'dependencies': [
        'grpc_test_util',
        'grpc',
        'gpr_test_util',
        'gpr',
      ],
      'sources': [
        'test/core/fling/server.c',
      ]
    },
    {
      'target_name': 'fling_stream_test',
      'type': 'executable',
      'dependencies': [
        'grpc_test_util',
        'grpc',
        'gpr_test_util',
        'gpr',
      ],
      'sources': [
        'test/core/fling/fling_stream_test.c',
      ]
    },
    {
      'target_name': 'fling_test',
      'type': 'executable',
      'dependencies': [
        'grpc_test_util',
        'grpc',
        'gpr_test_util',
        'gpr',
      ],
      'sources': [
        'test/core/fling/fling_test.c',
      ]
    },
    {
      'target_name': 'gen_hpack_tables',
      'type': 'executable',
      'dependencies': [
        'gpr',
        'grpc',
      ],
      'sources': [
        'tools/codegen/core/gen_hpack_tables.c',
      ]
    },
    {
      'target_name': 'gen_legal_metadata_characters',
      'type': 'executable',
      'dependencies': [
      ],
      'sources': [
        'tools/codegen/core/gen_legal_metadata_characters.c',
      ]
    },
    {
      'target_name': 'gpr_cmdline_test',
      'type': 'executable',
      'dependencies': [
        'gpr_test_util',
        'gpr',
      ],
      'sources': [
        'test/core/support/cmdline_test.c',
      ]
    },
    {
      'target_name': 'gpr_env_test',
      'type': 'executable',
      'dependencies': [
        'gpr_test_util',
        'gpr',
      ],
      'sources': [
        'test/core/support/env_test.c',
      ]
    },
    {
      'target_name': 'gpr_file_test',
      'type': 'executable',
      'dependencies': [
        'gpr_test_util',
        'gpr',
      ],
      'sources': [
        'test/core/support/file_test.c',
      ]
    },
    {
      'target_name': 'gpr_histogram_test',
      'type': 'executable',
      'dependencies': [
        'gpr_test_util',
        'gpr',
      ],
      'sources': [
        'test/core/support/histogram_test.c',
      ]
    },
    {
      'target_name': 'gpr_host_port_test',
      'type': 'executable',
      'dependencies': [
        'gpr_test_util',
        'gpr',
      ],
      'sources': [
        'test/core/support/host_port_test.c',
      ]
    },
    {
      'target_name': 'gpr_log_test',
      'type': 'executable',
      'dependencies': [
        'gpr_test_util',
        'gpr',
      ],
      'sources': [
        'test/core/support/log_test.c',
      ]
    },
    {
      'target_name': 'gpr_slice_buffer_test',
      'type': 'executable',
      'dependencies': [
        'gpr_test_util',
        'gpr',
      ],
      'sources': [
        'test/core/support/slice_buffer_test.c',
      ]
    },
    {
      'target_name': 'gpr_slice_test',
      'type': 'executable',
      'dependencies': [
        'gpr_test_util',
        'gpr',
      ],
      'sources': [
        'test/core/support/slice_test.c',
      ]
    },
    {
      'target_name': 'gpr_stack_lockfree_test',
      'type': 'executable',
      'dependencies': [
        'gpr_test_util',
        'gpr',
      ],
      'sources': [
        'test/core/support/stack_lockfree_test.c',
      ]
    },
    {
      'target_name': 'gpr_string_test',
      'type': 'executable',
      'dependencies': [
        'gpr_test_util',
        'gpr',
      ],
      'sources': [
        'test/core/support/string_test.c',
      ]
    },
    {
      'target_name': 'gpr_sync_test',
      'type': 'executable',
      'dependencies': [
        'gpr_test_util',
        'gpr',
      ],
      'sources': [
        'test/core/support/sync_test.c',
      ]
    },
    {
      'target_name': 'gpr_thd_test',
      'type': 'executable',
      'dependencies': [
        'gpr_test_util',
        'gpr',
      ],
      'sources': [
        'test/core/support/thd_test.c',
      ]
    },
    {
      'target_name': 'gpr_time_test',
      'type': 'executable',
      'dependencies': [
        'gpr_test_util',
        'gpr',
      ],
      'sources': [
        'test/core/support/time_test.c',
      ]
    },
    {
      'target_name': 'gpr_tls_test',
      'type': 'executable',
      'dependencies': [
        'gpr_test_util',
        'gpr',
      ],
      'sources': [
        'test/core/support/tls_test.c',
      ]
    },
    {
      'target_name': 'gpr_useful_test',
      'type': 'executable',
      'dependencies': [
        'gpr_test_util',
        'gpr',
      ],
      'sources': [
        'test/core/support/useful_test.c',
      ]
    },
    {
      'target_name': 'grpc_alarm_test',
      'type': 'executable',
      'dependencies': [
        'grpc_test_util',
        'grpc',
        'gpr_test_util',
        'gpr',
      ],
      'sources': [
        'test/core/surface/alarm_test.c',
      ]
    },
    {
      'target_name': 'grpc_auth_context_test',
      'type': 'executable',
      'dependencies': [
        'grpc_test_util',
        'grpc',
        'gpr_test_util',
        'gpr',
      ],
      'sources': [
        'test/core/security/auth_context_test.c',
      ]
    },
    {
      'target_name': 'grpc_base64_test',
      'type': 'executable',
      'dependencies': [
        'grpc_test_util',
        'grpc',
        'gpr_test_util',
        'gpr',
      ],
      'sources': [
        'test/core/security/base64_test.c',
      ]
    },
    {
      'target_name': 'grpc_byte_buffer_reader_test',
      'type': 'executable',
      'dependencies': [
        'grpc_test_util',
        'grpc',
        'gpr_test_util',
        'gpr',
      ],
      'sources': [
        'test/core/surface/byte_buffer_reader_test.c',
      ]
    },
    {
      'target_name': 'grpc_channel_args_test',
      'type': 'executable',
      'dependencies': [
        'grpc_test_util',
        'grpc',
        'gpr_test_util',
        'gpr',
      ],
      'sources': [
        'test/core/channel/channel_args_test.c',
      ]
    },
    {
      'target_name': 'grpc_channel_stack_test',
      'type': 'executable',
      'dependencies': [
        'grpc_test_util',
        'grpc',
        'gpr_test_util',
        'gpr',
      ],
      'sources': [
        'test/core/channel/channel_stack_test.c',
      ]
    },
    {
      'target_name': 'grpc_completion_queue_test',
      'type': 'executable',
      'dependencies': [
        'grpc_test_util',
        'grpc',
        'gpr_test_util',
        'gpr',
      ],
      'sources': [
        'test/core/surface/completion_queue_test.c',
      ]
    },
    {
      'target_name': 'grpc_create_jwt',
      'type': 'executable',
      'dependencies': [
        'grpc_test_util',
        'grpc',
        'gpr_test_util',
        'gpr',
      ],
      'sources': [
        'test/core/security/create_jwt.c',
      ]
    },
    {
      'target_name': 'grpc_credentials_test',
      'type': 'executable',
      'dependencies': [
        'grpc_test_util',
        'grpc',
        'gpr_test_util',
        'gpr',
      ],
      'sources': [
        'test/core/security/credentials_test.c',
      ]
    },
    {
      'target_name': 'grpc_fetch_oauth2',
      'type': 'executable',
      'dependencies': [
        'grpc_test_util',
        'grpc',
        'gpr_test_util',
        'gpr',
      ],
      'sources': [
        'test/core/security/fetch_oauth2.c',
      ]
    },
    {
      'target_name': 'grpc_json_token_test',
      'type': 'executable',
      'dependencies': [
        'grpc_test_util',
        'grpc',
        'gpr_test_util',
        'gpr',
      ],
      'sources': [
        'test/core/security/json_token_test.c',
      ]
    },
    {
      'target_name': 'grpc_jwt_verifier_test',
      'type': 'executable',
      'dependencies': [
        'grpc_test_util',
        'grpc',
        'gpr_test_util',
        'gpr',
      ],
      'sources': [
        'test/core/security/jwt_verifier_test.c',
      ]
    },
    {
      'target_name': 'grpc_print_google_default_creds_token',
      'type': 'executable',
      'dependencies': [
        'grpc_test_util',
        'grpc',
        'gpr_test_util',
        'gpr',
      ],
      'sources': [
        'test/core/security/print_google_default_creds_token.c',
      ]
    },
    {
      'target_name': 'grpc_security_connector_test',
      'type': 'executable',
      'dependencies': [
        'grpc_test_util',
        'grpc',
        'gpr_test_util',
        'gpr',
      ],
      'sources': [
        'test/core/security/security_connector_test.c',
      ]
    },
    {
      'target_name': 'grpc_stream_op_test',
      'type': 'executable',
      'dependencies': [
        'grpc_test_util',
        'grpc',
        'gpr_test_util',
        'gpr',
      ],
      'sources': [
        'test/core/transport/stream_op_test.c',
      ]
    },
    {
      'target_name': 'grpc_verify_jwt',
      'type': 'executable',
      'dependencies': [
        'grpc_test_util',
        'grpc',
        'gpr_test_util',
        'gpr',
      ],
      'sources': [
        'test/core/security/verify_jwt.c',
      ]
    },
    {
      'target_name': 'hpack_parser_test',
      'type': 'executable',
      'dependencies': [
        'grpc_test_util',
        'grpc',
        'gpr_test_util',
        'gpr',
      ],
      'sources': [
        'test/core/transport/chttp2/hpack_parser_test.c',
      ]
    },
    {
      'target_name': 'hpack_table_test',
      'type': 'executable',
      'dependencies': [
        'grpc_test_util',
        'grpc',
        'gpr_test_util',
        'gpr',
      ],
      'sources': [
        'test/core/transport/chttp2/hpack_table_test.c',
      ]
    },
    {
      'target_name': 'httpcli_format_request_test',
      'type': 'executable',
      'dependencies': [
        'grpc_test_util',
        'grpc',
        'gpr_test_util',
        'gpr',
      ],
      'sources': [
        'test/core/httpcli/format_request_test.c',
      ]
    },
    {
      'target_name': 'httpcli_parser_test',
      'type': 'executable',
      'dependencies': [
        'grpc_test_util',
        'grpc',
        'gpr_test_util',
        'gpr',
      ],
      'sources': [
        'test/core/httpcli/parser_test.c',
      ]
    },
    {
      'target_name': 'httpcli_test',
      'type': 'executable',
      'dependencies': [
        'grpc_test_util',
        'grpc',
        'gpr_test_util',
        'gpr',
      ],
      'sources': [
        'test/core/httpcli/httpcli_test.c',
      ]
    },
    {
      'target_name': 'json_rewrite',
      'type': 'executable',
      'dependencies': [
        'grpc',
        'gpr',
      ],
      'sources': [
        'test/core/json/json_rewrite.c',
      ]
    },
    {
      'target_name': 'json_rewrite_test',
      'type': 'executable',
      'dependencies': [
        'grpc_test_util',
        'grpc',
        'gpr_test_util',
        'gpr',
      ],
      'sources': [
        'test/core/json/json_rewrite_test.c',
      ]
    },
    {
      'target_name': 'json_test',
      'type': 'executable',
      'dependencies': [
        'grpc_test_util',
        'grpc',
        'gpr_test_util',
        'gpr',
      ],
      'sources': [
        'test/core/json/json_test.c',
      ]
    },
    {
      'target_name': 'lame_client_test',
      'type': 'executable',
      'dependencies': [
        'grpc_test_util',
        'grpc',
        'gpr_test_util',
        'gpr',
      ],
      'sources': [
        'test/core/surface/lame_client_test.c',
      ]
    },
    {
      'target_name': 'lb_policies_test',
      'type': 'executable',
      'dependencies': [
        'grpc_test_util',
        'grpc',
        'gpr_test_util',
        'gpr',
      ],
      'sources': [
        'test/core/client_config/lb_policies_test.c',
      ]
    },
    {
      'target_name': 'low_level_ping_pong_benchmark',
      'type': 'executable',
      'dependencies': [
        'grpc_test_util',
        'grpc',
        'gpr_test_util',
        'gpr',
      ],
      'sources': [
        'test/core/network_benchmarks/low_level_ping_pong.c',
      ]
    },
    {
      'target_name': 'message_compress_test',
      'type': 'executable',
      'dependencies': [
        'grpc_test_util',
        'grpc',
        'gpr_test_util',
        'gpr',
      ],
      'sources': [
        'test/core/compression/message_compress_test.c',
      ]
    },
    {
      'target_name': 'multi_init_test',
      'type': 'executable',
      'dependencies': [
        'grpc_test_util',
        'grpc',
        'gpr_test_util',
        'gpr',
      ],
      'sources': [
        'test/core/surface/multi_init_test.c',
      ]
    },
    {
      'target_name': 'multiple_server_queues_test',
      'type': 'executable',
      'dependencies': [
        'grpc_test_util',
        'grpc',
        'gpr_test_util',
        'gpr',
      ],
      'sources': [
        'test/core/end2end/multiple_server_queues_test.c',
      ]
    },
    {
      'target_name': 'murmur_hash_test',
      'type': 'executable',
      'dependencies': [
        'gpr_test_util',
        'gpr',
      ],
      'sources': [
        'test/core/support/murmur_hash_test.c',
      ]
    },
    {
      'target_name': 'no_server_test',
      'type': 'executable',
      'dependencies': [
        'grpc_test_util',
        'grpc',
        'gpr_test_util',
        'gpr',
      ],
      'sources': [
        'test/core/end2end/no_server_test.c',
      ]
    },
    {
      'target_name': 'resolve_address_test',
      'type': 'executable',
      'dependencies': [
        'grpc_test_util',
        'grpc',
        'gpr_test_util',
        'gpr',
      ],
      'sources': [
        'test/core/iomgr/resolve_address_test.c',
      ]
    },
    {
      'target_name': 'secure_endpoint_test',
      'type': 'executable',
      'dependencies': [
        'grpc_test_util',
        'grpc',
        'gpr_test_util',
        'gpr',
      ],
      'sources': [
        'test/core/security/secure_endpoint_test.c',
      ]
    },
    {
      'target_name': 'sockaddr_utils_test',
      'type': 'executable',
      'dependencies': [
        'grpc_test_util',
        'grpc',
        'gpr_test_util',
        'gpr',
      ],
      'sources': [
        'test/core/iomgr/sockaddr_utils_test.c',
      ]
    },
    {
      'target_name': 'tcp_client_posix_test',
      'type': 'executable',
      'dependencies': [
        'grpc_test_util',
        'grpc',
        'gpr_test_util',
        'gpr',
      ],
      'sources': [
        'test/core/iomgr/tcp_client_posix_test.c',
      ]
    },
    {
      'target_name': 'tcp_posix_test',
      'type': 'executable',
      'dependencies': [
        'grpc_test_util',
        'grpc',
        'gpr_test_util',
        'gpr',
      ],
      'sources': [
        'test/core/iomgr/tcp_posix_test.c',
      ]
    },
    {
      'target_name': 'tcp_server_posix_test',
      'type': 'executable',
      'dependencies': [
        'grpc_test_util',
        'grpc',
        'gpr_test_util',
        'gpr',
      ],
      'sources': [
        'test/core/iomgr/tcp_server_posix_test.c',
      ]
    },
    {
      'target_name': 'time_averaged_stats_test',
      'type': 'executable',
      'dependencies': [
        'grpc_test_util',
        'grpc',
        'gpr_test_util',
        'gpr',
      ],
      'sources': [
        'test/core/iomgr/time_averaged_stats_test.c',
      ]
    },
    {
      'target_name': 'timeout_encoding_test',
      'type': 'executable',
      'dependencies': [
        'grpc_test_util',
        'grpc',
        'gpr_test_util',
        'gpr',
      ],
      'sources': [
        'test/core/transport/chttp2/timeout_encoding_test.c',
      ]
    },
    {
      'target_name': 'timer_heap_test',
      'type': 'executable',
      'dependencies': [
        'grpc_test_util',
        'grpc',
        'gpr_test_util',
        'gpr',
      ],
      'sources': [
        'test/core/iomgr/timer_heap_test.c',
      ]
    },
    {
      'target_name': 'timer_list_test',
      'type': 'executable',
      'dependencies': [
        'grpc_test_util',
        'grpc',
        'gpr_test_util',
        'gpr',
      ],
      'sources': [
        'test/core/iomgr/timer_list_test.c',
      ]
    },
    {
      'target_name': 'timers_test',
      'type': 'executable',
      'dependencies': [
        'grpc_test_util',
        'grpc',
        'gpr_test_util',
        'gpr',
      ],
      'sources': [
        'test/core/profiling/timers_test.c',
      ]
    },
    {
      'target_name': 'transport_metadata_test',
      'type': 'executable',
      'dependencies': [
        'grpc_test_util',
        'grpc',
        'gpr_test_util',
        'gpr',
      ],
      'sources': [
        'test/core/transport/metadata_test.c',
      ]
    },
    {
      'target_name': 'transport_security_test',
      'type': 'executable',
      'dependencies': [
        'grpc_test_util',
        'grpc',
        'gpr_test_util',
        'gpr',
      ],
      'sources': [
        'test/core/tsi/transport_security_test.c',
      ]
    },
    {
      'target_name': 'udp_server_test',
      'type': 'executable',
      'dependencies': [
        'grpc_test_util',
        'grpc',
        'gpr_test_util',
        'gpr',
      ],
      'sources': [
        'test/core/iomgr/udp_server_test.c',
      ]
    },
    {
      'target_name': 'uri_parser_test',
      'type': 'executable',
      'dependencies': [
        'grpc_test_util',
        'grpc',
        'gpr_test_util',
        'gpr',
      ],
      'sources': [
        'test/core/client_config/uri_parser_test.c',
      ]
    },
    {
      'target_name': 'workqueue_test',
      'type': 'executable',
      'dependencies': [
        'grpc_test_util',
        'grpc',
        'gpr_test_util',
        'gpr',
      ],
      'sources': [
        'test/core/iomgr/workqueue_test.c',
      ]
    },
    {
      'target_name': 'h2_compress_bad_hostname_test',
      'type': 'executable',
      'dependencies': [
        'end2end_fixture_h2_compress',
        'end2end_test_bad_hostname',
        'end2end_certs',
        'grpc_test_util',
        'grpc',
        'gpr_test_util',
        'gpr',
      ],
      'sources': [
      ]
    },
    {
      'target_name': 'h2_compress_binary_metadata_test',
      'type': 'executable',
      'dependencies': [
        'end2end_fixture_h2_compress',
        'end2end_test_binary_metadata',
        'end2end_certs',
        'grpc_test_util',
        'grpc',
        'gpr_test_util',
        'gpr',
      ],
      'sources': [
      ]
    },
    {
      'target_name': 'h2_compress_call_creds_test',
      'type': 'executable',
      'dependencies': [
        'end2end_fixture_h2_compress',
        'end2end_test_call_creds',
        'end2end_certs',
        'grpc_test_util',
        'grpc',
        'gpr_test_util',
        'gpr',
      ],
      'sources': [
      ]
    },
    {
      'target_name': 'h2_compress_cancel_after_accept_test',
      'type': 'executable',
      'dependencies': [
        'end2end_fixture_h2_compress',
        'end2end_test_cancel_after_accept',
        'end2end_certs',
        'grpc_test_util',
        'grpc',
        'gpr_test_util',
        'gpr',
      ],
      'sources': [
      ]
    },
    {
      'target_name': 'h2_compress_cancel_after_client_done_test',
      'type': 'executable',
      'dependencies': [
        'end2end_fixture_h2_compress',
        'end2end_test_cancel_after_client_done',
        'end2end_certs',
        'grpc_test_util',
        'grpc',
        'gpr_test_util',
        'gpr',
      ],
      'sources': [
      ]
    },
    {
      'target_name': 'h2_compress_cancel_after_invoke_test',
      'type': 'executable',
      'dependencies': [
        'end2end_fixture_h2_compress',
        'end2end_test_cancel_after_invoke',
        'end2end_certs',
        'grpc_test_util',
        'grpc',
        'gpr_test_util',
        'gpr',
      ],
      'sources': [
      ]
    },
    {
      'target_name': 'h2_compress_cancel_before_invoke_test',
      'type': 'executable',
      'dependencies': [
        'end2end_fixture_h2_compress',
        'end2end_test_cancel_before_invoke',
        'end2end_certs',
        'grpc_test_util',
        'grpc',
        'gpr_test_util',
        'gpr',
      ],
      'sources': [
      ]
    },
    {
      'target_name': 'h2_compress_cancel_in_a_vacuum_test',
      'type': 'executable',
      'dependencies': [
        'end2end_fixture_h2_compress',
        'end2end_test_cancel_in_a_vacuum',
        'end2end_certs',
        'grpc_test_util',
        'grpc',
        'gpr_test_util',
        'gpr',
      ],
      'sources': [
      ]
    },
    {
      'target_name': 'h2_compress_census_simple_request_test',
      'type': 'executable',
      'dependencies': [
        'end2end_fixture_h2_compress',
        'end2end_test_census_simple_request',
        'end2end_certs',
        'grpc_test_util',
        'grpc',
        'gpr_test_util',
        'gpr',
      ],
      'sources': [
      ]
    },
    {
      'target_name': 'h2_compress_channel_connectivity_test',
      'type': 'executable',
      'dependencies': [
        'end2end_fixture_h2_compress',
        'end2end_test_channel_connectivity',
        'end2end_certs',
        'grpc_test_util',
        'grpc',
        'gpr_test_util',
        'gpr',
      ],
      'sources': [
      ]
    },
    {
      'target_name': 'h2_compress_compressed_payload_test',
      'type': 'executable',
      'dependencies': [
        'end2end_fixture_h2_compress',
        'end2end_test_compressed_payload',
        'end2end_certs',
        'grpc_test_util',
        'grpc',
        'gpr_test_util',
        'gpr',
      ],
      'sources': [
      ]
    },
    {
      'target_name': 'h2_compress_default_host_test',
      'type': 'executable',
      'dependencies': [
        'end2end_fixture_h2_compress',
        'end2end_test_default_host',
        'end2end_certs',
        'grpc_test_util',
        'grpc',
        'gpr_test_util',
        'gpr',
      ],
      'sources': [
      ]
    },
    {
      'target_name': 'h2_compress_disappearing_server_test',
      'type': 'executable',
      'dependencies': [
        'end2end_fixture_h2_compress',
        'end2end_test_disappearing_server',
        'end2end_certs',
        'grpc_test_util',
        'grpc',
        'gpr_test_util',
        'gpr',
      ],
      'sources': [
      ]
    },
    {
      'target_name': 'h2_compress_empty_batch_test',
      'type': 'executable',
      'dependencies': [
        'end2end_fixture_h2_compress',
        'end2end_test_empty_batch',
        'end2end_certs',
        'grpc_test_util',
        'grpc',
        'gpr_test_util',
        'gpr',
      ],
      'sources': [
      ]
    },
    {
      'target_name': 'h2_compress_graceful_server_shutdown_test',
      'type': 'executable',
      'dependencies': [
        'end2end_fixture_h2_compress',
        'end2end_test_graceful_server_shutdown',
        'end2end_certs',
        'grpc_test_util',
        'grpc',
        'gpr_test_util',
        'gpr',
      ],
      'sources': [
      ]
    },
    {
      'target_name': 'h2_compress_high_initial_seqno_test',
      'type': 'executable',
      'dependencies': [
        'end2end_fixture_h2_compress',
        'end2end_test_high_initial_seqno',
        'end2end_certs',
        'grpc_test_util',
        'grpc',
        'gpr_test_util',
        'gpr',
      ],
      'sources': [
      ]
    },
    {
      'target_name': 'h2_compress_invoke_large_request_test',
      'type': 'executable',
      'dependencies': [
        'end2end_fixture_h2_compress',
        'end2end_test_invoke_large_request',
        'end2end_certs',
        'grpc_test_util',
        'grpc',
        'gpr_test_util',
        'gpr',
      ],
      'sources': [
      ]
    },
    {
      'target_name': 'h2_compress_large_metadata_test',
      'type': 'executable',
      'dependencies': [
        'end2end_fixture_h2_compress',
        'end2end_test_large_metadata',
        'end2end_certs',
        'grpc_test_util',
        'grpc',
        'gpr_test_util',
        'gpr',
      ],
      'sources': [
      ]
    },
    {
      'target_name': 'h2_compress_max_concurrent_streams_test',
      'type': 'executable',
      'dependencies': [
        'end2end_fixture_h2_compress',
        'end2end_test_max_concurrent_streams',
        'end2end_certs',
        'grpc_test_util',
        'grpc',
        'gpr_test_util',
        'gpr',
      ],
      'sources': [
      ]
    },
    {
      'target_name': 'h2_compress_max_message_length_test',
      'type': 'executable',
      'dependencies': [
        'end2end_fixture_h2_compress',
        'end2end_test_max_message_length',
        'end2end_certs',
        'grpc_test_util',
        'grpc',
        'gpr_test_util',
        'gpr',
      ],
      'sources': [
      ]
    },
    {
      'target_name': 'h2_compress_metadata_test',
      'type': 'executable',
      'dependencies': [
        'end2end_fixture_h2_compress',
        'end2end_test_metadata',
        'end2end_certs',
        'grpc_test_util',
        'grpc',
        'gpr_test_util',
        'gpr',
      ],
      'sources': [
      ]
    },
    {
      'target_name': 'h2_compress_no_op_test',
      'type': 'executable',
      'dependencies': [
        'end2end_fixture_h2_compress',
        'end2end_test_no_op',
        'end2end_certs',
        'grpc_test_util',
        'grpc',
        'gpr_test_util',
        'gpr',
      ],
      'sources': [
      ]
    },
    {
      'target_name': 'h2_compress_payload_test',
      'type': 'executable',
      'dependencies': [
        'end2end_fixture_h2_compress',
        'end2end_test_payload',
        'end2end_certs',
        'grpc_test_util',
        'grpc',
        'gpr_test_util',
        'gpr',
      ],
      'sources': [
      ]
    },
    {
      'target_name': 'h2_compress_ping_pong_streaming_test',
      'type': 'executable',
      'dependencies': [
        'end2end_fixture_h2_compress',
        'end2end_test_ping_pong_streaming',
        'end2end_certs',
        'grpc_test_util',
        'grpc',
        'gpr_test_util',
        'gpr',
      ],
      'sources': [
      ]
    },
    {
      'target_name': 'h2_compress_registered_call_test',
      'type': 'executable',
      'dependencies': [
        'end2end_fixture_h2_compress',
        'end2end_test_registered_call',
        'end2end_certs',
        'grpc_test_util',
        'grpc',
        'gpr_test_util',
        'gpr',
      ],
      'sources': [
      ]
    },
    {
      'target_name': 'h2_compress_request_with_flags_test',
      'type': 'executable',
      'dependencies': [
        'end2end_fixture_h2_compress',
        'end2end_test_request_with_flags',
        'end2end_certs',
        'grpc_test_util',
        'grpc',
        'gpr_test_util',
        'gpr',
      ],
      'sources': [
      ]
    },
    {
      'target_name': 'h2_compress_request_with_payload_test',
      'type': 'executable',
      'dependencies': [
        'end2end_fixture_h2_compress',
        'end2end_test_request_with_payload',
        'end2end_certs',
        'grpc_test_util',
        'grpc',
        'gpr_test_util',
        'gpr',
      ],
      'sources': [
      ]
    },
    {
      'target_name': 'h2_compress_server_finishes_request_test',
      'type': 'executable',
      'dependencies': [
        'end2end_fixture_h2_compress',
        'end2end_test_server_finishes_request',
        'end2end_certs',
        'grpc_test_util',
        'grpc',
        'gpr_test_util',
        'gpr',
      ],
      'sources': [
      ]
    },
    {
      'target_name': 'h2_compress_shutdown_finishes_calls_test',
      'type': 'executable',
      'dependencies': [
        'end2end_fixture_h2_compress',
        'end2end_test_shutdown_finishes_calls',
        'end2end_certs',
        'grpc_test_util',
        'grpc',
        'gpr_test_util',
        'gpr',
      ],
      'sources': [
      ]
    },
    {
      'target_name': 'h2_compress_shutdown_finishes_tags_test',
      'type': 'executable',
      'dependencies': [
        'end2end_fixture_h2_compress',
        'end2end_test_shutdown_finishes_tags',
        'end2end_certs',
        'grpc_test_util',
        'grpc',
        'gpr_test_util',
        'gpr',
      ],
      'sources': [
      ]
    },
    {
      'target_name': 'h2_compress_simple_delayed_request_test',
      'type': 'executable',
      'dependencies': [
        'end2end_fixture_h2_compress',
        'end2end_test_simple_delayed_request',
        'end2end_certs',
        'grpc_test_util',
        'grpc',
        'gpr_test_util',
        'gpr',
      ],
      'sources': [
      ]
    },
    {
      'target_name': 'h2_compress_simple_request_test',
      'type': 'executable',
      'dependencies': [
        'end2end_fixture_h2_compress',
        'end2end_test_simple_request',
        'end2end_certs',
        'grpc_test_util',
        'grpc',
        'gpr_test_util',
        'gpr',
      ],
      'sources': [
      ]
    },
    {
      'target_name': 'h2_compress_trailing_metadata_test',
      'type': 'executable',
      'dependencies': [
        'end2end_fixture_h2_compress',
        'end2end_test_trailing_metadata',
        'end2end_certs',
        'grpc_test_util',
        'grpc',
        'gpr_test_util',
        'gpr',
      ],
      'sources': [
      ]
    },
    {
      'target_name': 'h2_fakesec_bad_hostname_test',
      'type': 'executable',
      'dependencies': [
        'end2end_fixture_h2_fakesec',
        'end2end_test_bad_hostname',
        'end2end_certs',
        'grpc_test_util',
        'grpc',
        'gpr_test_util',
        'gpr',
      ],
      'sources': [
      ]
    },
    {
      'target_name': 'h2_fakesec_binary_metadata_test',
      'type': 'executable',
      'dependencies': [
        'end2end_fixture_h2_fakesec',
        'end2end_test_binary_metadata',
        'end2end_certs',
        'grpc_test_util',
        'grpc',
        'gpr_test_util',
        'gpr',
      ],
      'sources': [
      ]
    },
    {
      'target_name': 'h2_fakesec_call_creds_test',
      'type': 'executable',
      'dependencies': [
        'end2end_fixture_h2_fakesec',
        'end2end_test_call_creds',
        'end2end_certs',
        'grpc_test_util',
        'grpc',
        'gpr_test_util',
        'gpr',
      ],
      'sources': [
      ]
    },
    {
      'target_name': 'h2_fakesec_cancel_after_accept_test',
      'type': 'executable',
      'dependencies': [
        'end2end_fixture_h2_fakesec',
        'end2end_test_cancel_after_accept',
        'end2end_certs',
        'grpc_test_util',
        'grpc',
        'gpr_test_util',
        'gpr',
      ],
      'sources': [
      ]
    },
    {
      'target_name': 'h2_fakesec_cancel_after_client_done_test',
      'type': 'executable',
      'dependencies': [
        'end2end_fixture_h2_fakesec',
        'end2end_test_cancel_after_client_done',
        'end2end_certs',
        'grpc_test_util',
        'grpc',
        'gpr_test_util',
        'gpr',
      ],
      'sources': [
      ]
    },
    {
      'target_name': 'h2_fakesec_cancel_after_invoke_test',
      'type': 'executable',
      'dependencies': [
        'end2end_fixture_h2_fakesec',
        'end2end_test_cancel_after_invoke',
        'end2end_certs',
        'grpc_test_util',
        'grpc',
        'gpr_test_util',
        'gpr',
      ],
      'sources': [
      ]
    },
    {
      'target_name': 'h2_fakesec_cancel_before_invoke_test',
      'type': 'executable',
      'dependencies': [
        'end2end_fixture_h2_fakesec',
        'end2end_test_cancel_before_invoke',
        'end2end_certs',
        'grpc_test_util',
        'grpc',
        'gpr_test_util',
        'gpr',
      ],
      'sources': [
      ]
    },
    {
      'target_name': 'h2_fakesec_cancel_in_a_vacuum_test',
      'type': 'executable',
      'dependencies': [
        'end2end_fixture_h2_fakesec',
        'end2end_test_cancel_in_a_vacuum',
        'end2end_certs',
        'grpc_test_util',
        'grpc',
        'gpr_test_util',
        'gpr',
      ],
      'sources': [
      ]
    },
    {
      'target_name': 'h2_fakesec_census_simple_request_test',
      'type': 'executable',
      'dependencies': [
        'end2end_fixture_h2_fakesec',
        'end2end_test_census_simple_request',
        'end2end_certs',
        'grpc_test_util',
        'grpc',
        'gpr_test_util',
        'gpr',
      ],
      'sources': [
      ]
    },
    {
      'target_name': 'h2_fakesec_channel_connectivity_test',
      'type': 'executable',
      'dependencies': [
        'end2end_fixture_h2_fakesec',
        'end2end_test_channel_connectivity',
        'end2end_certs',
        'grpc_test_util',
        'grpc',
        'gpr_test_util',
        'gpr',
      ],
      'sources': [
      ]
    },
    {
      'target_name': 'h2_fakesec_compressed_payload_test',
      'type': 'executable',
      'dependencies': [
        'end2end_fixture_h2_fakesec',
        'end2end_test_compressed_payload',
        'end2end_certs',
        'grpc_test_util',
        'grpc',
        'gpr_test_util',
        'gpr',
      ],
      'sources': [
      ]
    },
    {
      'target_name': 'h2_fakesec_default_host_test',
      'type': 'executable',
      'dependencies': [
        'end2end_fixture_h2_fakesec',
        'end2end_test_default_host',
        'end2end_certs',
        'grpc_test_util',
        'grpc',
        'gpr_test_util',
        'gpr',
      ],
      'sources': [
      ]
    },
    {
      'target_name': 'h2_fakesec_disappearing_server_test',
      'type': 'executable',
      'dependencies': [
        'end2end_fixture_h2_fakesec',
        'end2end_test_disappearing_server',
        'end2end_certs',
        'grpc_test_util',
        'grpc',
        'gpr_test_util',
        'gpr',
      ],
      'sources': [
      ]
    },
    {
      'target_name': 'h2_fakesec_empty_batch_test',
      'type': 'executable',
      'dependencies': [
        'end2end_fixture_h2_fakesec',
        'end2end_test_empty_batch',
        'end2end_certs',
        'grpc_test_util',
        'grpc',
        'gpr_test_util',
        'gpr',
      ],
      'sources': [
      ]
    },
    {
      'target_name': 'h2_fakesec_graceful_server_shutdown_test',
      'type': 'executable',
      'dependencies': [
        'end2end_fixture_h2_fakesec',
        'end2end_test_graceful_server_shutdown',
        'end2end_certs',
        'grpc_test_util',
        'grpc',
        'gpr_test_util',
        'gpr',
      ],
      'sources': [
      ]
    },
    {
      'target_name': 'h2_fakesec_high_initial_seqno_test',
      'type': 'executable',
      'dependencies': [
        'end2end_fixture_h2_fakesec',
        'end2end_test_high_initial_seqno',
        'end2end_certs',
        'grpc_test_util',
        'grpc',
        'gpr_test_util',
        'gpr',
      ],
      'sources': [
      ]
    },
    {
      'target_name': 'h2_fakesec_invoke_large_request_test',
      'type': 'executable',
      'dependencies': [
        'end2end_fixture_h2_fakesec',
        'end2end_test_invoke_large_request',
        'end2end_certs',
        'grpc_test_util',
        'grpc',
        'gpr_test_util',
        'gpr',
      ],
      'sources': [
      ]
    },
    {
      'target_name': 'h2_fakesec_large_metadata_test',
      'type': 'executable',
      'dependencies': [
        'end2end_fixture_h2_fakesec',
        'end2end_test_large_metadata',
        'end2end_certs',
        'grpc_test_util',
        'grpc',
        'gpr_test_util',
        'gpr',
      ],
      'sources': [
      ]
    },
    {
      'target_name': 'h2_fakesec_max_concurrent_streams_test',
      'type': 'executable',
      'dependencies': [
        'end2end_fixture_h2_fakesec',
        'end2end_test_max_concurrent_streams',
        'end2end_certs',
        'grpc_test_util',
        'grpc',
        'gpr_test_util',
        'gpr',
      ],
      'sources': [
      ]
    },
    {
      'target_name': 'h2_fakesec_max_message_length_test',
      'type': 'executable',
      'dependencies': [
        'end2end_fixture_h2_fakesec',
        'end2end_test_max_message_length',
        'end2end_certs',
        'grpc_test_util',
        'grpc',
        'gpr_test_util',
        'gpr',
      ],
      'sources': [
      ]
    },
    {
      'target_name': 'h2_fakesec_metadata_test',
      'type': 'executable',
      'dependencies': [
        'end2end_fixture_h2_fakesec',
        'end2end_test_metadata',
        'end2end_certs',
        'grpc_test_util',
        'grpc',
        'gpr_test_util',
        'gpr',
      ],
      'sources': [
      ]
    },
    {
      'target_name': 'h2_fakesec_no_op_test',
      'type': 'executable',
      'dependencies': [
        'end2end_fixture_h2_fakesec',
        'end2end_test_no_op',
        'end2end_certs',
        'grpc_test_util',
        'grpc',
        'gpr_test_util',
        'gpr',
      ],
      'sources': [
      ]
    },
    {
      'target_name': 'h2_fakesec_payload_test',
      'type': 'executable',
      'dependencies': [
        'end2end_fixture_h2_fakesec',
        'end2end_test_payload',
        'end2end_certs',
        'grpc_test_util',
        'grpc',
        'gpr_test_util',
        'gpr',
      ],
      'sources': [
      ]
    },
    {
      'target_name': 'h2_fakesec_ping_pong_streaming_test',
      'type': 'executable',
      'dependencies': [
        'end2end_fixture_h2_fakesec',
        'end2end_test_ping_pong_streaming',
        'end2end_certs',
        'grpc_test_util',
        'grpc',
        'gpr_test_util',
        'gpr',
      ],
      'sources': [
      ]
    },
    {
      'target_name': 'h2_fakesec_registered_call_test',
      'type': 'executable',
      'dependencies': [
        'end2end_fixture_h2_fakesec',
        'end2end_test_registered_call',
        'end2end_certs',
        'grpc_test_util',
        'grpc',
        'gpr_test_util',
        'gpr',
      ],
      'sources': [
      ]
    },
    {
      'target_name': 'h2_fakesec_request_with_flags_test',
      'type': 'executable',
      'dependencies': [
        'end2end_fixture_h2_fakesec',
        'end2end_test_request_with_flags',
        'end2end_certs',
        'grpc_test_util',
        'grpc',
        'gpr_test_util',
        'gpr',
      ],
      'sources': [
      ]
    },
    {
      'target_name': 'h2_fakesec_request_with_payload_test',
      'type': 'executable',
      'dependencies': [
        'end2end_fixture_h2_fakesec',
        'end2end_test_request_with_payload',
        'end2end_certs',
        'grpc_test_util',
        'grpc',
        'gpr_test_util',
        'gpr',
      ],
      'sources': [
      ]
    },
    {
      'target_name': 'h2_fakesec_server_finishes_request_test',
      'type': 'executable',
      'dependencies': [
        'end2end_fixture_h2_fakesec',
        'end2end_test_server_finishes_request',
        'end2end_certs',
        'grpc_test_util',
        'grpc',
        'gpr_test_util',
        'gpr',
      ],
      'sources': [
      ]
    },
    {
      'target_name': 'h2_fakesec_shutdown_finishes_calls_test',
      'type': 'executable',
      'dependencies': [
        'end2end_fixture_h2_fakesec',
        'end2end_test_shutdown_finishes_calls',
        'end2end_certs',
        'grpc_test_util',
        'grpc',
        'gpr_test_util',
        'gpr',
      ],
      'sources': [
      ]
    },
    {
      'target_name': 'h2_fakesec_shutdown_finishes_tags_test',
      'type': 'executable',
      'dependencies': [
        'end2end_fixture_h2_fakesec',
        'end2end_test_shutdown_finishes_tags',
        'end2end_certs',
        'grpc_test_util',
        'grpc',
        'gpr_test_util',
        'gpr',
      ],
      'sources': [
      ]
    },
    {
      'target_name': 'h2_fakesec_simple_delayed_request_test',
      'type': 'executable',
      'dependencies': [
        'end2end_fixture_h2_fakesec',
        'end2end_test_simple_delayed_request',
        'end2end_certs',
        'grpc_test_util',
        'grpc',
        'gpr_test_util',
        'gpr',
      ],
      'sources': [
      ]
    },
    {
      'target_name': 'h2_fakesec_simple_request_test',
      'type': 'executable',
      'dependencies': [
        'end2end_fixture_h2_fakesec',
        'end2end_test_simple_request',
        'end2end_certs',
        'grpc_test_util',
        'grpc',
        'gpr_test_util',
        'gpr',
      ],
      'sources': [
      ]
    },
    {
      'target_name': 'h2_fakesec_trailing_metadata_test',
      'type': 'executable',
      'dependencies': [
        'end2end_fixture_h2_fakesec',
        'end2end_test_trailing_metadata',
        'end2end_certs',
        'grpc_test_util',
        'grpc',
        'gpr_test_util',
        'gpr',
      ],
      'sources': [
      ]
    },
    {
      'target_name': 'h2_full_bad_hostname_test',
      'type': 'executable',
      'dependencies': [
        'end2end_fixture_h2_full',
        'end2end_test_bad_hostname',
        'end2end_certs',
        'grpc_test_util',
        'grpc',
        'gpr_test_util',
        'gpr',
      ],
      'sources': [
      ]
    },
    {
      'target_name': 'h2_full_binary_metadata_test',
      'type': 'executable',
      'dependencies': [
        'end2end_fixture_h2_full',
        'end2end_test_binary_metadata',
        'end2end_certs',
        'grpc_test_util',
        'grpc',
        'gpr_test_util',
        'gpr',
      ],
      'sources': [
      ]
    },
    {
      'target_name': 'h2_full_call_creds_test',
      'type': 'executable',
      'dependencies': [
        'end2end_fixture_h2_full',
        'end2end_test_call_creds',
        'end2end_certs',
        'grpc_test_util',
        'grpc',
        'gpr_test_util',
        'gpr',
      ],
      'sources': [
      ]
    },
    {
      'target_name': 'h2_full_cancel_after_accept_test',
      'type': 'executable',
      'dependencies': [
        'end2end_fixture_h2_full',
        'end2end_test_cancel_after_accept',
        'end2end_certs',
        'grpc_test_util',
        'grpc',
        'gpr_test_util',
        'gpr',
      ],
      'sources': [
      ]
    },
    {
      'target_name': 'h2_full_cancel_after_client_done_test',
      'type': 'executable',
      'dependencies': [
        'end2end_fixture_h2_full',
        'end2end_test_cancel_after_client_done',
        'end2end_certs',
        'grpc_test_util',
        'grpc',
        'gpr_test_util',
        'gpr',
      ],
      'sources': [
      ]
    },
    {
      'target_name': 'h2_full_cancel_after_invoke_test',
      'type': 'executable',
      'dependencies': [
        'end2end_fixture_h2_full',
        'end2end_test_cancel_after_invoke',
        'end2end_certs',
        'grpc_test_util',
        'grpc',
        'gpr_test_util',
        'gpr',
      ],
      'sources': [
      ]
    },
    {
      'target_name': 'h2_full_cancel_before_invoke_test',
      'type': 'executable',
      'dependencies': [
        'end2end_fixture_h2_full',
        'end2end_test_cancel_before_invoke',
        'end2end_certs',
        'grpc_test_util',
        'grpc',
        'gpr_test_util',
        'gpr',
      ],
      'sources': [
      ]
    },
    {
      'target_name': 'h2_full_cancel_in_a_vacuum_test',
      'type': 'executable',
      'dependencies': [
        'end2end_fixture_h2_full',
        'end2end_test_cancel_in_a_vacuum',
        'end2end_certs',
        'grpc_test_util',
        'grpc',
        'gpr_test_util',
        'gpr',
      ],
      'sources': [
      ]
    },
    {
      'target_name': 'h2_full_census_simple_request_test',
      'type': 'executable',
      'dependencies': [
        'end2end_fixture_h2_full',
        'end2end_test_census_simple_request',
        'end2end_certs',
        'grpc_test_util',
        'grpc',
        'gpr_test_util',
        'gpr',
      ],
      'sources': [
      ]
    },
    {
      'target_name': 'h2_full_channel_connectivity_test',
      'type': 'executable',
      'dependencies': [
        'end2end_fixture_h2_full',
        'end2end_test_channel_connectivity',
        'end2end_certs',
        'grpc_test_util',
        'grpc',
        'gpr_test_util',
        'gpr',
      ],
      'sources': [
      ]
    },
    {
      'target_name': 'h2_full_compressed_payload_test',
      'type': 'executable',
      'dependencies': [
        'end2end_fixture_h2_full',
        'end2end_test_compressed_payload',
        'end2end_certs',
        'grpc_test_util',
        'grpc',
        'gpr_test_util',
        'gpr',
      ],
      'sources': [
      ]
    },
    {
      'target_name': 'h2_full_default_host_test',
      'type': 'executable',
      'dependencies': [
        'end2end_fixture_h2_full',
        'end2end_test_default_host',
        'end2end_certs',
        'grpc_test_util',
        'grpc',
        'gpr_test_util',
        'gpr',
      ],
      'sources': [
      ]
    },
    {
      'target_name': 'h2_full_disappearing_server_test',
      'type': 'executable',
      'dependencies': [
        'end2end_fixture_h2_full',
        'end2end_test_disappearing_server',
        'end2end_certs',
        'grpc_test_util',
        'grpc',
        'gpr_test_util',
        'gpr',
      ],
      'sources': [
      ]
    },
    {
      'target_name': 'h2_full_empty_batch_test',
      'type': 'executable',
      'dependencies': [
        'end2end_fixture_h2_full',
        'end2end_test_empty_batch',
        'end2end_certs',
        'grpc_test_util',
        'grpc',
        'gpr_test_util',
        'gpr',
      ],
      'sources': [
      ]
    },
    {
      'target_name': 'h2_full_graceful_server_shutdown_test',
      'type': 'executable',
      'dependencies': [
        'end2end_fixture_h2_full',
        'end2end_test_graceful_server_shutdown',
        'end2end_certs',
        'grpc_test_util',
        'grpc',
        'gpr_test_util',
        'gpr',
      ],
      'sources': [
      ]
    },
    {
      'target_name': 'h2_full_high_initial_seqno_test',
      'type': 'executable',
      'dependencies': [
        'end2end_fixture_h2_full',
        'end2end_test_high_initial_seqno',
        'end2end_certs',
        'grpc_test_util',
        'grpc',
        'gpr_test_util',
        'gpr',
      ],
      'sources': [
      ]
    },
    {
      'target_name': 'h2_full_invoke_large_request_test',
      'type': 'executable',
      'dependencies': [
        'end2end_fixture_h2_full',
        'end2end_test_invoke_large_request',
        'end2end_certs',
        'grpc_test_util',
        'grpc',
        'gpr_test_util',
        'gpr',
      ],
      'sources': [
      ]
    },
    {
      'target_name': 'h2_full_large_metadata_test',
      'type': 'executable',
      'dependencies': [
        'end2end_fixture_h2_full',
        'end2end_test_large_metadata',
        'end2end_certs',
        'grpc_test_util',
        'grpc',
        'gpr_test_util',
        'gpr',
      ],
      'sources': [
      ]
    },
    {
      'target_name': 'h2_full_max_concurrent_streams_test',
      'type': 'executable',
      'dependencies': [
        'end2end_fixture_h2_full',
        'end2end_test_max_concurrent_streams',
        'end2end_certs',
        'grpc_test_util',
        'grpc',
        'gpr_test_util',
        'gpr',
      ],
      'sources': [
      ]
    },
    {
      'target_name': 'h2_full_max_message_length_test',
      'type': 'executable',
      'dependencies': [
        'end2end_fixture_h2_full',
        'end2end_test_max_message_length',
        'end2end_certs',
        'grpc_test_util',
        'grpc',
        'gpr_test_util',
        'gpr',
      ],
      'sources': [
      ]
    },
    {
      'target_name': 'h2_full_metadata_test',
      'type': 'executable',
      'dependencies': [
        'end2end_fixture_h2_full',
        'end2end_test_metadata',
        'end2end_certs',
        'grpc_test_util',
        'grpc',
        'gpr_test_util',
        'gpr',
      ],
      'sources': [
      ]
    },
    {
      'target_name': 'h2_full_no_op_test',
      'type': 'executable',
      'dependencies': [
        'end2end_fixture_h2_full',
        'end2end_test_no_op',
        'end2end_certs',
        'grpc_test_util',
        'grpc',
        'gpr_test_util',
        'gpr',
      ],
      'sources': [
      ]
    },
    {
      'target_name': 'h2_full_payload_test',
      'type': 'executable',
      'dependencies': [
        'end2end_fixture_h2_full',
        'end2end_test_payload',
        'end2end_certs',
        'grpc_test_util',
        'grpc',
        'gpr_test_util',
        'gpr',
      ],
      'sources': [
      ]
    },
    {
      'target_name': 'h2_full_ping_pong_streaming_test',
      'type': 'executable',
      'dependencies': [
        'end2end_fixture_h2_full',
        'end2end_test_ping_pong_streaming',
        'end2end_certs',
        'grpc_test_util',
        'grpc',
        'gpr_test_util',
        'gpr',
      ],
      'sources': [
      ]
    },
    {
      'target_name': 'h2_full_registered_call_test',
      'type': 'executable',
      'dependencies': [
        'end2end_fixture_h2_full',
        'end2end_test_registered_call',
        'end2end_certs',
        'grpc_test_util',
        'grpc',
        'gpr_test_util',
        'gpr',
      ],
      'sources': [
      ]
    },
    {
      'target_name': 'h2_full_request_with_flags_test',
      'type': 'executable',
      'dependencies': [
        'end2end_fixture_h2_full',
        'end2end_test_request_with_flags',
        'end2end_certs',
        'grpc_test_util',
        'grpc',
        'gpr_test_util',
        'gpr',
      ],
      'sources': [
      ]
    },
    {
      'target_name': 'h2_full_request_with_payload_test',
      'type': 'executable',
      'dependencies': [
        'end2end_fixture_h2_full',
        'end2end_test_request_with_payload',
        'end2end_certs',
        'grpc_test_util',
        'grpc',
        'gpr_test_util',
        'gpr',
      ],
      'sources': [
      ]
    },
    {
      'target_name': 'h2_full_server_finishes_request_test',
      'type': 'executable',
      'dependencies': [
        'end2end_fixture_h2_full',
        'end2end_test_server_finishes_request',
        'end2end_certs',
        'grpc_test_util',
        'grpc',
        'gpr_test_util',
        'gpr',
      ],
      'sources': [
      ]
    },
    {
      'target_name': 'h2_full_shutdown_finishes_calls_test',
      'type': 'executable',
      'dependencies': [
        'end2end_fixture_h2_full',
        'end2end_test_shutdown_finishes_calls',
        'end2end_certs',
        'grpc_test_util',
        'grpc',
        'gpr_test_util',
        'gpr',
      ],
      'sources': [
      ]
    },
    {
      'target_name': 'h2_full_shutdown_finishes_tags_test',
      'type': 'executable',
      'dependencies': [
        'end2end_fixture_h2_full',
        'end2end_test_shutdown_finishes_tags',
        'end2end_certs',
        'grpc_test_util',
        'grpc',
        'gpr_test_util',
        'gpr',
      ],
      'sources': [
      ]
    },
    {
      'target_name': 'h2_full_simple_delayed_request_test',
      'type': 'executable',
      'dependencies': [
        'end2end_fixture_h2_full',
        'end2end_test_simple_delayed_request',
        'end2end_certs',
        'grpc_test_util',
        'grpc',
        'gpr_test_util',
        'gpr',
      ],
      'sources': [
      ]
    },
    {
      'target_name': 'h2_full_simple_request_test',
      'type': 'executable',
      'dependencies': [
        'end2end_fixture_h2_full',
        'end2end_test_simple_request',
        'end2end_certs',
        'grpc_test_util',
        'grpc',
        'gpr_test_util',
        'gpr',
      ],
      'sources': [
      ]
    },
    {
      'target_name': 'h2_full_trailing_metadata_test',
      'type': 'executable',
      'dependencies': [
        'end2end_fixture_h2_full',
        'end2end_test_trailing_metadata',
        'end2end_certs',
        'grpc_test_util',
        'grpc',
        'gpr_test_util',
        'gpr',
      ],
      'sources': [
      ]
    },
    {
      'target_name': 'h2_full+poll_bad_hostname_test',
      'type': 'executable',
      'dependencies': [
        'end2end_fixture_h2_full+poll',
        'end2end_test_bad_hostname',
        'end2end_certs',
        'grpc_test_util',
        'grpc',
        'gpr_test_util',
        'gpr',
      ],
      'sources': [
      ]
    },
    {
      'target_name': 'h2_full+poll_binary_metadata_test',
      'type': 'executable',
      'dependencies': [
        'end2end_fixture_h2_full+poll',
        'end2end_test_binary_metadata',
        'end2end_certs',
        'grpc_test_util',
        'grpc',
        'gpr_test_util',
        'gpr',
      ],
      'sources': [
      ]
    },
    {
      'target_name': 'h2_full+poll_call_creds_test',
      'type': 'executable',
      'dependencies': [
        'end2end_fixture_h2_full+poll',
        'end2end_test_call_creds',
        'end2end_certs',
        'grpc_test_util',
        'grpc',
        'gpr_test_util',
        'gpr',
      ],
      'sources': [
      ]
    },
    {
      'target_name': 'h2_full+poll_cancel_after_accept_test',
      'type': 'executable',
      'dependencies': [
        'end2end_fixture_h2_full+poll',
        'end2end_test_cancel_after_accept',
        'end2end_certs',
        'grpc_test_util',
        'grpc',
        'gpr_test_util',
        'gpr',
      ],
      'sources': [
      ]
    },
    {
      'target_name': 'h2_full+poll_cancel_after_client_done_test',
      'type': 'executable',
      'dependencies': [
        'end2end_fixture_h2_full+poll',
        'end2end_test_cancel_after_client_done',
        'end2end_certs',
        'grpc_test_util',
        'grpc',
        'gpr_test_util',
        'gpr',
      ],
      'sources': [
      ]
    },
    {
      'target_name': 'h2_full+poll_cancel_after_invoke_test',
      'type': 'executable',
      'dependencies': [
        'end2end_fixture_h2_full+poll',
        'end2end_test_cancel_after_invoke',
        'end2end_certs',
        'grpc_test_util',
        'grpc',
        'gpr_test_util',
        'gpr',
      ],
      'sources': [
      ]
    },
    {
      'target_name': 'h2_full+poll_cancel_before_invoke_test',
      'type': 'executable',
      'dependencies': [
        'end2end_fixture_h2_full+poll',
        'end2end_test_cancel_before_invoke',
        'end2end_certs',
        'grpc_test_util',
        'grpc',
        'gpr_test_util',
        'gpr',
      ],
      'sources': [
      ]
    },
    {
      'target_name': 'h2_full+poll_cancel_in_a_vacuum_test',
      'type': 'executable',
      'dependencies': [
        'end2end_fixture_h2_full+poll',
        'end2end_test_cancel_in_a_vacuum',
        'end2end_certs',
        'grpc_test_util',
        'grpc',
        'gpr_test_util',
        'gpr',
      ],
      'sources': [
      ]
    },
    {
      'target_name': 'h2_full+poll_census_simple_request_test',
      'type': 'executable',
      'dependencies': [
        'end2end_fixture_h2_full+poll',
        'end2end_test_census_simple_request',
        'end2end_certs',
        'grpc_test_util',
        'grpc',
        'gpr_test_util',
        'gpr',
      ],
      'sources': [
      ]
    },
    {
      'target_name': 'h2_full+poll_channel_connectivity_test',
      'type': 'executable',
      'dependencies': [
        'end2end_fixture_h2_full+poll',
        'end2end_test_channel_connectivity',
        'end2end_certs',
        'grpc_test_util',
        'grpc',
        'gpr_test_util',
        'gpr',
      ],
      'sources': [
      ]
    },
    {
      'target_name': 'h2_full+poll_compressed_payload_test',
      'type': 'executable',
      'dependencies': [
        'end2end_fixture_h2_full+poll',
        'end2end_test_compressed_payload',
        'end2end_certs',
        'grpc_test_util',
        'grpc',
        'gpr_test_util',
        'gpr',
      ],
      'sources': [
      ]
    },
    {
      'target_name': 'h2_full+poll_default_host_test',
      'type': 'executable',
      'dependencies': [
        'end2end_fixture_h2_full+poll',
        'end2end_test_default_host',
        'end2end_certs',
        'grpc_test_util',
        'grpc',
        'gpr_test_util',
        'gpr',
      ],
      'sources': [
      ]
    },
    {
      'target_name': 'h2_full+poll_disappearing_server_test',
      'type': 'executable',
      'dependencies': [
        'end2end_fixture_h2_full+poll',
        'end2end_test_disappearing_server',
        'end2end_certs',
        'grpc_test_util',
        'grpc',
        'gpr_test_util',
        'gpr',
      ],
      'sources': [
      ]
    },
    {
      'target_name': 'h2_full+poll_empty_batch_test',
      'type': 'executable',
      'dependencies': [
        'end2end_fixture_h2_full+poll',
        'end2end_test_empty_batch',
        'end2end_certs',
        'grpc_test_util',
        'grpc',
        'gpr_test_util',
        'gpr',
      ],
      'sources': [
      ]
    },
    {
      'target_name': 'h2_full+poll_graceful_server_shutdown_test',
      'type': 'executable',
      'dependencies': [
        'end2end_fixture_h2_full+poll',
        'end2end_test_graceful_server_shutdown',
        'end2end_certs',
        'grpc_test_util',
        'grpc',
        'gpr_test_util',
        'gpr',
      ],
      'sources': [
      ]
    },
    {
      'target_name': 'h2_full+poll_high_initial_seqno_test',
      'type': 'executable',
      'dependencies': [
        'end2end_fixture_h2_full+poll',
        'end2end_test_high_initial_seqno',
        'end2end_certs',
        'grpc_test_util',
        'grpc',
        'gpr_test_util',
        'gpr',
      ],
      'sources': [
      ]
    },
    {
      'target_name': 'h2_full+poll_invoke_large_request_test',
      'type': 'executable',
      'dependencies': [
        'end2end_fixture_h2_full+poll',
        'end2end_test_invoke_large_request',
        'end2end_certs',
        'grpc_test_util',
        'grpc',
        'gpr_test_util',
        'gpr',
      ],
      'sources': [
      ]
    },
    {
      'target_name': 'h2_full+poll_large_metadata_test',
      'type': 'executable',
      'dependencies': [
        'end2end_fixture_h2_full+poll',
        'end2end_test_large_metadata',
        'end2end_certs',
        'grpc_test_util',
        'grpc',
        'gpr_test_util',
        'gpr',
      ],
      'sources': [
      ]
    },
    {
      'target_name': 'h2_full+poll_max_concurrent_streams_test',
      'type': 'executable',
      'dependencies': [
        'end2end_fixture_h2_full+poll',
        'end2end_test_max_concurrent_streams',
        'end2end_certs',
        'grpc_test_util',
        'grpc',
        'gpr_test_util',
        'gpr',
      ],
      'sources': [
      ]
    },
    {
      'target_name': 'h2_full+poll_max_message_length_test',
      'type': 'executable',
      'dependencies': [
        'end2end_fixture_h2_full+poll',
        'end2end_test_max_message_length',
        'end2end_certs',
        'grpc_test_util',
        'grpc',
        'gpr_test_util',
        'gpr',
      ],
      'sources': [
      ]
    },
    {
      'target_name': 'h2_full+poll_metadata_test',
      'type': 'executable',
      'dependencies': [
        'end2end_fixture_h2_full+poll',
        'end2end_test_metadata',
        'end2end_certs',
        'grpc_test_util',
        'grpc',
        'gpr_test_util',
        'gpr',
      ],
      'sources': [
      ]
    },
    {
      'target_name': 'h2_full+poll_no_op_test',
      'type': 'executable',
      'dependencies': [
        'end2end_fixture_h2_full+poll',
        'end2end_test_no_op',
        'end2end_certs',
        'grpc_test_util',
        'grpc',
        'gpr_test_util',
        'gpr',
      ],
      'sources': [
      ]
    },
    {
      'target_name': 'h2_full+poll_payload_test',
      'type': 'executable',
      'dependencies': [
        'end2end_fixture_h2_full+poll',
        'end2end_test_payload',
        'end2end_certs',
        'grpc_test_util',
        'grpc',
        'gpr_test_util',
        'gpr',
      ],
      'sources': [
      ]
    },
    {
      'target_name': 'h2_full+poll_ping_pong_streaming_test',
      'type': 'executable',
      'dependencies': [
        'end2end_fixture_h2_full+poll',
        'end2end_test_ping_pong_streaming',
        'end2end_certs',
        'grpc_test_util',
        'grpc',
        'gpr_test_util',
        'gpr',
      ],
      'sources': [
      ]
    },
    {
      'target_name': 'h2_full+poll_registered_call_test',
      'type': 'executable',
      'dependencies': [
        'end2end_fixture_h2_full+poll',
        'end2end_test_registered_call',
        'end2end_certs',
        'grpc_test_util',
        'grpc',
        'gpr_test_util',
        'gpr',
      ],
      'sources': [
      ]
    },
    {
      'target_name': 'h2_full+poll_request_with_flags_test',
      'type': 'executable',
      'dependencies': [
        'end2end_fixture_h2_full+poll',
        'end2end_test_request_with_flags',
        'end2end_certs',
        'grpc_test_util',
        'grpc',
        'gpr_test_util',
        'gpr',
      ],
      'sources': [
      ]
    },
    {
      'target_name': 'h2_full+poll_request_with_payload_test',
      'type': 'executable',
      'dependencies': [
        'end2end_fixture_h2_full+poll',
        'end2end_test_request_with_payload',
        'end2end_certs',
        'grpc_test_util',
        'grpc',
        'gpr_test_util',
        'gpr',
      ],
      'sources': [
      ]
    },
    {
      'target_name': 'h2_full+poll_server_finishes_request_test',
      'type': 'executable',
      'dependencies': [
        'end2end_fixture_h2_full+poll',
        'end2end_test_server_finishes_request',
        'end2end_certs',
        'grpc_test_util',
        'grpc',
        'gpr_test_util',
        'gpr',
      ],
      'sources': [
      ]
    },
    {
      'target_name': 'h2_full+poll_shutdown_finishes_calls_test',
      'type': 'executable',
      'dependencies': [
        'end2end_fixture_h2_full+poll',
        'end2end_test_shutdown_finishes_calls',
        'end2end_certs',
        'grpc_test_util',
        'grpc',
        'gpr_test_util',
        'gpr',
      ],
      'sources': [
      ]
    },
    {
      'target_name': 'h2_full+poll_shutdown_finishes_tags_test',
      'type': 'executable',
      'dependencies': [
        'end2end_fixture_h2_full+poll',
        'end2end_test_shutdown_finishes_tags',
        'end2end_certs',
        'grpc_test_util',
        'grpc',
        'gpr_test_util',
        'gpr',
      ],
      'sources': [
      ]
    },
    {
      'target_name': 'h2_full+poll_simple_delayed_request_test',
      'type': 'executable',
      'dependencies': [
        'end2end_fixture_h2_full+poll',
        'end2end_test_simple_delayed_request',
        'end2end_certs',
        'grpc_test_util',
        'grpc',
        'gpr_test_util',
        'gpr',
      ],
      'sources': [
      ]
    },
    {
      'target_name': 'h2_full+poll_simple_request_test',
      'type': 'executable',
      'dependencies': [
        'end2end_fixture_h2_full+poll',
        'end2end_test_simple_request',
        'end2end_certs',
        'grpc_test_util',
        'grpc',
        'gpr_test_util',
        'gpr',
      ],
      'sources': [
      ]
    },
    {
      'target_name': 'h2_full+poll_trailing_metadata_test',
      'type': 'executable',
      'dependencies': [
        'end2end_fixture_h2_full+poll',
        'end2end_test_trailing_metadata',
        'end2end_certs',
        'grpc_test_util',
        'grpc',
        'gpr_test_util',
        'gpr',
      ],
      'sources': [
      ]
    },
    {
      'target_name': 'h2_oauth2_bad_hostname_test',
      'type': 'executable',
      'dependencies': [
        'end2end_fixture_h2_oauth2',
        'end2end_test_bad_hostname',
        'end2end_certs',
        'grpc_test_util',
        'grpc',
        'gpr_test_util',
        'gpr',
      ],
      'sources': [
      ]
    },
    {
      'target_name': 'h2_oauth2_binary_metadata_test',
      'type': 'executable',
      'dependencies': [
        'end2end_fixture_h2_oauth2',
        'end2end_test_binary_metadata',
        'end2end_certs',
        'grpc_test_util',
        'grpc',
        'gpr_test_util',
        'gpr',
      ],
      'sources': [
      ]
    },
    {
      'target_name': 'h2_oauth2_call_creds_test',
      'type': 'executable',
      'dependencies': [
        'end2end_fixture_h2_oauth2',
        'end2end_test_call_creds',
        'end2end_certs',
        'grpc_test_util',
        'grpc',
        'gpr_test_util',
        'gpr',
      ],
      'sources': [
      ]
    },
    {
      'target_name': 'h2_oauth2_cancel_after_accept_test',
      'type': 'executable',
      'dependencies': [
        'end2end_fixture_h2_oauth2',
        'end2end_test_cancel_after_accept',
        'end2end_certs',
        'grpc_test_util',
        'grpc',
        'gpr_test_util',
        'gpr',
      ],
      'sources': [
      ]
    },
    {
      'target_name': 'h2_oauth2_cancel_after_client_done_test',
      'type': 'executable',
      'dependencies': [
        'end2end_fixture_h2_oauth2',
        'end2end_test_cancel_after_client_done',
        'end2end_certs',
        'grpc_test_util',
        'grpc',
        'gpr_test_util',
        'gpr',
      ],
      'sources': [
      ]
    },
    {
      'target_name': 'h2_oauth2_cancel_after_invoke_test',
      'type': 'executable',
      'dependencies': [
        'end2end_fixture_h2_oauth2',
        'end2end_test_cancel_after_invoke',
        'end2end_certs',
        'grpc_test_util',
        'grpc',
        'gpr_test_util',
        'gpr',
      ],
      'sources': [
      ]
    },
    {
      'target_name': 'h2_oauth2_cancel_before_invoke_test',
      'type': 'executable',
      'dependencies': [
        'end2end_fixture_h2_oauth2',
        'end2end_test_cancel_before_invoke',
        'end2end_certs',
        'grpc_test_util',
        'grpc',
        'gpr_test_util',
        'gpr',
      ],
      'sources': [
      ]
    },
    {
      'target_name': 'h2_oauth2_cancel_in_a_vacuum_test',
      'type': 'executable',
      'dependencies': [
        'end2end_fixture_h2_oauth2',
        'end2end_test_cancel_in_a_vacuum',
        'end2end_certs',
        'grpc_test_util',
        'grpc',
        'gpr_test_util',
        'gpr',
      ],
      'sources': [
      ]
    },
    {
      'target_name': 'h2_oauth2_census_simple_request_test',
      'type': 'executable',
      'dependencies': [
        'end2end_fixture_h2_oauth2',
        'end2end_test_census_simple_request',
        'end2end_certs',
        'grpc_test_util',
        'grpc',
        'gpr_test_util',
        'gpr',
      ],
      'sources': [
      ]
    },
    {
      'target_name': 'h2_oauth2_channel_connectivity_test',
      'type': 'executable',
      'dependencies': [
        'end2end_fixture_h2_oauth2',
        'end2end_test_channel_connectivity',
        'end2end_certs',
        'grpc_test_util',
        'grpc',
        'gpr_test_util',
        'gpr',
      ],
      'sources': [
      ]
    },
    {
      'target_name': 'h2_oauth2_compressed_payload_test',
      'type': 'executable',
      'dependencies': [
        'end2end_fixture_h2_oauth2',
        'end2end_test_compressed_payload',
        'end2end_certs',
        'grpc_test_util',
        'grpc',
        'gpr_test_util',
        'gpr',
      ],
      'sources': [
      ]
    },
    {
      'target_name': 'h2_oauth2_default_host_test',
      'type': 'executable',
      'dependencies': [
        'end2end_fixture_h2_oauth2',
        'end2end_test_default_host',
        'end2end_certs',
        'grpc_test_util',
        'grpc',
        'gpr_test_util',
        'gpr',
      ],
      'sources': [
      ]
    },
    {
      'target_name': 'h2_oauth2_disappearing_server_test',
      'type': 'executable',
      'dependencies': [
        'end2end_fixture_h2_oauth2',
        'end2end_test_disappearing_server',
        'end2end_certs',
        'grpc_test_util',
        'grpc',
        'gpr_test_util',
        'gpr',
      ],
      'sources': [
      ]
    },
    {
      'target_name': 'h2_oauth2_empty_batch_test',
      'type': 'executable',
      'dependencies': [
        'end2end_fixture_h2_oauth2',
        'end2end_test_empty_batch',
        'end2end_certs',
        'grpc_test_util',
        'grpc',
        'gpr_test_util',
        'gpr',
      ],
      'sources': [
      ]
    },
    {
      'target_name': 'h2_oauth2_graceful_server_shutdown_test',
      'type': 'executable',
      'dependencies': [
        'end2end_fixture_h2_oauth2',
        'end2end_test_graceful_server_shutdown',
        'end2end_certs',
        'grpc_test_util',
        'grpc',
        'gpr_test_util',
        'gpr',
      ],
      'sources': [
      ]
    },
    {
      'target_name': 'h2_oauth2_high_initial_seqno_test',
      'type': 'executable',
      'dependencies': [
        'end2end_fixture_h2_oauth2',
        'end2end_test_high_initial_seqno',
        'end2end_certs',
        'grpc_test_util',
        'grpc',
        'gpr_test_util',
        'gpr',
      ],
      'sources': [
      ]
    },
    {
      'target_name': 'h2_oauth2_invoke_large_request_test',
      'type': 'executable',
      'dependencies': [
        'end2end_fixture_h2_oauth2',
        'end2end_test_invoke_large_request',
        'end2end_certs',
        'grpc_test_util',
        'grpc',
        'gpr_test_util',
        'gpr',
      ],
      'sources': [
      ]
    },
    {
      'target_name': 'h2_oauth2_large_metadata_test',
      'type': 'executable',
      'dependencies': [
        'end2end_fixture_h2_oauth2',
        'end2end_test_large_metadata',
        'end2end_certs',
        'grpc_test_util',
        'grpc',
        'gpr_test_util',
        'gpr',
      ],
      'sources': [
      ]
    },
    {
      'target_name': 'h2_oauth2_max_concurrent_streams_test',
      'type': 'executable',
      'dependencies': [
        'end2end_fixture_h2_oauth2',
        'end2end_test_max_concurrent_streams',
        'end2end_certs',
        'grpc_test_util',
        'grpc',
        'gpr_test_util',
        'gpr',
      ],
      'sources': [
      ]
    },
    {
      'target_name': 'h2_oauth2_max_message_length_test',
      'type': 'executable',
      'dependencies': [
        'end2end_fixture_h2_oauth2',
        'end2end_test_max_message_length',
        'end2end_certs',
        'grpc_test_util',
        'grpc',
        'gpr_test_util',
        'gpr',
      ],
      'sources': [
      ]
    },
    {
      'target_name': 'h2_oauth2_metadata_test',
      'type': 'executable',
      'dependencies': [
        'end2end_fixture_h2_oauth2',
        'end2end_test_metadata',
        'end2end_certs',
        'grpc_test_util',
        'grpc',
        'gpr_test_util',
        'gpr',
      ],
      'sources': [
      ]
    },
    {
      'target_name': 'h2_oauth2_no_op_test',
      'type': 'executable',
      'dependencies': [
        'end2end_fixture_h2_oauth2',
        'end2end_test_no_op',
        'end2end_certs',
        'grpc_test_util',
        'grpc',
        'gpr_test_util',
        'gpr',
      ],
      'sources': [
      ]
    },
    {
      'target_name': 'h2_oauth2_payload_test',
      'type': 'executable',
      'dependencies': [
        'end2end_fixture_h2_oauth2',
        'end2end_test_payload',
        'end2end_certs',
        'grpc_test_util',
        'grpc',
        'gpr_test_util',
        'gpr',
      ],
      'sources': [
      ]
    },
    {
      'target_name': 'h2_oauth2_ping_pong_streaming_test',
      'type': 'executable',
      'dependencies': [
        'end2end_fixture_h2_oauth2',
        'end2end_test_ping_pong_streaming',
        'end2end_certs',
        'grpc_test_util',
        'grpc',
        'gpr_test_util',
        'gpr',
      ],
      'sources': [
      ]
    },
    {
      'target_name': 'h2_oauth2_registered_call_test',
      'type': 'executable',
      'dependencies': [
        'end2end_fixture_h2_oauth2',
        'end2end_test_registered_call',
        'end2end_certs',
        'grpc_test_util',
        'grpc',
        'gpr_test_util',
        'gpr',
      ],
      'sources': [
      ]
    },
    {
      'target_name': 'h2_oauth2_request_with_flags_test',
      'type': 'executable',
      'dependencies': [
        'end2end_fixture_h2_oauth2',
        'end2end_test_request_with_flags',
        'end2end_certs',
        'grpc_test_util',
        'grpc',
        'gpr_test_util',
        'gpr',
      ],
      'sources': [
      ]
    },
    {
      'target_name': 'h2_oauth2_request_with_payload_test',
      'type': 'executable',
      'dependencies': [
        'end2end_fixture_h2_oauth2',
        'end2end_test_request_with_payload',
        'end2end_certs',
        'grpc_test_util',
        'grpc',
        'gpr_test_util',
        'gpr',
      ],
      'sources': [
      ]
    },
    {
      'target_name': 'h2_oauth2_server_finishes_request_test',
      'type': 'executable',
      'dependencies': [
        'end2end_fixture_h2_oauth2',
        'end2end_test_server_finishes_request',
        'end2end_certs',
        'grpc_test_util',
        'grpc',
        'gpr_test_util',
        'gpr',
      ],
      'sources': [
      ]
    },
    {
      'target_name': 'h2_oauth2_shutdown_finishes_calls_test',
      'type': 'executable',
      'dependencies': [
        'end2end_fixture_h2_oauth2',
        'end2end_test_shutdown_finishes_calls',
        'end2end_certs',
        'grpc_test_util',
        'grpc',
        'gpr_test_util',
        'gpr',
      ],
      'sources': [
      ]
    },
    {
      'target_name': 'h2_oauth2_shutdown_finishes_tags_test',
      'type': 'executable',
      'dependencies': [
        'end2end_fixture_h2_oauth2',
        'end2end_test_shutdown_finishes_tags',
        'end2end_certs',
        'grpc_test_util',
        'grpc',
        'gpr_test_util',
        'gpr',
      ],
      'sources': [
      ]
    },
    {
      'target_name': 'h2_oauth2_simple_delayed_request_test',
      'type': 'executable',
      'dependencies': [
        'end2end_fixture_h2_oauth2',
        'end2end_test_simple_delayed_request',
        'end2end_certs',
        'grpc_test_util',
        'grpc',
        'gpr_test_util',
        'gpr',
      ],
      'sources': [
      ]
    },
    {
      'target_name': 'h2_oauth2_simple_request_test',
      'type': 'executable',
      'dependencies': [
        'end2end_fixture_h2_oauth2',
        'end2end_test_simple_request',
        'end2end_certs',
        'grpc_test_util',
        'grpc',
        'gpr_test_util',
        'gpr',
      ],
      'sources': [
      ]
    },
    {
      'target_name': 'h2_oauth2_trailing_metadata_test',
      'type': 'executable',
      'dependencies': [
        'end2end_fixture_h2_oauth2',
        'end2end_test_trailing_metadata',
        'end2end_certs',
        'grpc_test_util',
        'grpc',
        'gpr_test_util',
        'gpr',
      ],
      'sources': [
      ]
    },
    {
      'target_name': 'h2_proxy_bad_hostname_test',
      'type': 'executable',
      'dependencies': [
        'end2end_fixture_h2_proxy',
        'end2end_test_bad_hostname',
        'end2end_certs',
        'grpc_test_util',
        'grpc',
        'gpr_test_util',
        'gpr',
      ],
      'sources': [
      ]
    },
    {
      'target_name': 'h2_proxy_binary_metadata_test',
      'type': 'executable',
      'dependencies': [
        'end2end_fixture_h2_proxy',
        'end2end_test_binary_metadata',
        'end2end_certs',
        'grpc_test_util',
        'grpc',
        'gpr_test_util',
        'gpr',
      ],
      'sources': [
      ]
    },
    {
      'target_name': 'h2_proxy_call_creds_test',
      'type': 'executable',
      'dependencies': [
        'end2end_fixture_h2_proxy',
        'end2end_test_call_creds',
        'end2end_certs',
        'grpc_test_util',
        'grpc',
        'gpr_test_util',
        'gpr',
      ],
      'sources': [
      ]
    },
    {
      'target_name': 'h2_proxy_cancel_after_accept_test',
      'type': 'executable',
      'dependencies': [
        'end2end_fixture_h2_proxy',
        'end2end_test_cancel_after_accept',
        'end2end_certs',
        'grpc_test_util',
        'grpc',
        'gpr_test_util',
        'gpr',
      ],
      'sources': [
      ]
    },
    {
      'target_name': 'h2_proxy_cancel_after_client_done_test',
      'type': 'executable',
      'dependencies': [
        'end2end_fixture_h2_proxy',
        'end2end_test_cancel_after_client_done',
        'end2end_certs',
        'grpc_test_util',
        'grpc',
        'gpr_test_util',
        'gpr',
      ],
      'sources': [
      ]
    },
    {
      'target_name': 'h2_proxy_cancel_after_invoke_test',
      'type': 'executable',
      'dependencies': [
        'end2end_fixture_h2_proxy',
        'end2end_test_cancel_after_invoke',
        'end2end_certs',
        'grpc_test_util',
        'grpc',
        'gpr_test_util',
        'gpr',
      ],
      'sources': [
      ]
    },
    {
      'target_name': 'h2_proxy_cancel_before_invoke_test',
      'type': 'executable',
      'dependencies': [
        'end2end_fixture_h2_proxy',
        'end2end_test_cancel_before_invoke',
        'end2end_certs',
        'grpc_test_util',
        'grpc',
        'gpr_test_util',
        'gpr',
      ],
      'sources': [
      ]
    },
    {
      'target_name': 'h2_proxy_cancel_in_a_vacuum_test',
      'type': 'executable',
      'dependencies': [
        'end2end_fixture_h2_proxy',
        'end2end_test_cancel_in_a_vacuum',
        'end2end_certs',
        'grpc_test_util',
        'grpc',
        'gpr_test_util',
        'gpr',
      ],
      'sources': [
      ]
    },
    {
      'target_name': 'h2_proxy_census_simple_request_test',
      'type': 'executable',
      'dependencies': [
        'end2end_fixture_h2_proxy',
        'end2end_test_census_simple_request',
        'end2end_certs',
        'grpc_test_util',
        'grpc',
        'gpr_test_util',
        'gpr',
      ],
      'sources': [
      ]
    },
    {
      'target_name': 'h2_proxy_default_host_test',
      'type': 'executable',
      'dependencies': [
        'end2end_fixture_h2_proxy',
        'end2end_test_default_host',
        'end2end_certs',
        'grpc_test_util',
        'grpc',
        'gpr_test_util',
        'gpr',
      ],
      'sources': [
      ]
    },
    {
      'target_name': 'h2_proxy_disappearing_server_test',
      'type': 'executable',
      'dependencies': [
        'end2end_fixture_h2_proxy',
        'end2end_test_disappearing_server',
        'end2end_certs',
        'grpc_test_util',
        'grpc',
        'gpr_test_util',
        'gpr',
      ],
      'sources': [
      ]
    },
    {
      'target_name': 'h2_proxy_empty_batch_test',
      'type': 'executable',
      'dependencies': [
        'end2end_fixture_h2_proxy',
        'end2end_test_empty_batch',
        'end2end_certs',
        'grpc_test_util',
        'grpc',
        'gpr_test_util',
        'gpr',
      ],
      'sources': [
      ]
    },
    {
      'target_name': 'h2_proxy_graceful_server_shutdown_test',
      'type': 'executable',
      'dependencies': [
        'end2end_fixture_h2_proxy',
        'end2end_test_graceful_server_shutdown',
        'end2end_certs',
        'grpc_test_util',
        'grpc',
        'gpr_test_util',
        'gpr',
      ],
      'sources': [
      ]
    },
    {
      'target_name': 'h2_proxy_high_initial_seqno_test',
      'type': 'executable',
      'dependencies': [
        'end2end_fixture_h2_proxy',
        'end2end_test_high_initial_seqno',
        'end2end_certs',
        'grpc_test_util',
        'grpc',
        'gpr_test_util',
        'gpr',
      ],
      'sources': [
      ]
    },
    {
      'target_name': 'h2_proxy_invoke_large_request_test',
      'type': 'executable',
      'dependencies': [
        'end2end_fixture_h2_proxy',
        'end2end_test_invoke_large_request',
        'end2end_certs',
        'grpc_test_util',
        'grpc',
        'gpr_test_util',
        'gpr',
      ],
      'sources': [
      ]
    },
    {
      'target_name': 'h2_proxy_large_metadata_test',
      'type': 'executable',
      'dependencies': [
        'end2end_fixture_h2_proxy',
        'end2end_test_large_metadata',
        'end2end_certs',
        'grpc_test_util',
        'grpc',
        'gpr_test_util',
        'gpr',
      ],
      'sources': [
      ]
    },
    {
      'target_name': 'h2_proxy_max_message_length_test',
      'type': 'executable',
      'dependencies': [
        'end2end_fixture_h2_proxy',
        'end2end_test_max_message_length',
        'end2end_certs',
        'grpc_test_util',
        'grpc',
        'gpr_test_util',
        'gpr',
      ],
      'sources': [
      ]
    },
    {
      'target_name': 'h2_proxy_metadata_test',
      'type': 'executable',
      'dependencies': [
        'end2end_fixture_h2_proxy',
        'end2end_test_metadata',
        'end2end_certs',
        'grpc_test_util',
        'grpc',
        'gpr_test_util',
        'gpr',
      ],
      'sources': [
      ]
    },
    {
      'target_name': 'h2_proxy_no_op_test',
      'type': 'executable',
      'dependencies': [
        'end2end_fixture_h2_proxy',
        'end2end_test_no_op',
        'end2end_certs',
        'grpc_test_util',
        'grpc',
        'gpr_test_util',
        'gpr',
      ],
      'sources': [
      ]
    },
    {
      'target_name': 'h2_proxy_payload_test',
      'type': 'executable',
      'dependencies': [
        'end2end_fixture_h2_proxy',
        'end2end_test_payload',
        'end2end_certs',
        'grpc_test_util',
        'grpc',
        'gpr_test_util',
        'gpr',
      ],
      'sources': [
      ]
    },
    {
      'target_name': 'h2_proxy_ping_pong_streaming_test',
      'type': 'executable',
      'dependencies': [
        'end2end_fixture_h2_proxy',
        'end2end_test_ping_pong_streaming',
        'end2end_certs',
        'grpc_test_util',
        'grpc',
        'gpr_test_util',
        'gpr',
      ],
      'sources': [
      ]
    },
    {
      'target_name': 'h2_proxy_registered_call_test',
      'type': 'executable',
      'dependencies': [
        'end2end_fixture_h2_proxy',
        'end2end_test_registered_call',
        'end2end_certs',
        'grpc_test_util',
        'grpc',
        'gpr_test_util',
        'gpr',
      ],
      'sources': [
      ]
    },
    {
      'target_name': 'h2_proxy_request_with_payload_test',
      'type': 'executable',
      'dependencies': [
        'end2end_fixture_h2_proxy',
        'end2end_test_request_with_payload',
        'end2end_certs',
        'grpc_test_util',
        'grpc',
        'gpr_test_util',
        'gpr',
      ],
      'sources': [
      ]
    },
    {
      'target_name': 'h2_proxy_server_finishes_request_test',
      'type': 'executable',
      'dependencies': [
        'end2end_fixture_h2_proxy',
        'end2end_test_server_finishes_request',
        'end2end_certs',
        'grpc_test_util',
        'grpc',
        'gpr_test_util',
        'gpr',
      ],
      'sources': [
      ]
    },
    {
      'target_name': 'h2_proxy_shutdown_finishes_calls_test',
      'type': 'executable',
      'dependencies': [
        'end2end_fixture_h2_proxy',
        'end2end_test_shutdown_finishes_calls',
        'end2end_certs',
        'grpc_test_util',
        'grpc',
        'gpr_test_util',
        'gpr',
      ],
      'sources': [
      ]
    },
    {
      'target_name': 'h2_proxy_shutdown_finishes_tags_test',
      'type': 'executable',
      'dependencies': [
        'end2end_fixture_h2_proxy',
        'end2end_test_shutdown_finishes_tags',
        'end2end_certs',
        'grpc_test_util',
        'grpc',
        'gpr_test_util',
        'gpr',
      ],
      'sources': [
      ]
    },
    {
      'target_name': 'h2_proxy_simple_delayed_request_test',
      'type': 'executable',
      'dependencies': [
        'end2end_fixture_h2_proxy',
        'end2end_test_simple_delayed_request',
        'end2end_certs',
        'grpc_test_util',
        'grpc',
        'gpr_test_util',
        'gpr',
      ],
      'sources': [
      ]
    },
    {
      'target_name': 'h2_proxy_simple_request_test',
      'type': 'executable',
      'dependencies': [
        'end2end_fixture_h2_proxy',
        'end2end_test_simple_request',
        'end2end_certs',
        'grpc_test_util',
        'grpc',
        'gpr_test_util',
        'gpr',
      ],
      'sources': [
      ]
    },
    {
      'target_name': 'h2_proxy_trailing_metadata_test',
      'type': 'executable',
      'dependencies': [
        'end2end_fixture_h2_proxy',
        'end2end_test_trailing_metadata',
        'end2end_certs',
        'grpc_test_util',
        'grpc',
        'gpr_test_util',
        'gpr',
      ],
      'sources': [
      ]
    },
    {
      'target_name': 'h2_sockpair_bad_hostname_test',
      'type': 'executable',
      'dependencies': [
        'end2end_fixture_h2_sockpair',
        'end2end_test_bad_hostname',
        'end2end_certs',
        'grpc_test_util',
        'grpc',
        'gpr_test_util',
        'gpr',
      ],
      'sources': [
      ]
    },
    {
      'target_name': 'h2_sockpair_binary_metadata_test',
      'type': 'executable',
      'dependencies': [
        'end2end_fixture_h2_sockpair',
        'end2end_test_binary_metadata',
        'end2end_certs',
        'grpc_test_util',
        'grpc',
        'gpr_test_util',
        'gpr',
      ],
      'sources': [
      ]
    },
    {
      'target_name': 'h2_sockpair_call_creds_test',
      'type': 'executable',
      'dependencies': [
        'end2end_fixture_h2_sockpair',
        'end2end_test_call_creds',
        'end2end_certs',
        'grpc_test_util',
        'grpc',
        'gpr_test_util',
        'gpr',
      ],
      'sources': [
      ]
    },
    {
      'target_name': 'h2_sockpair_cancel_after_accept_test',
      'type': 'executable',
      'dependencies': [
        'end2end_fixture_h2_sockpair',
        'end2end_test_cancel_after_accept',
        'end2end_certs',
        'grpc_test_util',
        'grpc',
        'gpr_test_util',
        'gpr',
      ],
      'sources': [
      ]
    },
    {
      'target_name': 'h2_sockpair_cancel_after_client_done_test',
      'type': 'executable',
      'dependencies': [
        'end2end_fixture_h2_sockpair',
        'end2end_test_cancel_after_client_done',
        'end2end_certs',
        'grpc_test_util',
        'grpc',
        'gpr_test_util',
        'gpr',
      ],
      'sources': [
      ]
    },
    {
      'target_name': 'h2_sockpair_cancel_after_invoke_test',
      'type': 'executable',
      'dependencies': [
        'end2end_fixture_h2_sockpair',
        'end2end_test_cancel_after_invoke',
        'end2end_certs',
        'grpc_test_util',
        'grpc',
        'gpr_test_util',
        'gpr',
      ],
      'sources': [
      ]
    },
    {
      'target_name': 'h2_sockpair_cancel_before_invoke_test',
      'type': 'executable',
      'dependencies': [
        'end2end_fixture_h2_sockpair',
        'end2end_test_cancel_before_invoke',
        'end2end_certs',
        'grpc_test_util',
        'grpc',
        'gpr_test_util',
        'gpr',
      ],
      'sources': [
      ]
    },
    {
      'target_name': 'h2_sockpair_cancel_in_a_vacuum_test',
      'type': 'executable',
      'dependencies': [
        'end2end_fixture_h2_sockpair',
        'end2end_test_cancel_in_a_vacuum',
        'end2end_certs',
        'grpc_test_util',
        'grpc',
        'gpr_test_util',
        'gpr',
      ],
      'sources': [
      ]
    },
    {
      'target_name': 'h2_sockpair_census_simple_request_test',
      'type': 'executable',
      'dependencies': [
        'end2end_fixture_h2_sockpair',
        'end2end_test_census_simple_request',
        'end2end_certs',
        'grpc_test_util',
        'grpc',
        'gpr_test_util',
        'gpr',
      ],
      'sources': [
      ]
    },
    {
      'target_name': 'h2_sockpair_compressed_payload_test',
      'type': 'executable',
      'dependencies': [
        'end2end_fixture_h2_sockpair',
        'end2end_test_compressed_payload',
        'end2end_certs',
        'grpc_test_util',
        'grpc',
        'gpr_test_util',
        'gpr',
      ],
      'sources': [
      ]
    },
    {
      'target_name': 'h2_sockpair_empty_batch_test',
      'type': 'executable',
      'dependencies': [
        'end2end_fixture_h2_sockpair',
        'end2end_test_empty_batch',
        'end2end_certs',
        'grpc_test_util',
        'grpc',
        'gpr_test_util',
        'gpr',
      ],
      'sources': [
      ]
    },
    {
      'target_name': 'h2_sockpair_graceful_server_shutdown_test',
      'type': 'executable',
      'dependencies': [
        'end2end_fixture_h2_sockpair',
        'end2end_test_graceful_server_shutdown',
        'end2end_certs',
        'grpc_test_util',
        'grpc',
        'gpr_test_util',
        'gpr',
      ],
      'sources': [
      ]
    },
    {
      'target_name': 'h2_sockpair_high_initial_seqno_test',
      'type': 'executable',
      'dependencies': [
        'end2end_fixture_h2_sockpair',
        'end2end_test_high_initial_seqno',
        'end2end_certs',
        'grpc_test_util',
        'grpc',
        'gpr_test_util',
        'gpr',
      ],
      'sources': [
      ]
    },
    {
      'target_name': 'h2_sockpair_invoke_large_request_test',
      'type': 'executable',
      'dependencies': [
        'end2end_fixture_h2_sockpair',
        'end2end_test_invoke_large_request',
        'end2end_certs',
        'grpc_test_util',
        'grpc',
        'gpr_test_util',
        'gpr',
      ],
      'sources': [
      ]
    },
    {
      'target_name': 'h2_sockpair_large_metadata_test',
      'type': 'executable',
      'dependencies': [
        'end2end_fixture_h2_sockpair',
        'end2end_test_large_metadata',
        'end2end_certs',
        'grpc_test_util',
        'grpc',
        'gpr_test_util',
        'gpr',
      ],
      'sources': [
      ]
    },
    {
      'target_name': 'h2_sockpair_max_concurrent_streams_test',
      'type': 'executable',
      'dependencies': [
        'end2end_fixture_h2_sockpair',
        'end2end_test_max_concurrent_streams',
        'end2end_certs',
        'grpc_test_util',
        'grpc',
        'gpr_test_util',
        'gpr',
      ],
      'sources': [
      ]
    },
    {
      'target_name': 'h2_sockpair_max_message_length_test',
      'type': 'executable',
      'dependencies': [
        'end2end_fixture_h2_sockpair',
        'end2end_test_max_message_length',
        'end2end_certs',
        'grpc_test_util',
        'grpc',
        'gpr_test_util',
        'gpr',
      ],
      'sources': [
      ]
    },
    {
      'target_name': 'h2_sockpair_metadata_test',
      'type': 'executable',
      'dependencies': [
        'end2end_fixture_h2_sockpair',
        'end2end_test_metadata',
        'end2end_certs',
        'grpc_test_util',
        'grpc',
        'gpr_test_util',
        'gpr',
      ],
      'sources': [
      ]
    },
    {
      'target_name': 'h2_sockpair_no_op_test',
      'type': 'executable',
      'dependencies': [
        'end2end_fixture_h2_sockpair',
        'end2end_test_no_op',
        'end2end_certs',
        'grpc_test_util',
        'grpc',
        'gpr_test_util',
        'gpr',
      ],
      'sources': [
      ]
    },
    {
      'target_name': 'h2_sockpair_payload_test',
      'type': 'executable',
      'dependencies': [
        'end2end_fixture_h2_sockpair',
        'end2end_test_payload',
        'end2end_certs',
        'grpc_test_util',
        'grpc',
        'gpr_test_util',
        'gpr',
      ],
      'sources': [
      ]
    },
    {
      'target_name': 'h2_sockpair_ping_pong_streaming_test',
      'type': 'executable',
      'dependencies': [
        'end2end_fixture_h2_sockpair',
        'end2end_test_ping_pong_streaming',
        'end2end_certs',
        'grpc_test_util',
        'grpc',
        'gpr_test_util',
        'gpr',
      ],
      'sources': [
      ]
    },
    {
      'target_name': 'h2_sockpair_registered_call_test',
      'type': 'executable',
      'dependencies': [
        'end2end_fixture_h2_sockpair',
        'end2end_test_registered_call',
        'end2end_certs',
        'grpc_test_util',
        'grpc',
        'gpr_test_util',
        'gpr',
      ],
      'sources': [
      ]
    },
    {
      'target_name': 'h2_sockpair_request_with_flags_test',
      'type': 'executable',
      'dependencies': [
        'end2end_fixture_h2_sockpair',
        'end2end_test_request_with_flags',
        'end2end_certs',
        'grpc_test_util',
        'grpc',
        'gpr_test_util',
        'gpr',
      ],
      'sources': [
      ]
    },
    {
      'target_name': 'h2_sockpair_request_with_payload_test',
      'type': 'executable',
      'dependencies': [
        'end2end_fixture_h2_sockpair',
        'end2end_test_request_with_payload',
        'end2end_certs',
        'grpc_test_util',
        'grpc',
        'gpr_test_util',
        'gpr',
      ],
      'sources': [
      ]
    },
    {
      'target_name': 'h2_sockpair_server_finishes_request_test',
      'type': 'executable',
      'dependencies': [
        'end2end_fixture_h2_sockpair',
        'end2end_test_server_finishes_request',
        'end2end_certs',
        'grpc_test_util',
        'grpc',
        'gpr_test_util',
        'gpr',
      ],
      'sources': [
      ]
    },
    {
      'target_name': 'h2_sockpair_shutdown_finishes_calls_test',
      'type': 'executable',
      'dependencies': [
        'end2end_fixture_h2_sockpair',
        'end2end_test_shutdown_finishes_calls',
        'end2end_certs',
        'grpc_test_util',
        'grpc',
        'gpr_test_util',
        'gpr',
      ],
      'sources': [
      ]
    },
    {
      'target_name': 'h2_sockpair_shutdown_finishes_tags_test',
      'type': 'executable',
      'dependencies': [
        'end2end_fixture_h2_sockpair',
        'end2end_test_shutdown_finishes_tags',
        'end2end_certs',
        'grpc_test_util',
        'grpc',
        'gpr_test_util',
        'gpr',
      ],
      'sources': [
      ]
    },
    {
      'target_name': 'h2_sockpair_simple_request_test',
      'type': 'executable',
      'dependencies': [
        'end2end_fixture_h2_sockpair',
        'end2end_test_simple_request',
        'end2end_certs',
        'grpc_test_util',
        'grpc',
        'gpr_test_util',
        'gpr',
      ],
      'sources': [
      ]
    },
    {
      'target_name': 'h2_sockpair_trailing_metadata_test',
      'type': 'executable',
      'dependencies': [
        'end2end_fixture_h2_sockpair',
        'end2end_test_trailing_metadata',
        'end2end_certs',
        'grpc_test_util',
        'grpc',
        'gpr_test_util',
        'gpr',
      ],
      'sources': [
      ]
    },
    {
      'target_name': 'h2_sockpair+trace_bad_hostname_test',
      'type': 'executable',
      'dependencies': [
        'end2end_fixture_h2_sockpair+trace',
        'end2end_test_bad_hostname',
        'end2end_certs',
        'grpc_test_util',
        'grpc',
        'gpr_test_util',
        'gpr',
      ],
      'sources': [
      ]
    },
    {
      'target_name': 'h2_sockpair+trace_binary_metadata_test',
      'type': 'executable',
      'dependencies': [
        'end2end_fixture_h2_sockpair+trace',
        'end2end_test_binary_metadata',
        'end2end_certs',
        'grpc_test_util',
        'grpc',
        'gpr_test_util',
        'gpr',
      ],
      'sources': [
      ]
    },
    {
      'target_name': 'h2_sockpair+trace_call_creds_test',
      'type': 'executable',
      'dependencies': [
        'end2end_fixture_h2_sockpair+trace',
        'end2end_test_call_creds',
        'end2end_certs',
        'grpc_test_util',
        'grpc',
        'gpr_test_util',
        'gpr',
      ],
      'sources': [
      ]
    },
    {
      'target_name': 'h2_sockpair+trace_cancel_after_accept_test',
      'type': 'executable',
      'dependencies': [
        'end2end_fixture_h2_sockpair+trace',
        'end2end_test_cancel_after_accept',
        'end2end_certs',
        'grpc_test_util',
        'grpc',
        'gpr_test_util',
        'gpr',
      ],
      'sources': [
      ]
    },
    {
      'target_name': 'h2_sockpair+trace_cancel_after_client_done_test',
      'type': 'executable',
      'dependencies': [
        'end2end_fixture_h2_sockpair+trace',
        'end2end_test_cancel_after_client_done',
        'end2end_certs',
        'grpc_test_util',
        'grpc',
        'gpr_test_util',
        'gpr',
      ],
      'sources': [
      ]
    },
    {
      'target_name': 'h2_sockpair+trace_cancel_after_invoke_test',
      'type': 'executable',
      'dependencies': [
        'end2end_fixture_h2_sockpair+trace',
        'end2end_test_cancel_after_invoke',
        'end2end_certs',
        'grpc_test_util',
        'grpc',
        'gpr_test_util',
        'gpr',
      ],
      'sources': [
      ]
    },
    {
      'target_name': 'h2_sockpair+trace_cancel_before_invoke_test',
      'type': 'executable',
      'dependencies': [
        'end2end_fixture_h2_sockpair+trace',
        'end2end_test_cancel_before_invoke',
        'end2end_certs',
        'grpc_test_util',
        'grpc',
        'gpr_test_util',
        'gpr',
      ],
      'sources': [
      ]
    },
    {
      'target_name': 'h2_sockpair+trace_cancel_in_a_vacuum_test',
      'type': 'executable',
      'dependencies': [
        'end2end_fixture_h2_sockpair+trace',
        'end2end_test_cancel_in_a_vacuum',
        'end2end_certs',
        'grpc_test_util',
        'grpc',
        'gpr_test_util',
        'gpr',
      ],
      'sources': [
      ]
    },
    {
      'target_name': 'h2_sockpair+trace_census_simple_request_test',
      'type': 'executable',
      'dependencies': [
        'end2end_fixture_h2_sockpair+trace',
        'end2end_test_census_simple_request',
        'end2end_certs',
        'grpc_test_util',
        'grpc',
        'gpr_test_util',
        'gpr',
      ],
      'sources': [
      ]
    },
    {
      'target_name': 'h2_sockpair+trace_compressed_payload_test',
      'type': 'executable',
      'dependencies': [
        'end2end_fixture_h2_sockpair+trace',
        'end2end_test_compressed_payload',
        'end2end_certs',
        'grpc_test_util',
        'grpc',
        'gpr_test_util',
        'gpr',
      ],
      'sources': [
      ]
    },
    {
      'target_name': 'h2_sockpair+trace_empty_batch_test',
      'type': 'executable',
      'dependencies': [
        'end2end_fixture_h2_sockpair+trace',
        'end2end_test_empty_batch',
        'end2end_certs',
        'grpc_test_util',
        'grpc',
        'gpr_test_util',
        'gpr',
      ],
      'sources': [
      ]
    },
    {
      'target_name': 'h2_sockpair+trace_graceful_server_shutdown_test',
      'type': 'executable',
      'dependencies': [
        'end2end_fixture_h2_sockpair+trace',
        'end2end_test_graceful_server_shutdown',
        'end2end_certs',
        'grpc_test_util',
        'grpc',
        'gpr_test_util',
        'gpr',
      ],
      'sources': [
      ]
    },
    {
      'target_name': 'h2_sockpair+trace_high_initial_seqno_test',
      'type': 'executable',
      'dependencies': [
        'end2end_fixture_h2_sockpair+trace',
        'end2end_test_high_initial_seqno',
        'end2end_certs',
        'grpc_test_util',
        'grpc',
        'gpr_test_util',
        'gpr',
      ],
      'sources': [
      ]
    },
    {
      'target_name': 'h2_sockpair+trace_invoke_large_request_test',
      'type': 'executable',
      'dependencies': [
        'end2end_fixture_h2_sockpair+trace',
        'end2end_test_invoke_large_request',
        'end2end_certs',
        'grpc_test_util',
        'grpc',
        'gpr_test_util',
        'gpr',
      ],
      'sources': [
      ]
    },
    {
      'target_name': 'h2_sockpair+trace_large_metadata_test',
      'type': 'executable',
      'dependencies': [
        'end2end_fixture_h2_sockpair+trace',
        'end2end_test_large_metadata',
        'end2end_certs',
        'grpc_test_util',
        'grpc',
        'gpr_test_util',
        'gpr',
      ],
      'sources': [
      ]
    },
    {
      'target_name': 'h2_sockpair+trace_max_concurrent_streams_test',
      'type': 'executable',
      'dependencies': [
        'end2end_fixture_h2_sockpair+trace',
        'end2end_test_max_concurrent_streams',
        'end2end_certs',
        'grpc_test_util',
        'grpc',
        'gpr_test_util',
        'gpr',
      ],
      'sources': [
      ]
    },
    {
      'target_name': 'h2_sockpair+trace_max_message_length_test',
      'type': 'executable',
      'dependencies': [
        'end2end_fixture_h2_sockpair+trace',
        'end2end_test_max_message_length',
        'end2end_certs',
        'grpc_test_util',
        'grpc',
        'gpr_test_util',
        'gpr',
      ],
      'sources': [
      ]
    },
    {
      'target_name': 'h2_sockpair+trace_metadata_test',
      'type': 'executable',
      'dependencies': [
        'end2end_fixture_h2_sockpair+trace',
        'end2end_test_metadata',
        'end2end_certs',
        'grpc_test_util',
        'grpc',
        'gpr_test_util',
        'gpr',
      ],
      'sources': [
      ]
    },
    {
      'target_name': 'h2_sockpair+trace_no_op_test',
      'type': 'executable',
      'dependencies': [
        'end2end_fixture_h2_sockpair+trace',
        'end2end_test_no_op',
        'end2end_certs',
        'grpc_test_util',
        'grpc',
        'gpr_test_util',
        'gpr',
      ],
      'sources': [
      ]
    },
    {
      'target_name': 'h2_sockpair+trace_payload_test',
      'type': 'executable',
      'dependencies': [
        'end2end_fixture_h2_sockpair+trace',
        'end2end_test_payload',
        'end2end_certs',
        'grpc_test_util',
        'grpc',
        'gpr_test_util',
        'gpr',
      ],
      'sources': [
      ]
    },
    {
      'target_name': 'h2_sockpair+trace_ping_pong_streaming_test',
      'type': 'executable',
      'dependencies': [
        'end2end_fixture_h2_sockpair+trace',
        'end2end_test_ping_pong_streaming',
        'end2end_certs',
        'grpc_test_util',
        'grpc',
        'gpr_test_util',
        'gpr',
      ],
      'sources': [
      ]
    },
    {
      'target_name': 'h2_sockpair+trace_registered_call_test',
      'type': 'executable',
      'dependencies': [
        'end2end_fixture_h2_sockpair+trace',
        'end2end_test_registered_call',
        'end2end_certs',
        'grpc_test_util',
        'grpc',
        'gpr_test_util',
        'gpr',
      ],
      'sources': [
      ]
    },
    {
      'target_name': 'h2_sockpair+trace_request_with_flags_test',
      'type': 'executable',
      'dependencies': [
        'end2end_fixture_h2_sockpair+trace',
        'end2end_test_request_with_flags',
        'end2end_certs',
        'grpc_test_util',
        'grpc',
        'gpr_test_util',
        'gpr',
      ],
      'sources': [
      ]
    },
    {
      'target_name': 'h2_sockpair+trace_request_with_payload_test',
      'type': 'executable',
      'dependencies': [
        'end2end_fixture_h2_sockpair+trace',
        'end2end_test_request_with_payload',
        'end2end_certs',
        'grpc_test_util',
        'grpc',
        'gpr_test_util',
        'gpr',
      ],
      'sources': [
      ]
    },
    {
      'target_name': 'h2_sockpair+trace_server_finishes_request_test',
      'type': 'executable',
      'dependencies': [
        'end2end_fixture_h2_sockpair+trace',
        'end2end_test_server_finishes_request',
        'end2end_certs',
        'grpc_test_util',
        'grpc',
        'gpr_test_util',
        'gpr',
      ],
      'sources': [
      ]
    },
    {
      'target_name': 'h2_sockpair+trace_shutdown_finishes_calls_test',
      'type': 'executable',
      'dependencies': [
        'end2end_fixture_h2_sockpair+trace',
        'end2end_test_shutdown_finishes_calls',
        'end2end_certs',
        'grpc_test_util',
        'grpc',
        'gpr_test_util',
        'gpr',
      ],
      'sources': [
      ]
    },
    {
      'target_name': 'h2_sockpair+trace_shutdown_finishes_tags_test',
      'type': 'executable',
      'dependencies': [
        'end2end_fixture_h2_sockpair+trace',
        'end2end_test_shutdown_finishes_tags',
        'end2end_certs',
        'grpc_test_util',
        'grpc',
        'gpr_test_util',
        'gpr',
      ],
      'sources': [
      ]
    },
    {
      'target_name': 'h2_sockpair+trace_simple_request_test',
      'type': 'executable',
      'dependencies': [
        'end2end_fixture_h2_sockpair+trace',
        'end2end_test_simple_request',
        'end2end_certs',
        'grpc_test_util',
        'grpc',
        'gpr_test_util',
        'gpr',
      ],
      'sources': [
      ]
    },
    {
      'target_name': 'h2_sockpair+trace_trailing_metadata_test',
      'type': 'executable',
      'dependencies': [
        'end2end_fixture_h2_sockpair+trace',
        'end2end_test_trailing_metadata',
        'end2end_certs',
        'grpc_test_util',
        'grpc',
        'gpr_test_util',
        'gpr',
      ],
      'sources': [
      ]
    },
    {
      'target_name': 'h2_sockpair_1byte_bad_hostname_test',
      'type': 'executable',
      'dependencies': [
        'end2end_fixture_h2_sockpair_1byte',
        'end2end_test_bad_hostname',
        'end2end_certs',
        'grpc_test_util',
        'grpc',
        'gpr_test_util',
        'gpr',
      ],
      'sources': [
      ]
    },
    {
      'target_name': 'h2_sockpair_1byte_binary_metadata_test',
      'type': 'executable',
      'dependencies': [
        'end2end_fixture_h2_sockpair_1byte',
        'end2end_test_binary_metadata',
        'end2end_certs',
        'grpc_test_util',
        'grpc',
        'gpr_test_util',
        'gpr',
      ],
      'sources': [
      ]
    },
    {
      'target_name': 'h2_sockpair_1byte_call_creds_test',
      'type': 'executable',
      'dependencies': [
        'end2end_fixture_h2_sockpair_1byte',
        'end2end_test_call_creds',
        'end2end_certs',
        'grpc_test_util',
        'grpc',
        'gpr_test_util',
        'gpr',
      ],
      'sources': [
      ]
    },
    {
      'target_name': 'h2_sockpair_1byte_cancel_after_accept_test',
      'type': 'executable',
      'dependencies': [
        'end2end_fixture_h2_sockpair_1byte',
        'end2end_test_cancel_after_accept',
        'end2end_certs',
        'grpc_test_util',
        'grpc',
        'gpr_test_util',
        'gpr',
      ],
      'sources': [
      ]
    },
    {
      'target_name': 'h2_sockpair_1byte_cancel_after_client_done_test',
      'type': 'executable',
      'dependencies': [
        'end2end_fixture_h2_sockpair_1byte',
        'end2end_test_cancel_after_client_done',
        'end2end_certs',
        'grpc_test_util',
        'grpc',
        'gpr_test_util',
        'gpr',
      ],
      'sources': [
      ]
    },
    {
      'target_name': 'h2_sockpair_1byte_cancel_after_invoke_test',
      'type': 'executable',
      'dependencies': [
        'end2end_fixture_h2_sockpair_1byte',
        'end2end_test_cancel_after_invoke',
        'end2end_certs',
        'grpc_test_util',
        'grpc',
        'gpr_test_util',
        'gpr',
      ],
      'sources': [
      ]
    },
    {
      'target_name': 'h2_sockpair_1byte_cancel_before_invoke_test',
      'type': 'executable',
      'dependencies': [
        'end2end_fixture_h2_sockpair_1byte',
        'end2end_test_cancel_before_invoke',
        'end2end_certs',
        'grpc_test_util',
        'grpc',
        'gpr_test_util',
        'gpr',
      ],
      'sources': [
      ]
    },
    {
      'target_name': 'h2_sockpair_1byte_cancel_in_a_vacuum_test',
      'type': 'executable',
      'dependencies': [
        'end2end_fixture_h2_sockpair_1byte',
        'end2end_test_cancel_in_a_vacuum',
        'end2end_certs',
        'grpc_test_util',
        'grpc',
        'gpr_test_util',
        'gpr',
      ],
      'sources': [
      ]
    },
    {
      'target_name': 'h2_sockpair_1byte_census_simple_request_test',
      'type': 'executable',
      'dependencies': [
        'end2end_fixture_h2_sockpair_1byte',
        'end2end_test_census_simple_request',
        'end2end_certs',
        'grpc_test_util',
        'grpc',
        'gpr_test_util',
        'gpr',
      ],
      'sources': [
      ]
    },
    {
      'target_name': 'h2_sockpair_1byte_compressed_payload_test',
      'type': 'executable',
      'dependencies': [
        'end2end_fixture_h2_sockpair_1byte',
        'end2end_test_compressed_payload',
        'end2end_certs',
        'grpc_test_util',
        'grpc',
        'gpr_test_util',
        'gpr',
      ],
      'sources': [
      ]
    },
    {
      'target_name': 'h2_sockpair_1byte_empty_batch_test',
      'type': 'executable',
      'dependencies': [
        'end2end_fixture_h2_sockpair_1byte',
        'end2end_test_empty_batch',
        'end2end_certs',
        'grpc_test_util',
        'grpc',
        'gpr_test_util',
        'gpr',
      ],
      'sources': [
      ]
    },
    {
      'target_name': 'h2_sockpair_1byte_graceful_server_shutdown_test',
      'type': 'executable',
      'dependencies': [
        'end2end_fixture_h2_sockpair_1byte',
        'end2end_test_graceful_server_shutdown',
        'end2end_certs',
        'grpc_test_util',
        'grpc',
        'gpr_test_util',
        'gpr',
      ],
      'sources': [
      ]
    },
    {
      'target_name': 'h2_sockpair_1byte_high_initial_seqno_test',
      'type': 'executable',
      'dependencies': [
        'end2end_fixture_h2_sockpair_1byte',
        'end2end_test_high_initial_seqno',
        'end2end_certs',
        'grpc_test_util',
        'grpc',
        'gpr_test_util',
        'gpr',
      ],
      'sources': [
      ]
    },
    {
      'target_name': 'h2_sockpair_1byte_invoke_large_request_test',
      'type': 'executable',
      'dependencies': [
        'end2end_fixture_h2_sockpair_1byte',
        'end2end_test_invoke_large_request',
        'end2end_certs',
        'grpc_test_util',
        'grpc',
        'gpr_test_util',
        'gpr',
      ],
      'sources': [
      ]
    },
    {
      'target_name': 'h2_sockpair_1byte_large_metadata_test',
      'type': 'executable',
      'dependencies': [
        'end2end_fixture_h2_sockpair_1byte',
        'end2end_test_large_metadata',
        'end2end_certs',
        'grpc_test_util',
        'grpc',
        'gpr_test_util',
        'gpr',
      ],
      'sources': [
      ]
    },
    {
      'target_name': 'h2_sockpair_1byte_max_concurrent_streams_test',
      'type': 'executable',
      'dependencies': [
        'end2end_fixture_h2_sockpair_1byte',
        'end2end_test_max_concurrent_streams',
        'end2end_certs',
        'grpc_test_util',
        'grpc',
        'gpr_test_util',
        'gpr',
      ],
      'sources': [
      ]
    },
    {
      'target_name': 'h2_sockpair_1byte_max_message_length_test',
      'type': 'executable',
      'dependencies': [
        'end2end_fixture_h2_sockpair_1byte',
        'end2end_test_max_message_length',
        'end2end_certs',
        'grpc_test_util',
        'grpc',
        'gpr_test_util',
        'gpr',
      ],
      'sources': [
      ]
    },
    {
      'target_name': 'h2_sockpair_1byte_metadata_test',
      'type': 'executable',
      'dependencies': [
        'end2end_fixture_h2_sockpair_1byte',
        'end2end_test_metadata',
        'end2end_certs',
        'grpc_test_util',
        'grpc',
        'gpr_test_util',
        'gpr',
      ],
      'sources': [
      ]
    },
    {
      'target_name': 'h2_sockpair_1byte_no_op_test',
      'type': 'executable',
      'dependencies': [
        'end2end_fixture_h2_sockpair_1byte',
        'end2end_test_no_op',
        'end2end_certs',
        'grpc_test_util',
        'grpc',
        'gpr_test_util',
        'gpr',
      ],
      'sources': [
      ]
    },
    {
      'target_name': 'h2_sockpair_1byte_payload_test',
      'type': 'executable',
      'dependencies': [
        'end2end_fixture_h2_sockpair_1byte',
        'end2end_test_payload',
        'end2end_certs',
        'grpc_test_util',
        'grpc',
        'gpr_test_util',
        'gpr',
      ],
      'sources': [
      ]
    },
    {
      'target_name': 'h2_sockpair_1byte_ping_pong_streaming_test',
      'type': 'executable',
      'dependencies': [
        'end2end_fixture_h2_sockpair_1byte',
        'end2end_test_ping_pong_streaming',
        'end2end_certs',
        'grpc_test_util',
        'grpc',
        'gpr_test_util',
        'gpr',
      ],
      'sources': [
      ]
    },
    {
      'target_name': 'h2_sockpair_1byte_registered_call_test',
      'type': 'executable',
      'dependencies': [
        'end2end_fixture_h2_sockpair_1byte',
        'end2end_test_registered_call',
        'end2end_certs',
        'grpc_test_util',
        'grpc',
        'gpr_test_util',
        'gpr',
      ],
      'sources': [
      ]
    },
    {
      'target_name': 'h2_sockpair_1byte_request_with_flags_test',
      'type': 'executable',
      'dependencies': [
        'end2end_fixture_h2_sockpair_1byte',
        'end2end_test_request_with_flags',
        'end2end_certs',
        'grpc_test_util',
        'grpc',
        'gpr_test_util',
        'gpr',
      ],
      'sources': [
      ]
    },
    {
      'target_name': 'h2_sockpair_1byte_request_with_payload_test',
      'type': 'executable',
      'dependencies': [
        'end2end_fixture_h2_sockpair_1byte',
        'end2end_test_request_with_payload',
        'end2end_certs',
        'grpc_test_util',
        'grpc',
        'gpr_test_util',
        'gpr',
      ],
      'sources': [
      ]
    },
    {
      'target_name': 'h2_sockpair_1byte_server_finishes_request_test',
      'type': 'executable',
      'dependencies': [
        'end2end_fixture_h2_sockpair_1byte',
        'end2end_test_server_finishes_request',
        'end2end_certs',
        'grpc_test_util',
        'grpc',
        'gpr_test_util',
        'gpr',
      ],
      'sources': [
      ]
    },
    {
      'target_name': 'h2_sockpair_1byte_shutdown_finishes_calls_test',
      'type': 'executable',
      'dependencies': [
        'end2end_fixture_h2_sockpair_1byte',
        'end2end_test_shutdown_finishes_calls',
        'end2end_certs',
        'grpc_test_util',
        'grpc',
        'gpr_test_util',
        'gpr',
      ],
      'sources': [
      ]
    },
    {
      'target_name': 'h2_sockpair_1byte_shutdown_finishes_tags_test',
      'type': 'executable',
      'dependencies': [
        'end2end_fixture_h2_sockpair_1byte',
        'end2end_test_shutdown_finishes_tags',
        'end2end_certs',
        'grpc_test_util',
        'grpc',
        'gpr_test_util',
        'gpr',
      ],
      'sources': [
      ]
    },
    {
      'target_name': 'h2_sockpair_1byte_simple_request_test',
      'type': 'executable',
      'dependencies': [
        'end2end_fixture_h2_sockpair_1byte',
        'end2end_test_simple_request',
        'end2end_certs',
        'grpc_test_util',
        'grpc',
        'gpr_test_util',
        'gpr',
      ],
      'sources': [
      ]
    },
    {
      'target_name': 'h2_sockpair_1byte_trailing_metadata_test',
      'type': 'executable',
      'dependencies': [
        'end2end_fixture_h2_sockpair_1byte',
        'end2end_test_trailing_metadata',
        'end2end_certs',
        'grpc_test_util',
        'grpc',
        'gpr_test_util',
        'gpr',
      ],
      'sources': [
      ]
    },
    {
      'target_name': 'h2_ssl_bad_hostname_test',
      'type': 'executable',
      'dependencies': [
        'end2end_fixture_h2_ssl',
        'end2end_test_bad_hostname',
        'end2end_certs',
        'grpc_test_util',
        'grpc',
        'gpr_test_util',
        'gpr',
      ],
      'sources': [
      ]
    },
    {
      'target_name': 'h2_ssl_binary_metadata_test',
      'type': 'executable',
      'dependencies': [
        'end2end_fixture_h2_ssl',
        'end2end_test_binary_metadata',
        'end2end_certs',
        'grpc_test_util',
        'grpc',
        'gpr_test_util',
        'gpr',
      ],
      'sources': [
      ]
    },
    {
      'target_name': 'h2_ssl_call_creds_test',
      'type': 'executable',
      'dependencies': [
        'end2end_fixture_h2_ssl',
        'end2end_test_call_creds',
        'end2end_certs',
        'grpc_test_util',
        'grpc',
        'gpr_test_util',
        'gpr',
      ],
      'sources': [
      ]
    },
    {
      'target_name': 'h2_ssl_cancel_after_accept_test',
      'type': 'executable',
      'dependencies': [
        'end2end_fixture_h2_ssl',
        'end2end_test_cancel_after_accept',
        'end2end_certs',
        'grpc_test_util',
        'grpc',
        'gpr_test_util',
        'gpr',
      ],
      'sources': [
      ]
    },
    {
      'target_name': 'h2_ssl_cancel_after_client_done_test',
      'type': 'executable',
      'dependencies': [
        'end2end_fixture_h2_ssl',
        'end2end_test_cancel_after_client_done',
        'end2end_certs',
        'grpc_test_util',
        'grpc',
        'gpr_test_util',
        'gpr',
      ],
      'sources': [
      ]
    },
    {
      'target_name': 'h2_ssl_cancel_after_invoke_test',
      'type': 'executable',
      'dependencies': [
        'end2end_fixture_h2_ssl',
        'end2end_test_cancel_after_invoke',
        'end2end_certs',
        'grpc_test_util',
        'grpc',
        'gpr_test_util',
        'gpr',
      ],
      'sources': [
      ]
    },
    {
      'target_name': 'h2_ssl_cancel_before_invoke_test',
      'type': 'executable',
      'dependencies': [
        'end2end_fixture_h2_ssl',
        'end2end_test_cancel_before_invoke',
        'end2end_certs',
        'grpc_test_util',
        'grpc',
        'gpr_test_util',
        'gpr',
      ],
      'sources': [
      ]
    },
    {
      'target_name': 'h2_ssl_cancel_in_a_vacuum_test',
      'type': 'executable',
      'dependencies': [
        'end2end_fixture_h2_ssl',
        'end2end_test_cancel_in_a_vacuum',
        'end2end_certs',
        'grpc_test_util',
        'grpc',
        'gpr_test_util',
        'gpr',
      ],
      'sources': [
      ]
    },
    {
      'target_name': 'h2_ssl_census_simple_request_test',
      'type': 'executable',
      'dependencies': [
        'end2end_fixture_h2_ssl',
        'end2end_test_census_simple_request',
        'end2end_certs',
        'grpc_test_util',
        'grpc',
        'gpr_test_util',
        'gpr',
      ],
      'sources': [
      ]
    },
    {
      'target_name': 'h2_ssl_channel_connectivity_test',
      'type': 'executable',
      'dependencies': [
        'end2end_fixture_h2_ssl',
        'end2end_test_channel_connectivity',
        'end2end_certs',
        'grpc_test_util',
        'grpc',
        'gpr_test_util',
        'gpr',
      ],
      'sources': [
      ]
    },
    {
      'target_name': 'h2_ssl_compressed_payload_test',
      'type': 'executable',
      'dependencies': [
        'end2end_fixture_h2_ssl',
        'end2end_test_compressed_payload',
        'end2end_certs',
        'grpc_test_util',
        'grpc',
        'gpr_test_util',
        'gpr',
      ],
      'sources': [
      ]
    },
    {
      'target_name': 'h2_ssl_default_host_test',
      'type': 'executable',
      'dependencies': [
        'end2end_fixture_h2_ssl',
        'end2end_test_default_host',
        'end2end_certs',
        'grpc_test_util',
        'grpc',
        'gpr_test_util',
        'gpr',
      ],
      'sources': [
      ]
    },
    {
      'target_name': 'h2_ssl_disappearing_server_test',
      'type': 'executable',
      'dependencies': [
        'end2end_fixture_h2_ssl',
        'end2end_test_disappearing_server',
        'end2end_certs',
        'grpc_test_util',
        'grpc',
        'gpr_test_util',
        'gpr',
      ],
      'sources': [
      ]
    },
    {
      'target_name': 'h2_ssl_empty_batch_test',
      'type': 'executable',
      'dependencies': [
        'end2end_fixture_h2_ssl',
        'end2end_test_empty_batch',
        'end2end_certs',
        'grpc_test_util',
        'grpc',
        'gpr_test_util',
        'gpr',
      ],
      'sources': [
      ]
    },
    {
      'target_name': 'h2_ssl_graceful_server_shutdown_test',
      'type': 'executable',
      'dependencies': [
        'end2end_fixture_h2_ssl',
        'end2end_test_graceful_server_shutdown',
        'end2end_certs',
        'grpc_test_util',
        'grpc',
        'gpr_test_util',
        'gpr',
      ],
      'sources': [
      ]
    },
    {
      'target_name': 'h2_ssl_high_initial_seqno_test',
      'type': 'executable',
      'dependencies': [
        'end2end_fixture_h2_ssl',
        'end2end_test_high_initial_seqno',
        'end2end_certs',
        'grpc_test_util',
        'grpc',
        'gpr_test_util',
        'gpr',
      ],
      'sources': [
      ]
    },
    {
      'target_name': 'h2_ssl_invoke_large_request_test',
      'type': 'executable',
      'dependencies': [
        'end2end_fixture_h2_ssl',
        'end2end_test_invoke_large_request',
        'end2end_certs',
        'grpc_test_util',
        'grpc',
        'gpr_test_util',
        'gpr',
      ],
      'sources': [
      ]
    },
    {
      'target_name': 'h2_ssl_large_metadata_test',
      'type': 'executable',
      'dependencies': [
        'end2end_fixture_h2_ssl',
        'end2end_test_large_metadata',
        'end2end_certs',
        'grpc_test_util',
        'grpc',
        'gpr_test_util',
        'gpr',
      ],
      'sources': [
      ]
    },
    {
      'target_name': 'h2_ssl_max_concurrent_streams_test',
      'type': 'executable',
      'dependencies': [
        'end2end_fixture_h2_ssl',
        'end2end_test_max_concurrent_streams',
        'end2end_certs',
        'grpc_test_util',
        'grpc',
        'gpr_test_util',
        'gpr',
      ],
      'sources': [
      ]
    },
    {
      'target_name': 'h2_ssl_max_message_length_test',
      'type': 'executable',
      'dependencies': [
        'end2end_fixture_h2_ssl',
        'end2end_test_max_message_length',
        'end2end_certs',
        'grpc_test_util',
        'grpc',
        'gpr_test_util',
        'gpr',
      ],
      'sources': [
      ]
    },
    {
      'target_name': 'h2_ssl_metadata_test',
      'type': 'executable',
      'dependencies': [
        'end2end_fixture_h2_ssl',
        'end2end_test_metadata',
        'end2end_certs',
        'grpc_test_util',
        'grpc',
        'gpr_test_util',
        'gpr',
      ],
      'sources': [
      ]
    },
    {
      'target_name': 'h2_ssl_no_op_test',
      'type': 'executable',
      'dependencies': [
        'end2end_fixture_h2_ssl',
        'end2end_test_no_op',
        'end2end_certs',
        'grpc_test_util',
        'grpc',
        'gpr_test_util',
        'gpr',
      ],
      'sources': [
      ]
    },
    {
      'target_name': 'h2_ssl_payload_test',
      'type': 'executable',
      'dependencies': [
        'end2end_fixture_h2_ssl',
        'end2end_test_payload',
        'end2end_certs',
        'grpc_test_util',
        'grpc',
        'gpr_test_util',
        'gpr',
      ],
      'sources': [
      ]
    },
    {
      'target_name': 'h2_ssl_ping_pong_streaming_test',
      'type': 'executable',
      'dependencies': [
        'end2end_fixture_h2_ssl',
        'end2end_test_ping_pong_streaming',
        'end2end_certs',
        'grpc_test_util',
        'grpc',
        'gpr_test_util',
        'gpr',
      ],
      'sources': [
      ]
    },
    {
      'target_name': 'h2_ssl_registered_call_test',
      'type': 'executable',
      'dependencies': [
        'end2end_fixture_h2_ssl',
        'end2end_test_registered_call',
        'end2end_certs',
        'grpc_test_util',
        'grpc',
        'gpr_test_util',
        'gpr',
      ],
      'sources': [
      ]
    },
    {
      'target_name': 'h2_ssl_request_with_flags_test',
      'type': 'executable',
      'dependencies': [
        'end2end_fixture_h2_ssl',
        'end2end_test_request_with_flags',
        'end2end_certs',
        'grpc_test_util',
        'grpc',
        'gpr_test_util',
        'gpr',
      ],
      'sources': [
      ]
    },
    {
      'target_name': 'h2_ssl_request_with_payload_test',
      'type': 'executable',
      'dependencies': [
        'end2end_fixture_h2_ssl',
        'end2end_test_request_with_payload',
        'end2end_certs',
        'grpc_test_util',
        'grpc',
        'gpr_test_util',
        'gpr',
      ],
      'sources': [
      ]
    },
    {
      'target_name': 'h2_ssl_server_finishes_request_test',
      'type': 'executable',
      'dependencies': [
        'end2end_fixture_h2_ssl',
        'end2end_test_server_finishes_request',
        'end2end_certs',
        'grpc_test_util',
        'grpc',
        'gpr_test_util',
        'gpr',
      ],
      'sources': [
      ]
    },
    {
      'target_name': 'h2_ssl_shutdown_finishes_calls_test',
      'type': 'executable',
      'dependencies': [
        'end2end_fixture_h2_ssl',
        'end2end_test_shutdown_finishes_calls',
        'end2end_certs',
        'grpc_test_util',
        'grpc',
        'gpr_test_util',
        'gpr',
      ],
      'sources': [
      ]
    },
    {
      'target_name': 'h2_ssl_shutdown_finishes_tags_test',
      'type': 'executable',
      'dependencies': [
        'end2end_fixture_h2_ssl',
        'end2end_test_shutdown_finishes_tags',
        'end2end_certs',
        'grpc_test_util',
        'grpc',
        'gpr_test_util',
        'gpr',
      ],
      'sources': [
      ]
    },
    {
      'target_name': 'h2_ssl_simple_delayed_request_test',
      'type': 'executable',
      'dependencies': [
        'end2end_fixture_h2_ssl',
        'end2end_test_simple_delayed_request',
        'end2end_certs',
        'grpc_test_util',
        'grpc',
        'gpr_test_util',
        'gpr',
      ],
      'sources': [
      ]
    },
    {
      'target_name': 'h2_ssl_simple_request_test',
      'type': 'executable',
      'dependencies': [
        'end2end_fixture_h2_ssl',
        'end2end_test_simple_request',
        'end2end_certs',
        'grpc_test_util',
        'grpc',
        'gpr_test_util',
        'gpr',
      ],
      'sources': [
      ]
    },
    {
      'target_name': 'h2_ssl_trailing_metadata_test',
      'type': 'executable',
      'dependencies': [
        'end2end_fixture_h2_ssl',
        'end2end_test_trailing_metadata',
        'end2end_certs',
        'grpc_test_util',
        'grpc',
        'gpr_test_util',
        'gpr',
      ],
      'sources': [
      ]
    },
    {
      'target_name': 'h2_ssl+poll_bad_hostname_test',
      'type': 'executable',
      'dependencies': [
        'end2end_fixture_h2_ssl+poll',
        'end2end_test_bad_hostname',
        'end2end_certs',
        'grpc_test_util',
        'grpc',
        'gpr_test_util',
        'gpr',
      ],
      'sources': [
      ]
    },
    {
      'target_name': 'h2_ssl+poll_binary_metadata_test',
      'type': 'executable',
      'dependencies': [
        'end2end_fixture_h2_ssl+poll',
        'end2end_test_binary_metadata',
        'end2end_certs',
        'grpc_test_util',
        'grpc',
        'gpr_test_util',
        'gpr',
      ],
      'sources': [
      ]
    },
    {
      'target_name': 'h2_ssl+poll_call_creds_test',
      'type': 'executable',
      'dependencies': [
        'end2end_fixture_h2_ssl+poll',
        'end2end_test_call_creds',
        'end2end_certs',
        'grpc_test_util',
        'grpc',
        'gpr_test_util',
        'gpr',
      ],
      'sources': [
      ]
    },
    {
      'target_name': 'h2_ssl+poll_cancel_after_accept_test',
      'type': 'executable',
      'dependencies': [
        'end2end_fixture_h2_ssl+poll',
        'end2end_test_cancel_after_accept',
        'end2end_certs',
        'grpc_test_util',
        'grpc',
        'gpr_test_util',
        'gpr',
      ],
      'sources': [
      ]
    },
    {
      'target_name': 'h2_ssl+poll_cancel_after_client_done_test',
      'type': 'executable',
      'dependencies': [
        'end2end_fixture_h2_ssl+poll',
        'end2end_test_cancel_after_client_done',
        'end2end_certs',
        'grpc_test_util',
        'grpc',
        'gpr_test_util',
        'gpr',
      ],
      'sources': [
      ]
    },
    {
      'target_name': 'h2_ssl+poll_cancel_after_invoke_test',
      'type': 'executable',
      'dependencies': [
        'end2end_fixture_h2_ssl+poll',
        'end2end_test_cancel_after_invoke',
        'end2end_certs',
        'grpc_test_util',
        'grpc',
        'gpr_test_util',
        'gpr',
      ],
      'sources': [
      ]
    },
    {
      'target_name': 'h2_ssl+poll_cancel_before_invoke_test',
      'type': 'executable',
      'dependencies': [
        'end2end_fixture_h2_ssl+poll',
        'end2end_test_cancel_before_invoke',
        'end2end_certs',
        'grpc_test_util',
        'grpc',
        'gpr_test_util',
        'gpr',
      ],
      'sources': [
      ]
    },
    {
      'target_name': 'h2_ssl+poll_cancel_in_a_vacuum_test',
      'type': 'executable',
      'dependencies': [
        'end2end_fixture_h2_ssl+poll',
        'end2end_test_cancel_in_a_vacuum',
        'end2end_certs',
        'grpc_test_util',
        'grpc',
        'gpr_test_util',
        'gpr',
      ],
      'sources': [
      ]
    },
    {
      'target_name': 'h2_ssl+poll_census_simple_request_test',
      'type': 'executable',
      'dependencies': [
        'end2end_fixture_h2_ssl+poll',
        'end2end_test_census_simple_request',
        'end2end_certs',
        'grpc_test_util',
        'grpc',
        'gpr_test_util',
        'gpr',
      ],
      'sources': [
      ]
    },
    {
      'target_name': 'h2_ssl+poll_channel_connectivity_test',
      'type': 'executable',
      'dependencies': [
        'end2end_fixture_h2_ssl+poll',
        'end2end_test_channel_connectivity',
        'end2end_certs',
        'grpc_test_util',
        'grpc',
        'gpr_test_util',
        'gpr',
      ],
      'sources': [
      ]
    },
    {
      'target_name': 'h2_ssl+poll_compressed_payload_test',
      'type': 'executable',
      'dependencies': [
        'end2end_fixture_h2_ssl+poll',
        'end2end_test_compressed_payload',
        'end2end_certs',
        'grpc_test_util',
        'grpc',
        'gpr_test_util',
        'gpr',
      ],
      'sources': [
      ]
    },
    {
      'target_name': 'h2_ssl+poll_default_host_test',
      'type': 'executable',
      'dependencies': [
        'end2end_fixture_h2_ssl+poll',
        'end2end_test_default_host',
        'end2end_certs',
        'grpc_test_util',
        'grpc',
        'gpr_test_util',
        'gpr',
      ],
      'sources': [
      ]
    },
    {
      'target_name': 'h2_ssl+poll_disappearing_server_test',
      'type': 'executable',
      'dependencies': [
        'end2end_fixture_h2_ssl+poll',
        'end2end_test_disappearing_server',
        'end2end_certs',
        'grpc_test_util',
        'grpc',
        'gpr_test_util',
        'gpr',
      ],
      'sources': [
      ]
    },
    {
      'target_name': 'h2_ssl+poll_empty_batch_test',
      'type': 'executable',
      'dependencies': [
        'end2end_fixture_h2_ssl+poll',
        'end2end_test_empty_batch',
        'end2end_certs',
        'grpc_test_util',
        'grpc',
        'gpr_test_util',
        'gpr',
      ],
      'sources': [
      ]
    },
    {
      'target_name': 'h2_ssl+poll_graceful_server_shutdown_test',
      'type': 'executable',
      'dependencies': [
        'end2end_fixture_h2_ssl+poll',
        'end2end_test_graceful_server_shutdown',
        'end2end_certs',
        'grpc_test_util',
        'grpc',
        'gpr_test_util',
        'gpr',
      ],
      'sources': [
      ]
    },
    {
      'target_name': 'h2_ssl+poll_high_initial_seqno_test',
      'type': 'executable',
      'dependencies': [
        'end2end_fixture_h2_ssl+poll',
        'end2end_test_high_initial_seqno',
        'end2end_certs',
        'grpc_test_util',
        'grpc',
        'gpr_test_util',
        'gpr',
      ],
      'sources': [
      ]
    },
    {
      'target_name': 'h2_ssl+poll_invoke_large_request_test',
      'type': 'executable',
      'dependencies': [
        'end2end_fixture_h2_ssl+poll',
        'end2end_test_invoke_large_request',
        'end2end_certs',
        'grpc_test_util',
        'grpc',
        'gpr_test_util',
        'gpr',
      ],
      'sources': [
      ]
    },
    {
      'target_name': 'h2_ssl+poll_large_metadata_test',
      'type': 'executable',
      'dependencies': [
        'end2end_fixture_h2_ssl+poll',
        'end2end_test_large_metadata',
        'end2end_certs',
        'grpc_test_util',
        'grpc',
        'gpr_test_util',
        'gpr',
      ],
      'sources': [
      ]
    },
    {
      'target_name': 'h2_ssl+poll_max_concurrent_streams_test',
      'type': 'executable',
      'dependencies': [
        'end2end_fixture_h2_ssl+poll',
        'end2end_test_max_concurrent_streams',
        'end2end_certs',
        'grpc_test_util',
        'grpc',
        'gpr_test_util',
        'gpr',
      ],
      'sources': [
      ]
    },
    {
      'target_name': 'h2_ssl+poll_max_message_length_test',
      'type': 'executable',
      'dependencies': [
        'end2end_fixture_h2_ssl+poll',
        'end2end_test_max_message_length',
        'end2end_certs',
        'grpc_test_util',
        'grpc',
        'gpr_test_util',
        'gpr',
      ],
      'sources': [
      ]
    },
    {
      'target_name': 'h2_ssl+poll_metadata_test',
      'type': 'executable',
      'dependencies': [
        'end2end_fixture_h2_ssl+poll',
        'end2end_test_metadata',
        'end2end_certs',
        'grpc_test_util',
        'grpc',
        'gpr_test_util',
        'gpr',
      ],
      'sources': [
      ]
    },
    {
      'target_name': 'h2_ssl+poll_no_op_test',
      'type': 'executable',
      'dependencies': [
        'end2end_fixture_h2_ssl+poll',
        'end2end_test_no_op',
        'end2end_certs',
        'grpc_test_util',
        'grpc',
        'gpr_test_util',
        'gpr',
      ],
      'sources': [
      ]
    },
    {
      'target_name': 'h2_ssl+poll_payload_test',
      'type': 'executable',
      'dependencies': [
        'end2end_fixture_h2_ssl+poll',
        'end2end_test_payload',
        'end2end_certs',
        'grpc_test_util',
        'grpc',
        'gpr_test_util',
        'gpr',
      ],
      'sources': [
      ]
    },
    {
      'target_name': 'h2_ssl+poll_ping_pong_streaming_test',
      'type': 'executable',
      'dependencies': [
        'end2end_fixture_h2_ssl+poll',
        'end2end_test_ping_pong_streaming',
        'end2end_certs',
        'grpc_test_util',
        'grpc',
        'gpr_test_util',
        'gpr',
      ],
      'sources': [
      ]
    },
    {
      'target_name': 'h2_ssl+poll_registered_call_test',
      'type': 'executable',
      'dependencies': [
        'end2end_fixture_h2_ssl+poll',
        'end2end_test_registered_call',
        'end2end_certs',
        'grpc_test_util',
        'grpc',
        'gpr_test_util',
        'gpr',
      ],
      'sources': [
      ]
    },
    {
      'target_name': 'h2_ssl+poll_request_with_flags_test',
      'type': 'executable',
      'dependencies': [
        'end2end_fixture_h2_ssl+poll',
        'end2end_test_request_with_flags',
        'end2end_certs',
        'grpc_test_util',
        'grpc',
        'gpr_test_util',
        'gpr',
      ],
      'sources': [
      ]
    },
    {
      'target_name': 'h2_ssl+poll_request_with_payload_test',
      'type': 'executable',
      'dependencies': [
        'end2end_fixture_h2_ssl+poll',
        'end2end_test_request_with_payload',
        'end2end_certs',
        'grpc_test_util',
        'grpc',
        'gpr_test_util',
        'gpr',
      ],
      'sources': [
      ]
    },
    {
      'target_name': 'h2_ssl+poll_server_finishes_request_test',
      'type': 'executable',
      'dependencies': [
        'end2end_fixture_h2_ssl+poll',
        'end2end_test_server_finishes_request',
        'end2end_certs',
        'grpc_test_util',
        'grpc',
        'gpr_test_util',
        'gpr',
      ],
      'sources': [
      ]
    },
    {
      'target_name': 'h2_ssl+poll_shutdown_finishes_calls_test',
      'type': 'executable',
      'dependencies': [
        'end2end_fixture_h2_ssl+poll',
        'end2end_test_shutdown_finishes_calls',
        'end2end_certs',
        'grpc_test_util',
        'grpc',
        'gpr_test_util',
        'gpr',
      ],
      'sources': [
      ]
    },
    {
      'target_name': 'h2_ssl+poll_shutdown_finishes_tags_test',
      'type': 'executable',
      'dependencies': [
        'end2end_fixture_h2_ssl+poll',
        'end2end_test_shutdown_finishes_tags',
        'end2end_certs',
        'grpc_test_util',
        'grpc',
        'gpr_test_util',
        'gpr',
      ],
      'sources': [
      ]
    },
    {
      'target_name': 'h2_ssl+poll_simple_delayed_request_test',
      'type': 'executable',
      'dependencies': [
        'end2end_fixture_h2_ssl+poll',
        'end2end_test_simple_delayed_request',
        'end2end_certs',
        'grpc_test_util',
        'grpc',
        'gpr_test_util',
        'gpr',
      ],
      'sources': [
      ]
    },
    {
      'target_name': 'h2_ssl+poll_simple_request_test',
      'type': 'executable',
      'dependencies': [
        'end2end_fixture_h2_ssl+poll',
        'end2end_test_simple_request',
        'end2end_certs',
        'grpc_test_util',
        'grpc',
        'gpr_test_util',
        'gpr',
      ],
      'sources': [
      ]
    },
    {
      'target_name': 'h2_ssl+poll_trailing_metadata_test',
      'type': 'executable',
      'dependencies': [
        'end2end_fixture_h2_ssl+poll',
        'end2end_test_trailing_metadata',
        'end2end_certs',
        'grpc_test_util',
        'grpc',
        'gpr_test_util',
        'gpr',
      ],
      'sources': [
      ]
    },
    {
      'target_name': 'h2_ssl_proxy_bad_hostname_test',
      'type': 'executable',
      'dependencies': [
        'end2end_fixture_h2_ssl_proxy',
        'end2end_test_bad_hostname',
        'end2end_certs',
        'grpc_test_util',
        'grpc',
        'gpr_test_util',
        'gpr',
      ],
      'sources': [
      ]
    },
    {
      'target_name': 'h2_ssl_proxy_binary_metadata_test',
      'type': 'executable',
      'dependencies': [
        'end2end_fixture_h2_ssl_proxy',
        'end2end_test_binary_metadata',
        'end2end_certs',
        'grpc_test_util',
        'grpc',
        'gpr_test_util',
        'gpr',
      ],
      'sources': [
      ]
    },
    {
      'target_name': 'h2_ssl_proxy_call_creds_test',
      'type': 'executable',
      'dependencies': [
        'end2end_fixture_h2_ssl_proxy',
        'end2end_test_call_creds',
        'end2end_certs',
        'grpc_test_util',
        'grpc',
        'gpr_test_util',
        'gpr',
      ],
      'sources': [
      ]
    },
    {
      'target_name': 'h2_ssl_proxy_cancel_after_accept_test',
      'type': 'executable',
      'dependencies': [
        'end2end_fixture_h2_ssl_proxy',
        'end2end_test_cancel_after_accept',
        'end2end_certs',
        'grpc_test_util',
        'grpc',
        'gpr_test_util',
        'gpr',
      ],
      'sources': [
      ]
    },
    {
      'target_name': 'h2_ssl_proxy_cancel_after_client_done_test',
      'type': 'executable',
      'dependencies': [
        'end2end_fixture_h2_ssl_proxy',
        'end2end_test_cancel_after_client_done',
        'end2end_certs',
        'grpc_test_util',
        'grpc',
        'gpr_test_util',
        'gpr',
      ],
      'sources': [
      ]
    },
    {
      'target_name': 'h2_ssl_proxy_cancel_after_invoke_test',
      'type': 'executable',
      'dependencies': [
        'end2end_fixture_h2_ssl_proxy',
        'end2end_test_cancel_after_invoke',
        'end2end_certs',
        'grpc_test_util',
        'grpc',
        'gpr_test_util',
        'gpr',
      ],
      'sources': [
      ]
    },
    {
      'target_name': 'h2_ssl_proxy_cancel_before_invoke_test',
      'type': 'executable',
      'dependencies': [
        'end2end_fixture_h2_ssl_proxy',
        'end2end_test_cancel_before_invoke',
        'end2end_certs',
        'grpc_test_util',
        'grpc',
        'gpr_test_util',
        'gpr',
      ],
      'sources': [
      ]
    },
    {
      'target_name': 'h2_ssl_proxy_cancel_in_a_vacuum_test',
      'type': 'executable',
      'dependencies': [
        'end2end_fixture_h2_ssl_proxy',
        'end2end_test_cancel_in_a_vacuum',
        'end2end_certs',
        'grpc_test_util',
        'grpc',
        'gpr_test_util',
        'gpr',
      ],
      'sources': [
      ]
    },
    {
      'target_name': 'h2_ssl_proxy_census_simple_request_test',
      'type': 'executable',
      'dependencies': [
        'end2end_fixture_h2_ssl_proxy',
        'end2end_test_census_simple_request',
        'end2end_certs',
        'grpc_test_util',
        'grpc',
        'gpr_test_util',
        'gpr',
      ],
      'sources': [
      ]
    },
    {
      'target_name': 'h2_ssl_proxy_default_host_test',
      'type': 'executable',
      'dependencies': [
        'end2end_fixture_h2_ssl_proxy',
        'end2end_test_default_host',
        'end2end_certs',
        'grpc_test_util',
        'grpc',
        'gpr_test_util',
        'gpr',
      ],
      'sources': [
      ]
    },
    {
      'target_name': 'h2_ssl_proxy_disappearing_server_test',
      'type': 'executable',
      'dependencies': [
        'end2end_fixture_h2_ssl_proxy',
        'end2end_test_disappearing_server',
        'end2end_certs',
        'grpc_test_util',
        'grpc',
        'gpr_test_util',
        'gpr',
      ],
      'sources': [
      ]
    },
    {
      'target_name': 'h2_ssl_proxy_empty_batch_test',
      'type': 'executable',
      'dependencies': [
        'end2end_fixture_h2_ssl_proxy',
        'end2end_test_empty_batch',
        'end2end_certs',
        'grpc_test_util',
        'grpc',
        'gpr_test_util',
        'gpr',
      ],
      'sources': [
      ]
    },
    {
      'target_name': 'h2_ssl_proxy_graceful_server_shutdown_test',
      'type': 'executable',
      'dependencies': [
        'end2end_fixture_h2_ssl_proxy',
        'end2end_test_graceful_server_shutdown',
        'end2end_certs',
        'grpc_test_util',
        'grpc',
        'gpr_test_util',
        'gpr',
      ],
      'sources': [
      ]
    },
    {
      'target_name': 'h2_ssl_proxy_high_initial_seqno_test',
      'type': 'executable',
      'dependencies': [
        'end2end_fixture_h2_ssl_proxy',
        'end2end_test_high_initial_seqno',
        'end2end_certs',
        'grpc_test_util',
        'grpc',
        'gpr_test_util',
        'gpr',
      ],
      'sources': [
      ]
    },
    {
      'target_name': 'h2_ssl_proxy_invoke_large_request_test',
      'type': 'executable',
      'dependencies': [
        'end2end_fixture_h2_ssl_proxy',
        'end2end_test_invoke_large_request',
        'end2end_certs',
        'grpc_test_util',
        'grpc',
        'gpr_test_util',
        'gpr',
      ],
      'sources': [
      ]
    },
    {
      'target_name': 'h2_ssl_proxy_large_metadata_test',
      'type': 'executable',
      'dependencies': [
        'end2end_fixture_h2_ssl_proxy',
        'end2end_test_large_metadata',
        'end2end_certs',
        'grpc_test_util',
        'grpc',
        'gpr_test_util',
        'gpr',
      ],
      'sources': [
      ]
    },
    {
      'target_name': 'h2_ssl_proxy_max_message_length_test',
      'type': 'executable',
      'dependencies': [
        'end2end_fixture_h2_ssl_proxy',
        'end2end_test_max_message_length',
        'end2end_certs',
        'grpc_test_util',
        'grpc',
        'gpr_test_util',
        'gpr',
      ],
      'sources': [
      ]
    },
    {
      'target_name': 'h2_ssl_proxy_metadata_test',
      'type': 'executable',
      'dependencies': [
        'end2end_fixture_h2_ssl_proxy',
        'end2end_test_metadata',
        'end2end_certs',
        'grpc_test_util',
        'grpc',
        'gpr_test_util',
        'gpr',
      ],
      'sources': [
      ]
    },
    {
      'target_name': 'h2_ssl_proxy_no_op_test',
      'type': 'executable',
      'dependencies': [
        'end2end_fixture_h2_ssl_proxy',
        'end2end_test_no_op',
        'end2end_certs',
        'grpc_test_util',
        'grpc',
        'gpr_test_util',
        'gpr',
      ],
      'sources': [
      ]
    },
    {
      'target_name': 'h2_ssl_proxy_payload_test',
      'type': 'executable',
      'dependencies': [
        'end2end_fixture_h2_ssl_proxy',
        'end2end_test_payload',
        'end2end_certs',
        'grpc_test_util',
        'grpc',
        'gpr_test_util',
        'gpr',
      ],
      'sources': [
      ]
    },
    {
      'target_name': 'h2_ssl_proxy_ping_pong_streaming_test',
      'type': 'executable',
      'dependencies': [
        'end2end_fixture_h2_ssl_proxy',
        'end2end_test_ping_pong_streaming',
        'end2end_certs',
        'grpc_test_util',
        'grpc',
        'gpr_test_util',
        'gpr',
      ],
      'sources': [
      ]
    },
    {
      'target_name': 'h2_ssl_proxy_registered_call_test',
      'type': 'executable',
      'dependencies': [
        'end2end_fixture_h2_ssl_proxy',
        'end2end_test_registered_call',
        'end2end_certs',
        'grpc_test_util',
        'grpc',
        'gpr_test_util',
        'gpr',
      ],
      'sources': [
      ]
    },
    {
      'target_name': 'h2_ssl_proxy_request_with_payload_test',
      'type': 'executable',
      'dependencies': [
        'end2end_fixture_h2_ssl_proxy',
        'end2end_test_request_with_payload',
        'end2end_certs',
        'grpc_test_util',
        'grpc',
        'gpr_test_util',
        'gpr',
      ],
      'sources': [
      ]
    },
    {
      'target_name': 'h2_ssl_proxy_server_finishes_request_test',
      'type': 'executable',
      'dependencies': [
        'end2end_fixture_h2_ssl_proxy',
        'end2end_test_server_finishes_request',
        'end2end_certs',
        'grpc_test_util',
        'grpc',
        'gpr_test_util',
        'gpr',
      ],
      'sources': [
      ]
    },
    {
      'target_name': 'h2_ssl_proxy_shutdown_finishes_calls_test',
      'type': 'executable',
      'dependencies': [
        'end2end_fixture_h2_ssl_proxy',
        'end2end_test_shutdown_finishes_calls',
        'end2end_certs',
        'grpc_test_util',
        'grpc',
        'gpr_test_util',
        'gpr',
      ],
      'sources': [
      ]
    },
    {
      'target_name': 'h2_ssl_proxy_shutdown_finishes_tags_test',
      'type': 'executable',
      'dependencies': [
        'end2end_fixture_h2_ssl_proxy',
        'end2end_test_shutdown_finishes_tags',
        'end2end_certs',
        'grpc_test_util',
        'grpc',
        'gpr_test_util',
        'gpr',
      ],
      'sources': [
      ]
    },
    {
      'target_name': 'h2_ssl_proxy_simple_delayed_request_test',
      'type': 'executable',
      'dependencies': [
        'end2end_fixture_h2_ssl_proxy',
        'end2end_test_simple_delayed_request',
        'end2end_certs',
        'grpc_test_util',
        'grpc',
        'gpr_test_util',
        'gpr',
      ],
      'sources': [
      ]
    },
    {
      'target_name': 'h2_ssl_proxy_simple_request_test',
      'type': 'executable',
      'dependencies': [
        'end2end_fixture_h2_ssl_proxy',
        'end2end_test_simple_request',
        'end2end_certs',
        'grpc_test_util',
        'grpc',
        'gpr_test_util',
        'gpr',
      ],
      'sources': [
      ]
    },
    {
      'target_name': 'h2_ssl_proxy_trailing_metadata_test',
      'type': 'executable',
      'dependencies': [
        'end2end_fixture_h2_ssl_proxy',
        'end2end_test_trailing_metadata',
        'end2end_certs',
        'grpc_test_util',
        'grpc',
        'gpr_test_util',
        'gpr',
      ],
      'sources': [
      ]
    },
    {
      'target_name': 'h2_uds_bad_hostname_test',
      'type': 'executable',
      'dependencies': [
        'end2end_fixture_h2_uds',
        'end2end_test_bad_hostname',
        'end2end_certs',
        'grpc_test_util',
        'grpc',
        'gpr_test_util',
        'gpr',
      ],
      'sources': [
      ]
    },
    {
      'target_name': 'h2_uds_binary_metadata_test',
      'type': 'executable',
      'dependencies': [
        'end2end_fixture_h2_uds',
        'end2end_test_binary_metadata',
        'end2end_certs',
        'grpc_test_util',
        'grpc',
        'gpr_test_util',
        'gpr',
      ],
      'sources': [
      ]
    },
    {
      'target_name': 'h2_uds_call_creds_test',
      'type': 'executable',
      'dependencies': [
        'end2end_fixture_h2_uds',
        'end2end_test_call_creds',
        'end2end_certs',
        'grpc_test_util',
        'grpc',
        'gpr_test_util',
        'gpr',
      ],
      'sources': [
      ]
    },
    {
      'target_name': 'h2_uds_cancel_after_accept_test',
      'type': 'executable',
      'dependencies': [
        'end2end_fixture_h2_uds',
        'end2end_test_cancel_after_accept',
        'end2end_certs',
        'grpc_test_util',
        'grpc',
        'gpr_test_util',
        'gpr',
      ],
      'sources': [
      ]
    },
    {
      'target_name': 'h2_uds_cancel_after_client_done_test',
      'type': 'executable',
      'dependencies': [
        'end2end_fixture_h2_uds',
        'end2end_test_cancel_after_client_done',
        'end2end_certs',
        'grpc_test_util',
        'grpc',
        'gpr_test_util',
        'gpr',
      ],
      'sources': [
      ]
    },
    {
      'target_name': 'h2_uds_cancel_after_invoke_test',
      'type': 'executable',
      'dependencies': [
        'end2end_fixture_h2_uds',
        'end2end_test_cancel_after_invoke',
        'end2end_certs',
        'grpc_test_util',
        'grpc',
        'gpr_test_util',
        'gpr',
      ],
      'sources': [
      ]
    },
    {
      'target_name': 'h2_uds_cancel_before_invoke_test',
      'type': 'executable',
      'dependencies': [
        'end2end_fixture_h2_uds',
        'end2end_test_cancel_before_invoke',
        'end2end_certs',
        'grpc_test_util',
        'grpc',
        'gpr_test_util',
        'gpr',
      ],
      'sources': [
      ]
    },
    {
      'target_name': 'h2_uds_cancel_in_a_vacuum_test',
      'type': 'executable',
      'dependencies': [
        'end2end_fixture_h2_uds',
        'end2end_test_cancel_in_a_vacuum',
        'end2end_certs',
        'grpc_test_util',
        'grpc',
        'gpr_test_util',
        'gpr',
      ],
      'sources': [
      ]
    },
    {
      'target_name': 'h2_uds_census_simple_request_test',
      'type': 'executable',
      'dependencies': [
        'end2end_fixture_h2_uds',
        'end2end_test_census_simple_request',
        'end2end_certs',
        'grpc_test_util',
        'grpc',
        'gpr_test_util',
        'gpr',
      ],
      'sources': [
      ]
    },
    {
      'target_name': 'h2_uds_channel_connectivity_test',
      'type': 'executable',
      'dependencies': [
        'end2end_fixture_h2_uds',
        'end2end_test_channel_connectivity',
        'end2end_certs',
        'grpc_test_util',
        'grpc',
        'gpr_test_util',
        'gpr',
      ],
      'sources': [
      ]
    },
    {
      'target_name': 'h2_uds_compressed_payload_test',
      'type': 'executable',
      'dependencies': [
        'end2end_fixture_h2_uds',
        'end2end_test_compressed_payload',
        'end2end_certs',
        'grpc_test_util',
        'grpc',
        'gpr_test_util',
        'gpr',
      ],
      'sources': [
      ]
    },
    {
      'target_name': 'h2_uds_disappearing_server_test',
      'type': 'executable',
      'dependencies': [
        'end2end_fixture_h2_uds',
        'end2end_test_disappearing_server',
        'end2end_certs',
        'grpc_test_util',
        'grpc',
        'gpr_test_util',
        'gpr',
      ],
      'sources': [
      ]
    },
    {
      'target_name': 'h2_uds_empty_batch_test',
      'type': 'executable',
      'dependencies': [
        'end2end_fixture_h2_uds',
        'end2end_test_empty_batch',
        'end2end_certs',
        'grpc_test_util',
        'grpc',
        'gpr_test_util',
        'gpr',
      ],
      'sources': [
      ]
    },
    {
      'target_name': 'h2_uds_graceful_server_shutdown_test',
      'type': 'executable',
      'dependencies': [
        'end2end_fixture_h2_uds',
        'end2end_test_graceful_server_shutdown',
        'end2end_certs',
        'grpc_test_util',
        'grpc',
        'gpr_test_util',
        'gpr',
      ],
      'sources': [
      ]
    },
    {
      'target_name': 'h2_uds_high_initial_seqno_test',
      'type': 'executable',
      'dependencies': [
        'end2end_fixture_h2_uds',
        'end2end_test_high_initial_seqno',
        'end2end_certs',
        'grpc_test_util',
        'grpc',
        'gpr_test_util',
        'gpr',
      ],
      'sources': [
      ]
    },
    {
      'target_name': 'h2_uds_invoke_large_request_test',
      'type': 'executable',
      'dependencies': [
        'end2end_fixture_h2_uds',
        'end2end_test_invoke_large_request',
        'end2end_certs',
        'grpc_test_util',
        'grpc',
        'gpr_test_util',
        'gpr',
      ],
      'sources': [
      ]
    },
    {
      'target_name': 'h2_uds_large_metadata_test',
      'type': 'executable',
      'dependencies': [
        'end2end_fixture_h2_uds',
        'end2end_test_large_metadata',
        'end2end_certs',
        'grpc_test_util',
        'grpc',
        'gpr_test_util',
        'gpr',
      ],
      'sources': [
      ]
    },
    {
      'target_name': 'h2_uds_max_concurrent_streams_test',
      'type': 'executable',
      'dependencies': [
        'end2end_fixture_h2_uds',
        'end2end_test_max_concurrent_streams',
        'end2end_certs',
        'grpc_test_util',
        'grpc',
        'gpr_test_util',
        'gpr',
      ],
      'sources': [
      ]
    },
    {
      'target_name': 'h2_uds_max_message_length_test',
      'type': 'executable',
      'dependencies': [
        'end2end_fixture_h2_uds',
        'end2end_test_max_message_length',
        'end2end_certs',
        'grpc_test_util',
        'grpc',
        'gpr_test_util',
        'gpr',
      ],
      'sources': [
      ]
    },
    {
      'target_name': 'h2_uds_metadata_test',
      'type': 'executable',
      'dependencies': [
        'end2end_fixture_h2_uds',
        'end2end_test_metadata',
        'end2end_certs',
        'grpc_test_util',
        'grpc',
        'gpr_test_util',
        'gpr',
      ],
      'sources': [
      ]
    },
    {
      'target_name': 'h2_uds_no_op_test',
      'type': 'executable',
      'dependencies': [
        'end2end_fixture_h2_uds',
        'end2end_test_no_op',
        'end2end_certs',
        'grpc_test_util',
        'grpc',
        'gpr_test_util',
        'gpr',
      ],
      'sources': [
      ]
    },
    {
      'target_name': 'h2_uds_payload_test',
      'type': 'executable',
      'dependencies': [
        'end2end_fixture_h2_uds',
        'end2end_test_payload',
        'end2end_certs',
        'grpc_test_util',
        'grpc',
        'gpr_test_util',
        'gpr',
      ],
      'sources': [
      ]
    },
    {
      'target_name': 'h2_uds_ping_pong_streaming_test',
      'type': 'executable',
      'dependencies': [
        'end2end_fixture_h2_uds',
        'end2end_test_ping_pong_streaming',
        'end2end_certs',
        'grpc_test_util',
        'grpc',
        'gpr_test_util',
        'gpr',
      ],
      'sources': [
      ]
    },
    {
      'target_name': 'h2_uds_registered_call_test',
      'type': 'executable',
      'dependencies': [
        'end2end_fixture_h2_uds',
        'end2end_test_registered_call',
        'end2end_certs',
        'grpc_test_util',
        'grpc',
        'gpr_test_util',
        'gpr',
      ],
      'sources': [
      ]
    },
    {
      'target_name': 'h2_uds_request_with_flags_test',
      'type': 'executable',
      'dependencies': [
        'end2end_fixture_h2_uds',
        'end2end_test_request_with_flags',
        'end2end_certs',
        'grpc_test_util',
        'grpc',
        'gpr_test_util',
        'gpr',
      ],
      'sources': [
      ]
    },
    {
      'target_name': 'h2_uds_request_with_payload_test',
      'type': 'executable',
      'dependencies': [
        'end2end_fixture_h2_uds',
        'end2end_test_request_with_payload',
        'end2end_certs',
        'grpc_test_util',
        'grpc',
        'gpr_test_util',
        'gpr',
      ],
      'sources': [
      ]
    },
    {
      'target_name': 'h2_uds_server_finishes_request_test',
      'type': 'executable',
      'dependencies': [
        'end2end_fixture_h2_uds',
        'end2end_test_server_finishes_request',
        'end2end_certs',
        'grpc_test_util',
        'grpc',
        'gpr_test_util',
        'gpr',
      ],
      'sources': [
      ]
    },
    {
      'target_name': 'h2_uds_shutdown_finishes_calls_test',
      'type': 'executable',
      'dependencies': [
        'end2end_fixture_h2_uds',
        'end2end_test_shutdown_finishes_calls',
        'end2end_certs',
        'grpc_test_util',
        'grpc',
        'gpr_test_util',
        'gpr',
      ],
      'sources': [
      ]
    },
    {
      'target_name': 'h2_uds_shutdown_finishes_tags_test',
      'type': 'executable',
      'dependencies': [
        'end2end_fixture_h2_uds',
        'end2end_test_shutdown_finishes_tags',
        'end2end_certs',
        'grpc_test_util',
        'grpc',
        'gpr_test_util',
        'gpr',
      ],
      'sources': [
      ]
    },
    {
      'target_name': 'h2_uds_simple_delayed_request_test',
      'type': 'executable',
      'dependencies': [
        'end2end_fixture_h2_uds',
        'end2end_test_simple_delayed_request',
        'end2end_certs',
        'grpc_test_util',
        'grpc',
        'gpr_test_util',
        'gpr',
      ],
      'sources': [
      ]
    },
    {
      'target_name': 'h2_uds_simple_request_test',
      'type': 'executable',
      'dependencies': [
        'end2end_fixture_h2_uds',
        'end2end_test_simple_request',
        'end2end_certs',
        'grpc_test_util',
        'grpc',
        'gpr_test_util',
        'gpr',
      ],
      'sources': [
      ]
    },
    {
      'target_name': 'h2_uds_trailing_metadata_test',
      'type': 'executable',
      'dependencies': [
        'end2end_fixture_h2_uds',
        'end2end_test_trailing_metadata',
        'end2end_certs',
        'grpc_test_util',
        'grpc',
        'gpr_test_util',
        'gpr',
      ],
      'sources': [
      ]
    },
    {
      'target_name': 'h2_uds+poll_bad_hostname_test',
      'type': 'executable',
      'dependencies': [
        'end2end_fixture_h2_uds+poll',
        'end2end_test_bad_hostname',
        'end2end_certs',
        'grpc_test_util',
        'grpc',
        'gpr_test_util',
        'gpr',
      ],
      'sources': [
      ]
    },
    {
      'target_name': 'h2_uds+poll_binary_metadata_test',
      'type': 'executable',
      'dependencies': [
        'end2end_fixture_h2_uds+poll',
        'end2end_test_binary_metadata',
        'end2end_certs',
        'grpc_test_util',
        'grpc',
        'gpr_test_util',
        'gpr',
      ],
      'sources': [
      ]
    },
    {
      'target_name': 'h2_uds+poll_call_creds_test',
      'type': 'executable',
      'dependencies': [
        'end2end_fixture_h2_uds+poll',
        'end2end_test_call_creds',
        'end2end_certs',
        'grpc_test_util',
        'grpc',
        'gpr_test_util',
        'gpr',
      ],
      'sources': [
      ]
    },
    {
      'target_name': 'h2_uds+poll_cancel_after_accept_test',
      'type': 'executable',
      'dependencies': [
        'end2end_fixture_h2_uds+poll',
        'end2end_test_cancel_after_accept',
        'end2end_certs',
        'grpc_test_util',
        'grpc',
        'gpr_test_util',
        'gpr',
      ],
      'sources': [
      ]
    },
    {
      'target_name': 'h2_uds+poll_cancel_after_client_done_test',
      'type': 'executable',
      'dependencies': [
        'end2end_fixture_h2_uds+poll',
        'end2end_test_cancel_after_client_done',
        'end2end_certs',
        'grpc_test_util',
        'grpc',
        'gpr_test_util',
        'gpr',
      ],
      'sources': [
      ]
    },
    {
      'target_name': 'h2_uds+poll_cancel_after_invoke_test',
      'type': 'executable',
      'dependencies': [
        'end2end_fixture_h2_uds+poll',
        'end2end_test_cancel_after_invoke',
        'end2end_certs',
        'grpc_test_util',
        'grpc',
        'gpr_test_util',
        'gpr',
      ],
      'sources': [
      ]
    },
    {
      'target_name': 'h2_uds+poll_cancel_before_invoke_test',
      'type': 'executable',
      'dependencies': [
        'end2end_fixture_h2_uds+poll',
        'end2end_test_cancel_before_invoke',
        'end2end_certs',
        'grpc_test_util',
        'grpc',
        'gpr_test_util',
        'gpr',
      ],
      'sources': [
      ]
    },
    {
      'target_name': 'h2_uds+poll_cancel_in_a_vacuum_test',
      'type': 'executable',
      'dependencies': [
        'end2end_fixture_h2_uds+poll',
        'end2end_test_cancel_in_a_vacuum',
        'end2end_certs',
        'grpc_test_util',
        'grpc',
        'gpr_test_util',
        'gpr',
      ],
      'sources': [
      ]
    },
    {
      'target_name': 'h2_uds+poll_census_simple_request_test',
      'type': 'executable',
      'dependencies': [
        'end2end_fixture_h2_uds+poll',
        'end2end_test_census_simple_request',
        'end2end_certs',
        'grpc_test_util',
        'grpc',
        'gpr_test_util',
        'gpr',
      ],
      'sources': [
      ]
    },
    {
      'target_name': 'h2_uds+poll_channel_connectivity_test',
      'type': 'executable',
      'dependencies': [
        'end2end_fixture_h2_uds+poll',
        'end2end_test_channel_connectivity',
        'end2end_certs',
        'grpc_test_util',
        'grpc',
        'gpr_test_util',
        'gpr',
      ],
      'sources': [
      ]
    },
    {
      'target_name': 'h2_uds+poll_compressed_payload_test',
      'type': 'executable',
      'dependencies': [
        'end2end_fixture_h2_uds+poll',
        'end2end_test_compressed_payload',
        'end2end_certs',
        'grpc_test_util',
        'grpc',
        'gpr_test_util',
        'gpr',
      ],
      'sources': [
      ]
    },
    {
      'target_name': 'h2_uds+poll_disappearing_server_test',
      'type': 'executable',
      'dependencies': [
        'end2end_fixture_h2_uds+poll',
        'end2end_test_disappearing_server',
        'end2end_certs',
        'grpc_test_util',
        'grpc',
        'gpr_test_util',
        'gpr',
      ],
      'sources': [
      ]
    },
    {
      'target_name': 'h2_uds+poll_empty_batch_test',
      'type': 'executable',
      'dependencies': [
        'end2end_fixture_h2_uds+poll',
        'end2end_test_empty_batch',
        'end2end_certs',
        'grpc_test_util',
        'grpc',
        'gpr_test_util',
        'gpr',
      ],
      'sources': [
      ]
    },
    {
      'target_name': 'h2_uds+poll_graceful_server_shutdown_test',
      'type': 'executable',
      'dependencies': [
        'end2end_fixture_h2_uds+poll',
        'end2end_test_graceful_server_shutdown',
        'end2end_certs',
        'grpc_test_util',
        'grpc',
        'gpr_test_util',
        'gpr',
      ],
      'sources': [
      ]
    },
    {
      'target_name': 'h2_uds+poll_high_initial_seqno_test',
      'type': 'executable',
      'dependencies': [
        'end2end_fixture_h2_uds+poll',
        'end2end_test_high_initial_seqno',
        'end2end_certs',
        'grpc_test_util',
        'grpc',
        'gpr_test_util',
        'gpr',
      ],
      'sources': [
      ]
    },
    {
      'target_name': 'h2_uds+poll_invoke_large_request_test',
      'type': 'executable',
      'dependencies': [
        'end2end_fixture_h2_uds+poll',
        'end2end_test_invoke_large_request',
        'end2end_certs',
        'grpc_test_util',
        'grpc',
        'gpr_test_util',
        'gpr',
      ],
      'sources': [
      ]
    },
    {
      'target_name': 'h2_uds+poll_large_metadata_test',
      'type': 'executable',
      'dependencies': [
        'end2end_fixture_h2_uds+poll',
        'end2end_test_large_metadata',
        'end2end_certs',
        'grpc_test_util',
        'grpc',
        'gpr_test_util',
        'gpr',
      ],
      'sources': [
      ]
    },
    {
      'target_name': 'h2_uds+poll_max_concurrent_streams_test',
      'type': 'executable',
      'dependencies': [
        'end2end_fixture_h2_uds+poll',
        'end2end_test_max_concurrent_streams',
        'end2end_certs',
        'grpc_test_util',
        'grpc',
        'gpr_test_util',
        'gpr',
      ],
      'sources': [
      ]
    },
    {
      'target_name': 'h2_uds+poll_max_message_length_test',
      'type': 'executable',
      'dependencies': [
        'end2end_fixture_h2_uds+poll',
        'end2end_test_max_message_length',
        'end2end_certs',
        'grpc_test_util',
        'grpc',
        'gpr_test_util',
        'gpr',
      ],
      'sources': [
      ]
    },
    {
      'target_name': 'h2_uds+poll_metadata_test',
      'type': 'executable',
      'dependencies': [
        'end2end_fixture_h2_uds+poll',
        'end2end_test_metadata',
        'end2end_certs',
        'grpc_test_util',
        'grpc',
        'gpr_test_util',
        'gpr',
      ],
      'sources': [
      ]
    },
    {
      'target_name': 'h2_uds+poll_no_op_test',
      'type': 'executable',
      'dependencies': [
        'end2end_fixture_h2_uds+poll',
        'end2end_test_no_op',
        'end2end_certs',
        'grpc_test_util',
        'grpc',
        'gpr_test_util',
        'gpr',
      ],
      'sources': [
      ]
    },
    {
      'target_name': 'h2_uds+poll_payload_test',
      'type': 'executable',
      'dependencies': [
        'end2end_fixture_h2_uds+poll',
        'end2end_test_payload',
        'end2end_certs',
        'grpc_test_util',
        'grpc',
        'gpr_test_util',
        'gpr',
      ],
      'sources': [
      ]
    },
    {
      'target_name': 'h2_uds+poll_ping_pong_streaming_test',
      'type': 'executable',
      'dependencies': [
        'end2end_fixture_h2_uds+poll',
        'end2end_test_ping_pong_streaming',
        'end2end_certs',
        'grpc_test_util',
        'grpc',
        'gpr_test_util',
        'gpr',
      ],
      'sources': [
      ]
    },
    {
      'target_name': 'h2_uds+poll_registered_call_test',
      'type': 'executable',
      'dependencies': [
        'end2end_fixture_h2_uds+poll',
        'end2end_test_registered_call',
        'end2end_certs',
        'grpc_test_util',
        'grpc',
        'gpr_test_util',
        'gpr',
      ],
      'sources': [
      ]
    },
    {
      'target_name': 'h2_uds+poll_request_with_flags_test',
      'type': 'executable',
      'dependencies': [
        'end2end_fixture_h2_uds+poll',
        'end2end_test_request_with_flags',
        'end2end_certs',
        'grpc_test_util',
        'grpc',
        'gpr_test_util',
        'gpr',
      ],
      'sources': [
      ]
    },
    {
      'target_name': 'h2_uds+poll_request_with_payload_test',
      'type': 'executable',
      'dependencies': [
        'end2end_fixture_h2_uds+poll',
        'end2end_test_request_with_payload',
        'end2end_certs',
        'grpc_test_util',
        'grpc',
        'gpr_test_util',
        'gpr',
      ],
      'sources': [
      ]
    },
    {
      'target_name': 'h2_uds+poll_server_finishes_request_test',
      'type': 'executable',
      'dependencies': [
        'end2end_fixture_h2_uds+poll',
        'end2end_test_server_finishes_request',
        'end2end_certs',
        'grpc_test_util',
        'grpc',
        'gpr_test_util',
        'gpr',
      ],
      'sources': [
      ]
    },
    {
      'target_name': 'h2_uds+poll_shutdown_finishes_calls_test',
      'type': 'executable',
      'dependencies': [
        'end2end_fixture_h2_uds+poll',
        'end2end_test_shutdown_finishes_calls',
        'end2end_certs',
        'grpc_test_util',
        'grpc',
        'gpr_test_util',
        'gpr',
      ],
      'sources': [
      ]
    },
    {
      'target_name': 'h2_uds+poll_shutdown_finishes_tags_test',
      'type': 'executable',
      'dependencies': [
        'end2end_fixture_h2_uds+poll',
        'end2end_test_shutdown_finishes_tags',
        'end2end_certs',
        'grpc_test_util',
        'grpc',
        'gpr_test_util',
        'gpr',
      ],
      'sources': [
      ]
    },
    {
      'target_name': 'h2_uds+poll_simple_delayed_request_test',
      'type': 'executable',
      'dependencies': [
        'end2end_fixture_h2_uds+poll',
        'end2end_test_simple_delayed_request',
        'end2end_certs',
        'grpc_test_util',
        'grpc',
        'gpr_test_util',
        'gpr',
      ],
      'sources': [
      ]
    },
    {
      'target_name': 'h2_uds+poll_simple_request_test',
      'type': 'executable',
      'dependencies': [
        'end2end_fixture_h2_uds+poll',
        'end2end_test_simple_request',
        'end2end_certs',
        'grpc_test_util',
        'grpc',
        'gpr_test_util',
        'gpr',
      ],
      'sources': [
      ]
    },
    {
      'target_name': 'h2_uds+poll_trailing_metadata_test',
      'type': 'executable',
      'dependencies': [
        'end2end_fixture_h2_uds+poll',
        'end2end_test_trailing_metadata',
        'end2end_certs',
        'grpc_test_util',
        'grpc',
        'gpr_test_util',
        'gpr',
      ],
      'sources': [
      ]
    },
    {
      'target_name': 'h2_compress_bad_hostname_nosec_test',
      'type': 'executable',
      'dependencies': [
        'end2end_fixture_h2_compress',
        'end2end_test_bad_hostname',
        'grpc_test_util_unsecure',
        'grpc_unsecure',
        'gpr_test_util',
        'gpr',
      ],
      'sources': [
      ]
    },
    {
      'target_name': 'h2_compress_binary_metadata_nosec_test',
      'type': 'executable',
      'dependencies': [
        'end2end_fixture_h2_compress',
        'end2end_test_binary_metadata',
        'grpc_test_util_unsecure',
        'grpc_unsecure',
        'gpr_test_util',
        'gpr',
      ],
      'sources': [
      ]
    },
    {
      'target_name': 'h2_compress_cancel_after_accept_nosec_test',
      'type': 'executable',
      'dependencies': [
        'end2end_fixture_h2_compress',
        'end2end_test_cancel_after_accept',
        'grpc_test_util_unsecure',
        'grpc_unsecure',
        'gpr_test_util',
        'gpr',
      ],
      'sources': [
      ]
    },
    {
      'target_name': 'h2_compress_cancel_after_client_done_nosec_test',
      'type': 'executable',
      'dependencies': [
        'end2end_fixture_h2_compress',
        'end2end_test_cancel_after_client_done',
        'grpc_test_util_unsecure',
        'grpc_unsecure',
        'gpr_test_util',
        'gpr',
      ],
      'sources': [
      ]
    },
    {
      'target_name': 'h2_compress_cancel_after_invoke_nosec_test',
      'type': 'executable',
      'dependencies': [
        'end2end_fixture_h2_compress',
        'end2end_test_cancel_after_invoke',
        'grpc_test_util_unsecure',
        'grpc_unsecure',
        'gpr_test_util',
        'gpr',
      ],
      'sources': [
      ]
    },
    {
      'target_name': 'h2_compress_cancel_before_invoke_nosec_test',
      'type': 'executable',
      'dependencies': [
        'end2end_fixture_h2_compress',
        'end2end_test_cancel_before_invoke',
        'grpc_test_util_unsecure',
        'grpc_unsecure',
        'gpr_test_util',
        'gpr',
      ],
      'sources': [
      ]
    },
    {
      'target_name': 'h2_compress_cancel_in_a_vacuum_nosec_test',
      'type': 'executable',
      'dependencies': [
        'end2end_fixture_h2_compress',
        'end2end_test_cancel_in_a_vacuum',
        'grpc_test_util_unsecure',
        'grpc_unsecure',
        'gpr_test_util',
        'gpr',
      ],
      'sources': [
      ]
    },
    {
      'target_name': 'h2_compress_census_simple_request_nosec_test',
      'type': 'executable',
      'dependencies': [
        'end2end_fixture_h2_compress',
        'end2end_test_census_simple_request',
        'grpc_test_util_unsecure',
        'grpc_unsecure',
        'gpr_test_util',
        'gpr',
      ],
      'sources': [
      ]
    },
    {
      'target_name': 'h2_compress_channel_connectivity_nosec_test',
      'type': 'executable',
      'dependencies': [
        'end2end_fixture_h2_compress',
        'end2end_test_channel_connectivity',
        'grpc_test_util_unsecure',
        'grpc_unsecure',
        'gpr_test_util',
        'gpr',
      ],
      'sources': [
      ]
    },
    {
      'target_name': 'h2_compress_compressed_payload_nosec_test',
      'type': 'executable',
      'dependencies': [
        'end2end_fixture_h2_compress',
        'end2end_test_compressed_payload',
        'grpc_test_util_unsecure',
        'grpc_unsecure',
        'gpr_test_util',
        'gpr',
      ],
      'sources': [
      ]
    },
    {
      'target_name': 'h2_compress_default_host_nosec_test',
      'type': 'executable',
      'dependencies': [
        'end2end_fixture_h2_compress',
        'end2end_test_default_host',
        'grpc_test_util_unsecure',
        'grpc_unsecure',
        'gpr_test_util',
        'gpr',
      ],
      'sources': [
      ]
    },
    {
      'target_name': 'h2_compress_disappearing_server_nosec_test',
      'type': 'executable',
      'dependencies': [
        'end2end_fixture_h2_compress',
        'end2end_test_disappearing_server',
        'grpc_test_util_unsecure',
        'grpc_unsecure',
        'gpr_test_util',
        'gpr',
      ],
      'sources': [
      ]
    },
    {
      'target_name': 'h2_compress_empty_batch_nosec_test',
      'type': 'executable',
      'dependencies': [
        'end2end_fixture_h2_compress',
        'end2end_test_empty_batch',
        'grpc_test_util_unsecure',
        'grpc_unsecure',
        'gpr_test_util',
        'gpr',
      ],
      'sources': [
      ]
    },
    {
      'target_name': 'h2_compress_graceful_server_shutdown_nosec_test',
      'type': 'executable',
      'dependencies': [
        'end2end_fixture_h2_compress',
        'end2end_test_graceful_server_shutdown',
        'grpc_test_util_unsecure',
        'grpc_unsecure',
        'gpr_test_util',
        'gpr',
      ],
      'sources': [
      ]
    },
    {
      'target_name': 'h2_compress_high_initial_seqno_nosec_test',
      'type': 'executable',
      'dependencies': [
        'end2end_fixture_h2_compress',
        'end2end_test_high_initial_seqno',
        'grpc_test_util_unsecure',
        'grpc_unsecure',
        'gpr_test_util',
        'gpr',
      ],
      'sources': [
      ]
    },
    {
      'target_name': 'h2_compress_invoke_large_request_nosec_test',
      'type': 'executable',
      'dependencies': [
        'end2end_fixture_h2_compress',
        'end2end_test_invoke_large_request',
        'grpc_test_util_unsecure',
        'grpc_unsecure',
        'gpr_test_util',
        'gpr',
      ],
      'sources': [
      ]
    },
    {
      'target_name': 'h2_compress_large_metadata_nosec_test',
      'type': 'executable',
      'dependencies': [
        'end2end_fixture_h2_compress',
        'end2end_test_large_metadata',
        'grpc_test_util_unsecure',
        'grpc_unsecure',
        'gpr_test_util',
        'gpr',
      ],
      'sources': [
      ]
    },
    {
      'target_name': 'h2_compress_max_concurrent_streams_nosec_test',
      'type': 'executable',
      'dependencies': [
        'end2end_fixture_h2_compress',
        'end2end_test_max_concurrent_streams',
        'grpc_test_util_unsecure',
        'grpc_unsecure',
        'gpr_test_util',
        'gpr',
      ],
      'sources': [
      ]
    },
    {
      'target_name': 'h2_compress_max_message_length_nosec_test',
      'type': 'executable',
      'dependencies': [
        'end2end_fixture_h2_compress',
        'end2end_test_max_message_length',
        'grpc_test_util_unsecure',
        'grpc_unsecure',
        'gpr_test_util',
        'gpr',
      ],
      'sources': [
      ]
    },
    {
      'target_name': 'h2_compress_metadata_nosec_test',
      'type': 'executable',
      'dependencies': [
        'end2end_fixture_h2_compress',
        'end2end_test_metadata',
        'grpc_test_util_unsecure',
        'grpc_unsecure',
        'gpr_test_util',
        'gpr',
      ],
      'sources': [
      ]
    },
    {
      'target_name': 'h2_compress_no_op_nosec_test',
      'type': 'executable',
      'dependencies': [
        'end2end_fixture_h2_compress',
        'end2end_test_no_op',
        'grpc_test_util_unsecure',
        'grpc_unsecure',
        'gpr_test_util',
        'gpr',
      ],
      'sources': [
      ]
    },
    {
      'target_name': 'h2_compress_payload_nosec_test',
      'type': 'executable',
      'dependencies': [
        'end2end_fixture_h2_compress',
        'end2end_test_payload',
        'grpc_test_util_unsecure',
        'grpc_unsecure',
        'gpr_test_util',
        'gpr',
      ],
      'sources': [
      ]
    },
    {
      'target_name': 'h2_compress_ping_pong_streaming_nosec_test',
      'type': 'executable',
      'dependencies': [
        'end2end_fixture_h2_compress',
        'end2end_test_ping_pong_streaming',
        'grpc_test_util_unsecure',
        'grpc_unsecure',
        'gpr_test_util',
        'gpr',
      ],
      'sources': [
      ]
    },
    {
      'target_name': 'h2_compress_registered_call_nosec_test',
      'type': 'executable',
      'dependencies': [
        'end2end_fixture_h2_compress',
        'end2end_test_registered_call',
        'grpc_test_util_unsecure',
        'grpc_unsecure',
        'gpr_test_util',
        'gpr',
      ],
      'sources': [
      ]
    },
    {
      'target_name': 'h2_compress_request_with_flags_nosec_test',
      'type': 'executable',
      'dependencies': [
        'end2end_fixture_h2_compress',
        'end2end_test_request_with_flags',
        'grpc_test_util_unsecure',
        'grpc_unsecure',
        'gpr_test_util',
        'gpr',
      ],
      'sources': [
      ]
    },
    {
      'target_name': 'h2_compress_request_with_payload_nosec_test',
      'type': 'executable',
      'dependencies': [
        'end2end_fixture_h2_compress',
        'end2end_test_request_with_payload',
        'grpc_test_util_unsecure',
        'grpc_unsecure',
        'gpr_test_util',
        'gpr',
      ],
      'sources': [
      ]
    },
    {
      'target_name': 'h2_compress_server_finishes_request_nosec_test',
      'type': 'executable',
      'dependencies': [
        'end2end_fixture_h2_compress',
        'end2end_test_server_finishes_request',
        'grpc_test_util_unsecure',
        'grpc_unsecure',
        'gpr_test_util',
        'gpr',
      ],
      'sources': [
      ]
    },
    {
      'target_name': 'h2_compress_shutdown_finishes_calls_nosec_test',
      'type': 'executable',
      'dependencies': [
        'end2end_fixture_h2_compress',
        'end2end_test_shutdown_finishes_calls',
        'grpc_test_util_unsecure',
        'grpc_unsecure',
        'gpr_test_util',
        'gpr',
      ],
      'sources': [
      ]
    },
    {
      'target_name': 'h2_compress_shutdown_finishes_tags_nosec_test',
      'type': 'executable',
      'dependencies': [
        'end2end_fixture_h2_compress',
        'end2end_test_shutdown_finishes_tags',
        'grpc_test_util_unsecure',
        'grpc_unsecure',
        'gpr_test_util',
        'gpr',
      ],
      'sources': [
      ]
    },
    {
      'target_name': 'h2_compress_simple_delayed_request_nosec_test',
      'type': 'executable',
      'dependencies': [
        'end2end_fixture_h2_compress',
        'end2end_test_simple_delayed_request',
        'grpc_test_util_unsecure',
        'grpc_unsecure',
        'gpr_test_util',
        'gpr',
      ],
      'sources': [
      ]
    },
    {
      'target_name': 'h2_compress_simple_request_nosec_test',
      'type': 'executable',
      'dependencies': [
        'end2end_fixture_h2_compress',
        'end2end_test_simple_request',
        'grpc_test_util_unsecure',
        'grpc_unsecure',
        'gpr_test_util',
        'gpr',
      ],
      'sources': [
      ]
    },
    {
      'target_name': 'h2_compress_trailing_metadata_nosec_test',
      'type': 'executable',
      'dependencies': [
        'end2end_fixture_h2_compress',
        'end2end_test_trailing_metadata',
        'grpc_test_util_unsecure',
        'grpc_unsecure',
        'gpr_test_util',
        'gpr',
      ],
      'sources': [
      ]
    },
    {
      'target_name': 'h2_full_bad_hostname_nosec_test',
      'type': 'executable',
      'dependencies': [
        'end2end_fixture_h2_full',
        'end2end_test_bad_hostname',
        'grpc_test_util_unsecure',
        'grpc_unsecure',
        'gpr_test_util',
        'gpr',
      ],
      'sources': [
      ]
    },
    {
      'target_name': 'h2_full_binary_metadata_nosec_test',
      'type': 'executable',
      'dependencies': [
        'end2end_fixture_h2_full',
        'end2end_test_binary_metadata',
        'grpc_test_util_unsecure',
        'grpc_unsecure',
        'gpr_test_util',
        'gpr',
      ],
      'sources': [
      ]
    },
    {
      'target_name': 'h2_full_cancel_after_accept_nosec_test',
      'type': 'executable',
      'dependencies': [
        'end2end_fixture_h2_full',
        'end2end_test_cancel_after_accept',
        'grpc_test_util_unsecure',
        'grpc_unsecure',
        'gpr_test_util',
        'gpr',
      ],
      'sources': [
      ]
    },
    {
      'target_name': 'h2_full_cancel_after_client_done_nosec_test',
      'type': 'executable',
      'dependencies': [
        'end2end_fixture_h2_full',
        'end2end_test_cancel_after_client_done',
        'grpc_test_util_unsecure',
        'grpc_unsecure',
        'gpr_test_util',
        'gpr',
      ],
      'sources': [
      ]
    },
    {
      'target_name': 'h2_full_cancel_after_invoke_nosec_test',
      'type': 'executable',
      'dependencies': [
        'end2end_fixture_h2_full',
        'end2end_test_cancel_after_invoke',
        'grpc_test_util_unsecure',
        'grpc_unsecure',
        'gpr_test_util',
        'gpr',
      ],
      'sources': [
      ]
    },
    {
      'target_name': 'h2_full_cancel_before_invoke_nosec_test',
      'type': 'executable',
      'dependencies': [
        'end2end_fixture_h2_full',
        'end2end_test_cancel_before_invoke',
        'grpc_test_util_unsecure',
        'grpc_unsecure',
        'gpr_test_util',
        'gpr',
      ],
      'sources': [
      ]
    },
    {
      'target_name': 'h2_full_cancel_in_a_vacuum_nosec_test',
      'type': 'executable',
      'dependencies': [
        'end2end_fixture_h2_full',
        'end2end_test_cancel_in_a_vacuum',
        'grpc_test_util_unsecure',
        'grpc_unsecure',
        'gpr_test_util',
        'gpr',
      ],
      'sources': [
      ]
    },
    {
      'target_name': 'h2_full_census_simple_request_nosec_test',
      'type': 'executable',
      'dependencies': [
        'end2end_fixture_h2_full',
        'end2end_test_census_simple_request',
        'grpc_test_util_unsecure',
        'grpc_unsecure',
        'gpr_test_util',
        'gpr',
      ],
      'sources': [
      ]
    },
    {
      'target_name': 'h2_full_channel_connectivity_nosec_test',
      'type': 'executable',
      'dependencies': [
        'end2end_fixture_h2_full',
        'end2end_test_channel_connectivity',
        'grpc_test_util_unsecure',
        'grpc_unsecure',
        'gpr_test_util',
        'gpr',
      ],
      'sources': [
      ]
    },
    {
      'target_name': 'h2_full_compressed_payload_nosec_test',
      'type': 'executable',
      'dependencies': [
        'end2end_fixture_h2_full',
        'end2end_test_compressed_payload',
        'grpc_test_util_unsecure',
        'grpc_unsecure',
        'gpr_test_util',
        'gpr',
      ],
      'sources': [
      ]
    },
    {
      'target_name': 'h2_full_default_host_nosec_test',
      'type': 'executable',
      'dependencies': [
        'end2end_fixture_h2_full',
        'end2end_test_default_host',
        'grpc_test_util_unsecure',
        'grpc_unsecure',
        'gpr_test_util',
        'gpr',
      ],
      'sources': [
      ]
    },
    {
      'target_name': 'h2_full_disappearing_server_nosec_test',
      'type': 'executable',
      'dependencies': [
        'end2end_fixture_h2_full',
        'end2end_test_disappearing_server',
        'grpc_test_util_unsecure',
        'grpc_unsecure',
        'gpr_test_util',
        'gpr',
      ],
      'sources': [
      ]
    },
    {
      'target_name': 'h2_full_empty_batch_nosec_test',
      'type': 'executable',
      'dependencies': [
        'end2end_fixture_h2_full',
        'end2end_test_empty_batch',
        'grpc_test_util_unsecure',
        'grpc_unsecure',
        'gpr_test_util',
        'gpr',
      ],
      'sources': [
      ]
    },
    {
      'target_name': 'h2_full_graceful_server_shutdown_nosec_test',
      'type': 'executable',
      'dependencies': [
        'end2end_fixture_h2_full',
        'end2end_test_graceful_server_shutdown',
        'grpc_test_util_unsecure',
        'grpc_unsecure',
        'gpr_test_util',
        'gpr',
      ],
      'sources': [
      ]
    },
    {
      'target_name': 'h2_full_high_initial_seqno_nosec_test',
      'type': 'executable',
      'dependencies': [
        'end2end_fixture_h2_full',
        'end2end_test_high_initial_seqno',
        'grpc_test_util_unsecure',
        'grpc_unsecure',
        'gpr_test_util',
        'gpr',
      ],
      'sources': [
      ]
    },
    {
      'target_name': 'h2_full_invoke_large_request_nosec_test',
      'type': 'executable',
      'dependencies': [
        'end2end_fixture_h2_full',
        'end2end_test_invoke_large_request',
        'grpc_test_util_unsecure',
        'grpc_unsecure',
        'gpr_test_util',
        'gpr',
      ],
      'sources': [
      ]
    },
    {
      'target_name': 'h2_full_large_metadata_nosec_test',
      'type': 'executable',
      'dependencies': [
        'end2end_fixture_h2_full',
        'end2end_test_large_metadata',
        'grpc_test_util_unsecure',
        'grpc_unsecure',
        'gpr_test_util',
        'gpr',
      ],
      'sources': [
      ]
    },
    {
      'target_name': 'h2_full_max_concurrent_streams_nosec_test',
      'type': 'executable',
      'dependencies': [
        'end2end_fixture_h2_full',
        'end2end_test_max_concurrent_streams',
        'grpc_test_util_unsecure',
        'grpc_unsecure',
        'gpr_test_util',
        'gpr',
      ],
      'sources': [
      ]
    },
    {
      'target_name': 'h2_full_max_message_length_nosec_test',
      'type': 'executable',
      'dependencies': [
        'end2end_fixture_h2_full',
        'end2end_test_max_message_length',
        'grpc_test_util_unsecure',
        'grpc_unsecure',
        'gpr_test_util',
        'gpr',
      ],
      'sources': [
      ]
    },
    {
      'target_name': 'h2_full_metadata_nosec_test',
      'type': 'executable',
      'dependencies': [
        'end2end_fixture_h2_full',
        'end2end_test_metadata',
        'grpc_test_util_unsecure',
        'grpc_unsecure',
        'gpr_test_util',
        'gpr',
      ],
      'sources': [
      ]
    },
    {
      'target_name': 'h2_full_no_op_nosec_test',
      'type': 'executable',
      'dependencies': [
        'end2end_fixture_h2_full',
        'end2end_test_no_op',
        'grpc_test_util_unsecure',
        'grpc_unsecure',
        'gpr_test_util',
        'gpr',
      ],
      'sources': [
      ]
    },
    {
      'target_name': 'h2_full_payload_nosec_test',
      'type': 'executable',
      'dependencies': [
        'end2end_fixture_h2_full',
        'end2end_test_payload',
        'grpc_test_util_unsecure',
        'grpc_unsecure',
        'gpr_test_util',
        'gpr',
      ],
      'sources': [
      ]
    },
    {
      'target_name': 'h2_full_ping_pong_streaming_nosec_test',
      'type': 'executable',
      'dependencies': [
        'end2end_fixture_h2_full',
        'end2end_test_ping_pong_streaming',
        'grpc_test_util_unsecure',
        'grpc_unsecure',
        'gpr_test_util',
        'gpr',
      ],
      'sources': [
      ]
    },
    {
      'target_name': 'h2_full_registered_call_nosec_test',
      'type': 'executable',
      'dependencies': [
        'end2end_fixture_h2_full',
        'end2end_test_registered_call',
        'grpc_test_util_unsecure',
        'grpc_unsecure',
        'gpr_test_util',
        'gpr',
      ],
      'sources': [
      ]
    },
    {
      'target_name': 'h2_full_request_with_flags_nosec_test',
      'type': 'executable',
      'dependencies': [
        'end2end_fixture_h2_full',
        'end2end_test_request_with_flags',
        'grpc_test_util_unsecure',
        'grpc_unsecure',
        'gpr_test_util',
        'gpr',
      ],
      'sources': [
      ]
    },
    {
      'target_name': 'h2_full_request_with_payload_nosec_test',
      'type': 'executable',
      'dependencies': [
        'end2end_fixture_h2_full',
        'end2end_test_request_with_payload',
        'grpc_test_util_unsecure',
        'grpc_unsecure',
        'gpr_test_util',
        'gpr',
      ],
      'sources': [
      ]
    },
    {
      'target_name': 'h2_full_server_finishes_request_nosec_test',
      'type': 'executable',
      'dependencies': [
        'end2end_fixture_h2_full',
        'end2end_test_server_finishes_request',
        'grpc_test_util_unsecure',
        'grpc_unsecure',
        'gpr_test_util',
        'gpr',
      ],
      'sources': [
      ]
    },
    {
      'target_name': 'h2_full_shutdown_finishes_calls_nosec_test',
      'type': 'executable',
      'dependencies': [
        'end2end_fixture_h2_full',
        'end2end_test_shutdown_finishes_calls',
        'grpc_test_util_unsecure',
        'grpc_unsecure',
        'gpr_test_util',
        'gpr',
      ],
      'sources': [
      ]
    },
    {
      'target_name': 'h2_full_shutdown_finishes_tags_nosec_test',
      'type': 'executable',
      'dependencies': [
        'end2end_fixture_h2_full',
        'end2end_test_shutdown_finishes_tags',
        'grpc_test_util_unsecure',
        'grpc_unsecure',
        'gpr_test_util',
        'gpr',
      ],
      'sources': [
      ]
    },
    {
      'target_name': 'h2_full_simple_delayed_request_nosec_test',
      'type': 'executable',
      'dependencies': [
        'end2end_fixture_h2_full',
        'end2end_test_simple_delayed_request',
        'grpc_test_util_unsecure',
        'grpc_unsecure',
        'gpr_test_util',
        'gpr',
      ],
      'sources': [
      ]
    },
    {
      'target_name': 'h2_full_simple_request_nosec_test',
      'type': 'executable',
      'dependencies': [
        'end2end_fixture_h2_full',
        'end2end_test_simple_request',
        'grpc_test_util_unsecure',
        'grpc_unsecure',
        'gpr_test_util',
        'gpr',
      ],
      'sources': [
      ]
    },
    {
      'target_name': 'h2_full_trailing_metadata_nosec_test',
      'type': 'executable',
      'dependencies': [
        'end2end_fixture_h2_full',
        'end2end_test_trailing_metadata',
        'grpc_test_util_unsecure',
        'grpc_unsecure',
        'gpr_test_util',
        'gpr',
      ],
      'sources': [
      ]
    },
    {
      'target_name': 'h2_full+poll_bad_hostname_nosec_test',
      'type': 'executable',
      'dependencies': [
        'end2end_fixture_h2_full+poll',
        'end2end_test_bad_hostname',
        'grpc_test_util_unsecure',
        'grpc_unsecure',
        'gpr_test_util',
        'gpr',
      ],
      'sources': [
      ]
    },
    {
      'target_name': 'h2_full+poll_binary_metadata_nosec_test',
      'type': 'executable',
      'dependencies': [
        'end2end_fixture_h2_full+poll',
        'end2end_test_binary_metadata',
        'grpc_test_util_unsecure',
        'grpc_unsecure',
        'gpr_test_util',
        'gpr',
      ],
      'sources': [
      ]
    },
    {
      'target_name': 'h2_full+poll_cancel_after_accept_nosec_test',
      'type': 'executable',
      'dependencies': [
        'end2end_fixture_h2_full+poll',
        'end2end_test_cancel_after_accept',
        'grpc_test_util_unsecure',
        'grpc_unsecure',
        'gpr_test_util',
        'gpr',
      ],
      'sources': [
      ]
    },
    {
      'target_name': 'h2_full+poll_cancel_after_client_done_nosec_test',
      'type': 'executable',
      'dependencies': [
        'end2end_fixture_h2_full+poll',
        'end2end_test_cancel_after_client_done',
        'grpc_test_util_unsecure',
        'grpc_unsecure',
        'gpr_test_util',
        'gpr',
      ],
      'sources': [
      ]
    },
    {
      'target_name': 'h2_full+poll_cancel_after_invoke_nosec_test',
      'type': 'executable',
      'dependencies': [
        'end2end_fixture_h2_full+poll',
        'end2end_test_cancel_after_invoke',
        'grpc_test_util_unsecure',
        'grpc_unsecure',
        'gpr_test_util',
        'gpr',
      ],
      'sources': [
      ]
    },
    {
      'target_name': 'h2_full+poll_cancel_before_invoke_nosec_test',
      'type': 'executable',
      'dependencies': [
        'end2end_fixture_h2_full+poll',
        'end2end_test_cancel_before_invoke',
        'grpc_test_util_unsecure',
        'grpc_unsecure',
        'gpr_test_util',
        'gpr',
      ],
      'sources': [
      ]
    },
    {
      'target_name': 'h2_full+poll_cancel_in_a_vacuum_nosec_test',
      'type': 'executable',
      'dependencies': [
        'end2end_fixture_h2_full+poll',
        'end2end_test_cancel_in_a_vacuum',
        'grpc_test_util_unsecure',
        'grpc_unsecure',
        'gpr_test_util',
        'gpr',
      ],
      'sources': [
      ]
    },
    {
      'target_name': 'h2_full+poll_census_simple_request_nosec_test',
      'type': 'executable',
      'dependencies': [
        'end2end_fixture_h2_full+poll',
        'end2end_test_census_simple_request',
        'grpc_test_util_unsecure',
        'grpc_unsecure',
        'gpr_test_util',
        'gpr',
      ],
      'sources': [
      ]
    },
    {
      'target_name': 'h2_full+poll_channel_connectivity_nosec_test',
      'type': 'executable',
      'dependencies': [
        'end2end_fixture_h2_full+poll',
        'end2end_test_channel_connectivity',
        'grpc_test_util_unsecure',
        'grpc_unsecure',
        'gpr_test_util',
        'gpr',
      ],
      'sources': [
      ]
    },
    {
      'target_name': 'h2_full+poll_compressed_payload_nosec_test',
      'type': 'executable',
      'dependencies': [
        'end2end_fixture_h2_full+poll',
        'end2end_test_compressed_payload',
        'grpc_test_util_unsecure',
        'grpc_unsecure',
        'gpr_test_util',
        'gpr',
      ],
      'sources': [
      ]
    },
    {
      'target_name': 'h2_full+poll_default_host_nosec_test',
      'type': 'executable',
      'dependencies': [
        'end2end_fixture_h2_full+poll',
        'end2end_test_default_host',
        'grpc_test_util_unsecure',
        'grpc_unsecure',
        'gpr_test_util',
        'gpr',
      ],
      'sources': [
      ]
    },
    {
      'target_name': 'h2_full+poll_disappearing_server_nosec_test',
      'type': 'executable',
      'dependencies': [
        'end2end_fixture_h2_full+poll',
        'end2end_test_disappearing_server',
        'grpc_test_util_unsecure',
        'grpc_unsecure',
        'gpr_test_util',
        'gpr',
      ],
      'sources': [
      ]
    },
    {
      'target_name': 'h2_full+poll_empty_batch_nosec_test',
      'type': 'executable',
      'dependencies': [
        'end2end_fixture_h2_full+poll',
        'end2end_test_empty_batch',
        'grpc_test_util_unsecure',
        'grpc_unsecure',
        'gpr_test_util',
        'gpr',
      ],
      'sources': [
      ]
    },
    {
      'target_name': 'h2_full+poll_graceful_server_shutdown_nosec_test',
      'type': 'executable',
      'dependencies': [
        'end2end_fixture_h2_full+poll',
        'end2end_test_graceful_server_shutdown',
        'grpc_test_util_unsecure',
        'grpc_unsecure',
        'gpr_test_util',
        'gpr',
      ],
      'sources': [
      ]
    },
    {
      'target_name': 'h2_full+poll_high_initial_seqno_nosec_test',
      'type': 'executable',
      'dependencies': [
        'end2end_fixture_h2_full+poll',
        'end2end_test_high_initial_seqno',
        'grpc_test_util_unsecure',
        'grpc_unsecure',
        'gpr_test_util',
        'gpr',
      ],
      'sources': [
      ]
    },
    {
      'target_name': 'h2_full+poll_invoke_large_request_nosec_test',
      'type': 'executable',
      'dependencies': [
        'end2end_fixture_h2_full+poll',
        'end2end_test_invoke_large_request',
        'grpc_test_util_unsecure',
        'grpc_unsecure',
        'gpr_test_util',
        'gpr',
      ],
      'sources': [
      ]
    },
    {
      'target_name': 'h2_full+poll_large_metadata_nosec_test',
      'type': 'executable',
      'dependencies': [
        'end2end_fixture_h2_full+poll',
        'end2end_test_large_metadata',
        'grpc_test_util_unsecure',
        'grpc_unsecure',
        'gpr_test_util',
        'gpr',
      ],
      'sources': [
      ]
    },
    {
      'target_name': 'h2_full+poll_max_concurrent_streams_nosec_test',
      'type': 'executable',
      'dependencies': [
        'end2end_fixture_h2_full+poll',
        'end2end_test_max_concurrent_streams',
        'grpc_test_util_unsecure',
        'grpc_unsecure',
        'gpr_test_util',
        'gpr',
      ],
      'sources': [
      ]
    },
    {
      'target_name': 'h2_full+poll_max_message_length_nosec_test',
      'type': 'executable',
      'dependencies': [
        'end2end_fixture_h2_full+poll',
        'end2end_test_max_message_length',
        'grpc_test_util_unsecure',
        'grpc_unsecure',
        'gpr_test_util',
        'gpr',
      ],
      'sources': [
      ]
    },
    {
      'target_name': 'h2_full+poll_metadata_nosec_test',
      'type': 'executable',
      'dependencies': [
        'end2end_fixture_h2_full+poll',
        'end2end_test_metadata',
        'grpc_test_util_unsecure',
        'grpc_unsecure',
        'gpr_test_util',
        'gpr',
      ],
      'sources': [
      ]
    },
    {
      'target_name': 'h2_full+poll_no_op_nosec_test',
      'type': 'executable',
      'dependencies': [
        'end2end_fixture_h2_full+poll',
        'end2end_test_no_op',
        'grpc_test_util_unsecure',
        'grpc_unsecure',
        'gpr_test_util',
        'gpr',
      ],
      'sources': [
      ]
    },
    {
      'target_name': 'h2_full+poll_payload_nosec_test',
      'type': 'executable',
      'dependencies': [
        'end2end_fixture_h2_full+poll',
        'end2end_test_payload',
        'grpc_test_util_unsecure',
        'grpc_unsecure',
        'gpr_test_util',
        'gpr',
      ],
      'sources': [
      ]
    },
    {
      'target_name': 'h2_full+poll_ping_pong_streaming_nosec_test',
      'type': 'executable',
      'dependencies': [
        'end2end_fixture_h2_full+poll',
        'end2end_test_ping_pong_streaming',
        'grpc_test_util_unsecure',
        'grpc_unsecure',
        'gpr_test_util',
        'gpr',
      ],
      'sources': [
      ]
    },
    {
      'target_name': 'h2_full+poll_registered_call_nosec_test',
      'type': 'executable',
      'dependencies': [
        'end2end_fixture_h2_full+poll',
        'end2end_test_registered_call',
        'grpc_test_util_unsecure',
        'grpc_unsecure',
        'gpr_test_util',
        'gpr',
      ],
      'sources': [
      ]
    },
    {
      'target_name': 'h2_full+poll_request_with_flags_nosec_test',
      'type': 'executable',
      'dependencies': [
        'end2end_fixture_h2_full+poll',
        'end2end_test_request_with_flags',
        'grpc_test_util_unsecure',
        'grpc_unsecure',
        'gpr_test_util',
        'gpr',
      ],
      'sources': [
      ]
    },
    {
      'target_name': 'h2_full+poll_request_with_payload_nosec_test',
      'type': 'executable',
      'dependencies': [
        'end2end_fixture_h2_full+poll',
        'end2end_test_request_with_payload',
        'grpc_test_util_unsecure',
        'grpc_unsecure',
        'gpr_test_util',
        'gpr',
      ],
      'sources': [
      ]
    },
    {
      'target_name': 'h2_full+poll_server_finishes_request_nosec_test',
      'type': 'executable',
      'dependencies': [
        'end2end_fixture_h2_full+poll',
        'end2end_test_server_finishes_request',
        'grpc_test_util_unsecure',
        'grpc_unsecure',
        'gpr_test_util',
        'gpr',
      ],
      'sources': [
      ]
    },
    {
      'target_name': 'h2_full+poll_shutdown_finishes_calls_nosec_test',
      'type': 'executable',
      'dependencies': [
        'end2end_fixture_h2_full+poll',
        'end2end_test_shutdown_finishes_calls',
        'grpc_test_util_unsecure',
        'grpc_unsecure',
        'gpr_test_util',
        'gpr',
      ],
      'sources': [
      ]
    },
    {
      'target_name': 'h2_full+poll_shutdown_finishes_tags_nosec_test',
      'type': 'executable',
      'dependencies': [
        'end2end_fixture_h2_full+poll',
        'end2end_test_shutdown_finishes_tags',
        'grpc_test_util_unsecure',
        'grpc_unsecure',
        'gpr_test_util',
        'gpr',
      ],
      'sources': [
      ]
    },
    {
      'target_name': 'h2_full+poll_simple_delayed_request_nosec_test',
      'type': 'executable',
      'dependencies': [
        'end2end_fixture_h2_full+poll',
        'end2end_test_simple_delayed_request',
        'grpc_test_util_unsecure',
        'grpc_unsecure',
        'gpr_test_util',
        'gpr',
      ],
      'sources': [
      ]
    },
    {
      'target_name': 'h2_full+poll_simple_request_nosec_test',
      'type': 'executable',
      'dependencies': [
        'end2end_fixture_h2_full+poll',
        'end2end_test_simple_request',
        'grpc_test_util_unsecure',
        'grpc_unsecure',
        'gpr_test_util',
        'gpr',
      ],
      'sources': [
      ]
    },
    {
      'target_name': 'h2_full+poll_trailing_metadata_nosec_test',
      'type': 'executable',
      'dependencies': [
        'end2end_fixture_h2_full+poll',
        'end2end_test_trailing_metadata',
        'grpc_test_util_unsecure',
        'grpc_unsecure',
        'gpr_test_util',
        'gpr',
      ],
      'sources': [
      ]
    },
    {
      'target_name': 'h2_proxy_bad_hostname_nosec_test',
      'type': 'executable',
      'dependencies': [
        'end2end_fixture_h2_proxy',
        'end2end_test_bad_hostname',
        'grpc_test_util_unsecure',
        'grpc_unsecure',
        'gpr_test_util',
        'gpr',
      ],
      'sources': [
      ]
    },
    {
      'target_name': 'h2_proxy_binary_metadata_nosec_test',
      'type': 'executable',
      'dependencies': [
        'end2end_fixture_h2_proxy',
        'end2end_test_binary_metadata',
        'grpc_test_util_unsecure',
        'grpc_unsecure',
        'gpr_test_util',
        'gpr',
      ],
      'sources': [
      ]
    },
    {
      'target_name': 'h2_proxy_cancel_after_accept_nosec_test',
      'type': 'executable',
      'dependencies': [
        'end2end_fixture_h2_proxy',
        'end2end_test_cancel_after_accept',
        'grpc_test_util_unsecure',
        'grpc_unsecure',
        'gpr_test_util',
        'gpr',
      ],
      'sources': [
      ]
    },
    {
      'target_name': 'h2_proxy_cancel_after_client_done_nosec_test',
      'type': 'executable',
      'dependencies': [
        'end2end_fixture_h2_proxy',
        'end2end_test_cancel_after_client_done',
        'grpc_test_util_unsecure',
        'grpc_unsecure',
        'gpr_test_util',
        'gpr',
      ],
      'sources': [
      ]
    },
    {
      'target_name': 'h2_proxy_cancel_after_invoke_nosec_test',
      'type': 'executable',
      'dependencies': [
        'end2end_fixture_h2_proxy',
        'end2end_test_cancel_after_invoke',
        'grpc_test_util_unsecure',
        'grpc_unsecure',
        'gpr_test_util',
        'gpr',
      ],
      'sources': [
      ]
    },
    {
      'target_name': 'h2_proxy_cancel_before_invoke_nosec_test',
      'type': 'executable',
      'dependencies': [
        'end2end_fixture_h2_proxy',
        'end2end_test_cancel_before_invoke',
        'grpc_test_util_unsecure',
        'grpc_unsecure',
        'gpr_test_util',
        'gpr',
      ],
      'sources': [
      ]
    },
    {
      'target_name': 'h2_proxy_cancel_in_a_vacuum_nosec_test',
      'type': 'executable',
      'dependencies': [
        'end2end_fixture_h2_proxy',
        'end2end_test_cancel_in_a_vacuum',
        'grpc_test_util_unsecure',
        'grpc_unsecure',
        'gpr_test_util',
        'gpr',
      ],
      'sources': [
      ]
    },
    {
      'target_name': 'h2_proxy_census_simple_request_nosec_test',
      'type': 'executable',
      'dependencies': [
        'end2end_fixture_h2_proxy',
        'end2end_test_census_simple_request',
        'grpc_test_util_unsecure',
        'grpc_unsecure',
        'gpr_test_util',
        'gpr',
      ],
      'sources': [
      ]
    },
    {
      'target_name': 'h2_proxy_default_host_nosec_test',
      'type': 'executable',
      'dependencies': [
        'end2end_fixture_h2_proxy',
        'end2end_test_default_host',
        'grpc_test_util_unsecure',
        'grpc_unsecure',
        'gpr_test_util',
        'gpr',
      ],
      'sources': [
      ]
    },
    {
      'target_name': 'h2_proxy_disappearing_server_nosec_test',
      'type': 'executable',
      'dependencies': [
        'end2end_fixture_h2_proxy',
        'end2end_test_disappearing_server',
        'grpc_test_util_unsecure',
        'grpc_unsecure',
        'gpr_test_util',
        'gpr',
      ],
      'sources': [
      ]
    },
    {
      'target_name': 'h2_proxy_empty_batch_nosec_test',
      'type': 'executable',
      'dependencies': [
        'end2end_fixture_h2_proxy',
        'end2end_test_empty_batch',
        'grpc_test_util_unsecure',
        'grpc_unsecure',
        'gpr_test_util',
        'gpr',
      ],
      'sources': [
      ]
    },
    {
      'target_name': 'h2_proxy_graceful_server_shutdown_nosec_test',
      'type': 'executable',
      'dependencies': [
        'end2end_fixture_h2_proxy',
        'end2end_test_graceful_server_shutdown',
        'grpc_test_util_unsecure',
        'grpc_unsecure',
        'gpr_test_util',
        'gpr',
      ],
      'sources': [
      ]
    },
    {
      'target_name': 'h2_proxy_high_initial_seqno_nosec_test',
      'type': 'executable',
      'dependencies': [
        'end2end_fixture_h2_proxy',
        'end2end_test_high_initial_seqno',
        'grpc_test_util_unsecure',
        'grpc_unsecure',
        'gpr_test_util',
        'gpr',
      ],
      'sources': [
      ]
    },
    {
      'target_name': 'h2_proxy_invoke_large_request_nosec_test',
      'type': 'executable',
      'dependencies': [
        'end2end_fixture_h2_proxy',
        'end2end_test_invoke_large_request',
        'grpc_test_util_unsecure',
        'grpc_unsecure',
        'gpr_test_util',
        'gpr',
      ],
      'sources': [
      ]
    },
    {
      'target_name': 'h2_proxy_large_metadata_nosec_test',
      'type': 'executable',
      'dependencies': [
        'end2end_fixture_h2_proxy',
        'end2end_test_large_metadata',
        'grpc_test_util_unsecure',
        'grpc_unsecure',
        'gpr_test_util',
        'gpr',
      ],
      'sources': [
      ]
    },
    {
      'target_name': 'h2_proxy_max_message_length_nosec_test',
      'type': 'executable',
      'dependencies': [
        'end2end_fixture_h2_proxy',
        'end2end_test_max_message_length',
        'grpc_test_util_unsecure',
        'grpc_unsecure',
        'gpr_test_util',
        'gpr',
      ],
      'sources': [
      ]
    },
    {
      'target_name': 'h2_proxy_metadata_nosec_test',
      'type': 'executable',
      'dependencies': [
        'end2end_fixture_h2_proxy',
        'end2end_test_metadata',
        'grpc_test_util_unsecure',
        'grpc_unsecure',
        'gpr_test_util',
        'gpr',
      ],
      'sources': [
      ]
    },
    {
      'target_name': 'h2_proxy_no_op_nosec_test',
      'type': 'executable',
      'dependencies': [
        'end2end_fixture_h2_proxy',
        'end2end_test_no_op',
        'grpc_test_util_unsecure',
        'grpc_unsecure',
        'gpr_test_util',
        'gpr',
      ],
      'sources': [
      ]
    },
    {
      'target_name': 'h2_proxy_payload_nosec_test',
      'type': 'executable',
      'dependencies': [
        'end2end_fixture_h2_proxy',
        'end2end_test_payload',
        'grpc_test_util_unsecure',
        'grpc_unsecure',
        'gpr_test_util',
        'gpr',
      ],
      'sources': [
      ]
    },
    {
      'target_name': 'h2_proxy_ping_pong_streaming_nosec_test',
      'type': 'executable',
      'dependencies': [
        'end2end_fixture_h2_proxy',
        'end2end_test_ping_pong_streaming',
        'grpc_test_util_unsecure',
        'grpc_unsecure',
        'gpr_test_util',
        'gpr',
      ],
      'sources': [
      ]
    },
    {
      'target_name': 'h2_proxy_registered_call_nosec_test',
      'type': 'executable',
      'dependencies': [
        'end2end_fixture_h2_proxy',
        'end2end_test_registered_call',
        'grpc_test_util_unsecure',
        'grpc_unsecure',
        'gpr_test_util',
        'gpr',
      ],
      'sources': [
      ]
    },
    {
      'target_name': 'h2_proxy_request_with_payload_nosec_test',
      'type': 'executable',
      'dependencies': [
        'end2end_fixture_h2_proxy',
        'end2end_test_request_with_payload',
        'grpc_test_util_unsecure',
        'grpc_unsecure',
        'gpr_test_util',
        'gpr',
      ],
      'sources': [
      ]
    },
    {
      'target_name': 'h2_proxy_server_finishes_request_nosec_test',
      'type': 'executable',
      'dependencies': [
        'end2end_fixture_h2_proxy',
        'end2end_test_server_finishes_request',
        'grpc_test_util_unsecure',
        'grpc_unsecure',
        'gpr_test_util',
        'gpr',
      ],
      'sources': [
      ]
    },
    {
      'target_name': 'h2_proxy_shutdown_finishes_calls_nosec_test',
      'type': 'executable',
      'dependencies': [
        'end2end_fixture_h2_proxy',
        'end2end_test_shutdown_finishes_calls',
        'grpc_test_util_unsecure',
        'grpc_unsecure',
        'gpr_test_util',
        'gpr',
      ],
      'sources': [
      ]
    },
    {
      'target_name': 'h2_proxy_shutdown_finishes_tags_nosec_test',
      'type': 'executable',
      'dependencies': [
        'end2end_fixture_h2_proxy',
        'end2end_test_shutdown_finishes_tags',
        'grpc_test_util_unsecure',
        'grpc_unsecure',
        'gpr_test_util',
        'gpr',
      ],
      'sources': [
      ]
    },
    {
      'target_name': 'h2_proxy_simple_delayed_request_nosec_test',
      'type': 'executable',
      'dependencies': [
        'end2end_fixture_h2_proxy',
        'end2end_test_simple_delayed_request',
        'grpc_test_util_unsecure',
        'grpc_unsecure',
        'gpr_test_util',
        'gpr',
      ],
      'sources': [
      ]
    },
    {
      'target_name': 'h2_proxy_simple_request_nosec_test',
      'type': 'executable',
      'dependencies': [
        'end2end_fixture_h2_proxy',
        'end2end_test_simple_request',
        'grpc_test_util_unsecure',
        'grpc_unsecure',
        'gpr_test_util',
        'gpr',
      ],
      'sources': [
      ]
    },
    {
      'target_name': 'h2_proxy_trailing_metadata_nosec_test',
      'type': 'executable',
      'dependencies': [
        'end2end_fixture_h2_proxy',
        'end2end_test_trailing_metadata',
        'grpc_test_util_unsecure',
        'grpc_unsecure',
        'gpr_test_util',
        'gpr',
      ],
      'sources': [
      ]
    },
    {
      'target_name': 'h2_sockpair_bad_hostname_nosec_test',
      'type': 'executable',
      'dependencies': [
        'end2end_fixture_h2_sockpair',
        'end2end_test_bad_hostname',
        'grpc_test_util_unsecure',
        'grpc_unsecure',
        'gpr_test_util',
        'gpr',
      ],
      'sources': [
      ]
    },
    {
      'target_name': 'h2_sockpair_binary_metadata_nosec_test',
      'type': 'executable',
      'dependencies': [
        'end2end_fixture_h2_sockpair',
        'end2end_test_binary_metadata',
        'grpc_test_util_unsecure',
        'grpc_unsecure',
        'gpr_test_util',
        'gpr',
      ],
      'sources': [
      ]
    },
    {
      'target_name': 'h2_sockpair_cancel_after_accept_nosec_test',
      'type': 'executable',
      'dependencies': [
        'end2end_fixture_h2_sockpair',
        'end2end_test_cancel_after_accept',
        'grpc_test_util_unsecure',
        'grpc_unsecure',
        'gpr_test_util',
        'gpr',
      ],
      'sources': [
      ]
    },
    {
      'target_name': 'h2_sockpair_cancel_after_client_done_nosec_test',
      'type': 'executable',
      'dependencies': [
        'end2end_fixture_h2_sockpair',
        'end2end_test_cancel_after_client_done',
        'grpc_test_util_unsecure',
        'grpc_unsecure',
        'gpr_test_util',
        'gpr',
      ],
      'sources': [
      ]
    },
    {
      'target_name': 'h2_sockpair_cancel_after_invoke_nosec_test',
      'type': 'executable',
      'dependencies': [
        'end2end_fixture_h2_sockpair',
        'end2end_test_cancel_after_invoke',
        'grpc_test_util_unsecure',
        'grpc_unsecure',
        'gpr_test_util',
        'gpr',
      ],
      'sources': [
      ]
    },
    {
      'target_name': 'h2_sockpair_cancel_before_invoke_nosec_test',
      'type': 'executable',
      'dependencies': [
        'end2end_fixture_h2_sockpair',
        'end2end_test_cancel_before_invoke',
        'grpc_test_util_unsecure',
        'grpc_unsecure',
        'gpr_test_util',
        'gpr',
      ],
      'sources': [
      ]
    },
    {
      'target_name': 'h2_sockpair_cancel_in_a_vacuum_nosec_test',
      'type': 'executable',
      'dependencies': [
        'end2end_fixture_h2_sockpair',
        'end2end_test_cancel_in_a_vacuum',
        'grpc_test_util_unsecure',
        'grpc_unsecure',
        'gpr_test_util',
        'gpr',
      ],
      'sources': [
      ]
    },
    {
      'target_name': 'h2_sockpair_census_simple_request_nosec_test',
      'type': 'executable',
      'dependencies': [
        'end2end_fixture_h2_sockpair',
        'end2end_test_census_simple_request',
        'grpc_test_util_unsecure',
        'grpc_unsecure',
        'gpr_test_util',
        'gpr',
      ],
      'sources': [
      ]
    },
    {
      'target_name': 'h2_sockpair_compressed_payload_nosec_test',
      'type': 'executable',
      'dependencies': [
        'end2end_fixture_h2_sockpair',
        'end2end_test_compressed_payload',
        'grpc_test_util_unsecure',
        'grpc_unsecure',
        'gpr_test_util',
        'gpr',
      ],
      'sources': [
      ]
    },
    {
      'target_name': 'h2_sockpair_empty_batch_nosec_test',
      'type': 'executable',
      'dependencies': [
        'end2end_fixture_h2_sockpair',
        'end2end_test_empty_batch',
        'grpc_test_util_unsecure',
        'grpc_unsecure',
        'gpr_test_util',
        'gpr',
      ],
      'sources': [
      ]
    },
    {
      'target_name': 'h2_sockpair_graceful_server_shutdown_nosec_test',
      'type': 'executable',
      'dependencies': [
        'end2end_fixture_h2_sockpair',
        'end2end_test_graceful_server_shutdown',
        'grpc_test_util_unsecure',
        'grpc_unsecure',
        'gpr_test_util',
        'gpr',
      ],
      'sources': [
      ]
    },
    {
      'target_name': 'h2_sockpair_high_initial_seqno_nosec_test',
      'type': 'executable',
      'dependencies': [
        'end2end_fixture_h2_sockpair',
        'end2end_test_high_initial_seqno',
        'grpc_test_util_unsecure',
        'grpc_unsecure',
        'gpr_test_util',
        'gpr',
      ],
      'sources': [
      ]
    },
    {
      'target_name': 'h2_sockpair_invoke_large_request_nosec_test',
      'type': 'executable',
      'dependencies': [
        'end2end_fixture_h2_sockpair',
        'end2end_test_invoke_large_request',
        'grpc_test_util_unsecure',
        'grpc_unsecure',
        'gpr_test_util',
        'gpr',
      ],
      'sources': [
      ]
    },
    {
      'target_name': 'h2_sockpair_large_metadata_nosec_test',
      'type': 'executable',
      'dependencies': [
        'end2end_fixture_h2_sockpair',
        'end2end_test_large_metadata',
        'grpc_test_util_unsecure',
        'grpc_unsecure',
        'gpr_test_util',
        'gpr',
      ],
      'sources': [
      ]
    },
    {
      'target_name': 'h2_sockpair_max_concurrent_streams_nosec_test',
      'type': 'executable',
      'dependencies': [
        'end2end_fixture_h2_sockpair',
        'end2end_test_max_concurrent_streams',
        'grpc_test_util_unsecure',
        'grpc_unsecure',
        'gpr_test_util',
        'gpr',
      ],
      'sources': [
      ]
    },
    {
      'target_name': 'h2_sockpair_max_message_length_nosec_test',
      'type': 'executable',
      'dependencies': [
        'end2end_fixture_h2_sockpair',
        'end2end_test_max_message_length',
        'grpc_test_util_unsecure',
        'grpc_unsecure',
        'gpr_test_util',
        'gpr',
      ],
      'sources': [
      ]
    },
    {
      'target_name': 'h2_sockpair_metadata_nosec_test',
      'type': 'executable',
      'dependencies': [
        'end2end_fixture_h2_sockpair',
        'end2end_test_metadata',
        'grpc_test_util_unsecure',
        'grpc_unsecure',
        'gpr_test_util',
        'gpr',
      ],
      'sources': [
      ]
    },
    {
      'target_name': 'h2_sockpair_no_op_nosec_test',
      'type': 'executable',
      'dependencies': [
        'end2end_fixture_h2_sockpair',
        'end2end_test_no_op',
        'grpc_test_util_unsecure',
        'grpc_unsecure',
        'gpr_test_util',
        'gpr',
      ],
      'sources': [
      ]
    },
    {
      'target_name': 'h2_sockpair_payload_nosec_test',
      'type': 'executable',
      'dependencies': [
        'end2end_fixture_h2_sockpair',
        'end2end_test_payload',
        'grpc_test_util_unsecure',
        'grpc_unsecure',
        'gpr_test_util',
        'gpr',
      ],
      'sources': [
      ]
    },
    {
      'target_name': 'h2_sockpair_ping_pong_streaming_nosec_test',
      'type': 'executable',
      'dependencies': [
        'end2end_fixture_h2_sockpair',
        'end2end_test_ping_pong_streaming',
        'grpc_test_util_unsecure',
        'grpc_unsecure',
        'gpr_test_util',
        'gpr',
      ],
      'sources': [
      ]
    },
    {
      'target_name': 'h2_sockpair_registered_call_nosec_test',
      'type': 'executable',
      'dependencies': [
        'end2end_fixture_h2_sockpair',
        'end2end_test_registered_call',
        'grpc_test_util_unsecure',
        'grpc_unsecure',
        'gpr_test_util',
        'gpr',
      ],
      'sources': [
      ]
    },
    {
      'target_name': 'h2_sockpair_request_with_flags_nosec_test',
      'type': 'executable',
      'dependencies': [
        'end2end_fixture_h2_sockpair',
        'end2end_test_request_with_flags',
        'grpc_test_util_unsecure',
        'grpc_unsecure',
        'gpr_test_util',
        'gpr',
      ],
      'sources': [
      ]
    },
    {
      'target_name': 'h2_sockpair_request_with_payload_nosec_test',
      'type': 'executable',
      'dependencies': [
        'end2end_fixture_h2_sockpair',
        'end2end_test_request_with_payload',
        'grpc_test_util_unsecure',
        'grpc_unsecure',
        'gpr_test_util',
        'gpr',
      ],
      'sources': [
      ]
    },
    {
      'target_name': 'h2_sockpair_server_finishes_request_nosec_test',
      'type': 'executable',
      'dependencies': [
        'end2end_fixture_h2_sockpair',
        'end2end_test_server_finishes_request',
        'grpc_test_util_unsecure',
        'grpc_unsecure',
        'gpr_test_util',
        'gpr',
      ],
      'sources': [
      ]
    },
    {
      'target_name': 'h2_sockpair_shutdown_finishes_calls_nosec_test',
      'type': 'executable',
      'dependencies': [
        'end2end_fixture_h2_sockpair',
        'end2end_test_shutdown_finishes_calls',
        'grpc_test_util_unsecure',
        'grpc_unsecure',
        'gpr_test_util',
        'gpr',
      ],
      'sources': [
      ]
    },
    {
      'target_name': 'h2_sockpair_shutdown_finishes_tags_nosec_test',
      'type': 'executable',
      'dependencies': [
        'end2end_fixture_h2_sockpair',
        'end2end_test_shutdown_finishes_tags',
        'grpc_test_util_unsecure',
        'grpc_unsecure',
        'gpr_test_util',
        'gpr',
      ],
      'sources': [
      ]
    },
    {
      'target_name': 'h2_sockpair_simple_request_nosec_test',
      'type': 'executable',
      'dependencies': [
        'end2end_fixture_h2_sockpair',
        'end2end_test_simple_request',
        'grpc_test_util_unsecure',
        'grpc_unsecure',
        'gpr_test_util',
        'gpr',
      ],
      'sources': [
      ]
    },
    {
      'target_name': 'h2_sockpair_trailing_metadata_nosec_test',
      'type': 'executable',
      'dependencies': [
        'end2end_fixture_h2_sockpair',
        'end2end_test_trailing_metadata',
        'grpc_test_util_unsecure',
        'grpc_unsecure',
        'gpr_test_util',
        'gpr',
      ],
      'sources': [
      ]
    },
    {
      'target_name': 'h2_sockpair+trace_bad_hostname_nosec_test',
      'type': 'executable',
      'dependencies': [
        'end2end_fixture_h2_sockpair+trace',
        'end2end_test_bad_hostname',
        'grpc_test_util_unsecure',
        'grpc_unsecure',
        'gpr_test_util',
        'gpr',
      ],
      'sources': [
      ]
    },
    {
      'target_name': 'h2_sockpair+trace_binary_metadata_nosec_test',
      'type': 'executable',
      'dependencies': [
        'end2end_fixture_h2_sockpair+trace',
        'end2end_test_binary_metadata',
        'grpc_test_util_unsecure',
        'grpc_unsecure',
        'gpr_test_util',
        'gpr',
      ],
      'sources': [
      ]
    },
    {
      'target_name': 'h2_sockpair+trace_cancel_after_accept_nosec_test',
      'type': 'executable',
      'dependencies': [
        'end2end_fixture_h2_sockpair+trace',
        'end2end_test_cancel_after_accept',
        'grpc_test_util_unsecure',
        'grpc_unsecure',
        'gpr_test_util',
        'gpr',
      ],
      'sources': [
      ]
    },
    {
      'target_name': 'h2_sockpair+trace_cancel_after_client_done_nosec_test',
      'type': 'executable',
      'dependencies': [
        'end2end_fixture_h2_sockpair+trace',
        'end2end_test_cancel_after_client_done',
        'grpc_test_util_unsecure',
        'grpc_unsecure',
        'gpr_test_util',
        'gpr',
      ],
      'sources': [
      ]
    },
    {
      'target_name': 'h2_sockpair+trace_cancel_after_invoke_nosec_test',
      'type': 'executable',
      'dependencies': [
        'end2end_fixture_h2_sockpair+trace',
        'end2end_test_cancel_after_invoke',
        'grpc_test_util_unsecure',
        'grpc_unsecure',
        'gpr_test_util',
        'gpr',
      ],
      'sources': [
      ]
    },
    {
      'target_name': 'h2_sockpair+trace_cancel_before_invoke_nosec_test',
      'type': 'executable',
      'dependencies': [
        'end2end_fixture_h2_sockpair+trace',
        'end2end_test_cancel_before_invoke',
        'grpc_test_util_unsecure',
        'grpc_unsecure',
        'gpr_test_util',
        'gpr',
      ],
      'sources': [
      ]
    },
    {
      'target_name': 'h2_sockpair+trace_cancel_in_a_vacuum_nosec_test',
      'type': 'executable',
      'dependencies': [
        'end2end_fixture_h2_sockpair+trace',
        'end2end_test_cancel_in_a_vacuum',
        'grpc_test_util_unsecure',
        'grpc_unsecure',
        'gpr_test_util',
        'gpr',
      ],
      'sources': [
      ]
    },
    {
      'target_name': 'h2_sockpair+trace_census_simple_request_nosec_test',
      'type': 'executable',
      'dependencies': [
        'end2end_fixture_h2_sockpair+trace',
        'end2end_test_census_simple_request',
        'grpc_test_util_unsecure',
        'grpc_unsecure',
        'gpr_test_util',
        'gpr',
      ],
      'sources': [
      ]
    },
    {
      'target_name': 'h2_sockpair+trace_compressed_payload_nosec_test',
      'type': 'executable',
      'dependencies': [
        'end2end_fixture_h2_sockpair+trace',
        'end2end_test_compressed_payload',
        'grpc_test_util_unsecure',
        'grpc_unsecure',
        'gpr_test_util',
        'gpr',
      ],
      'sources': [
      ]
    },
    {
      'target_name': 'h2_sockpair+trace_empty_batch_nosec_test',
      'type': 'executable',
      'dependencies': [
        'end2end_fixture_h2_sockpair+trace',
        'end2end_test_empty_batch',
        'grpc_test_util_unsecure',
        'grpc_unsecure',
        'gpr_test_util',
        'gpr',
      ],
      'sources': [
      ]
    },
    {
      'target_name': 'h2_sockpair+trace_graceful_server_shutdown_nosec_test',
      'type': 'executable',
      'dependencies': [
        'end2end_fixture_h2_sockpair+trace',
        'end2end_test_graceful_server_shutdown',
        'grpc_test_util_unsecure',
        'grpc_unsecure',
        'gpr_test_util',
        'gpr',
      ],
      'sources': [
      ]
    },
    {
      'target_name': 'h2_sockpair+trace_high_initial_seqno_nosec_test',
      'type': 'executable',
      'dependencies': [
        'end2end_fixture_h2_sockpair+trace',
        'end2end_test_high_initial_seqno',
        'grpc_test_util_unsecure',
        'grpc_unsecure',
        'gpr_test_util',
        'gpr',
      ],
      'sources': [
      ]
    },
    {
      'target_name': 'h2_sockpair+trace_invoke_large_request_nosec_test',
      'type': 'executable',
      'dependencies': [
        'end2end_fixture_h2_sockpair+trace',
        'end2end_test_invoke_large_request',
        'grpc_test_util_unsecure',
        'grpc_unsecure',
        'gpr_test_util',
        'gpr',
      ],
      'sources': [
      ]
    },
    {
      'target_name': 'h2_sockpair+trace_large_metadata_nosec_test',
      'type': 'executable',
      'dependencies': [
        'end2end_fixture_h2_sockpair+trace',
        'end2end_test_large_metadata',
        'grpc_test_util_unsecure',
        'grpc_unsecure',
        'gpr_test_util',
        'gpr',
      ],
      'sources': [
      ]
    },
    {
      'target_name': 'h2_sockpair+trace_max_concurrent_streams_nosec_test',
      'type': 'executable',
      'dependencies': [
        'end2end_fixture_h2_sockpair+trace',
        'end2end_test_max_concurrent_streams',
        'grpc_test_util_unsecure',
        'grpc_unsecure',
        'gpr_test_util',
        'gpr',
      ],
      'sources': [
      ]
    },
    {
      'target_name': 'h2_sockpair+trace_max_message_length_nosec_test',
      'type': 'executable',
      'dependencies': [
        'end2end_fixture_h2_sockpair+trace',
        'end2end_test_max_message_length',
        'grpc_test_util_unsecure',
        'grpc_unsecure',
        'gpr_test_util',
        'gpr',
      ],
      'sources': [
      ]
    },
    {
      'target_name': 'h2_sockpair+trace_metadata_nosec_test',
      'type': 'executable',
      'dependencies': [
        'end2end_fixture_h2_sockpair+trace',
        'end2end_test_metadata',
        'grpc_test_util_unsecure',
        'grpc_unsecure',
        'gpr_test_util',
        'gpr',
      ],
      'sources': [
      ]
    },
    {
      'target_name': 'h2_sockpair+trace_no_op_nosec_test',
      'type': 'executable',
      'dependencies': [
        'end2end_fixture_h2_sockpair+trace',
        'end2end_test_no_op',
        'grpc_test_util_unsecure',
        'grpc_unsecure',
        'gpr_test_util',
        'gpr',
      ],
      'sources': [
      ]
    },
    {
      'target_name': 'h2_sockpair+trace_payload_nosec_test',
      'type': 'executable',
      'dependencies': [
        'end2end_fixture_h2_sockpair+trace',
        'end2end_test_payload',
        'grpc_test_util_unsecure',
        'grpc_unsecure',
        'gpr_test_util',
        'gpr',
      ],
      'sources': [
      ]
    },
    {
      'target_name': 'h2_sockpair+trace_ping_pong_streaming_nosec_test',
      'type': 'executable',
      'dependencies': [
        'end2end_fixture_h2_sockpair+trace',
        'end2end_test_ping_pong_streaming',
        'grpc_test_util_unsecure',
        'grpc_unsecure',
        'gpr_test_util',
        'gpr',
      ],
      'sources': [
      ]
    },
    {
      'target_name': 'h2_sockpair+trace_registered_call_nosec_test',
      'type': 'executable',
      'dependencies': [
        'end2end_fixture_h2_sockpair+trace',
        'end2end_test_registered_call',
        'grpc_test_util_unsecure',
        'grpc_unsecure',
        'gpr_test_util',
        'gpr',
      ],
      'sources': [
      ]
    },
    {
      'target_name': 'h2_sockpair+trace_request_with_flags_nosec_test',
      'type': 'executable',
      'dependencies': [
        'end2end_fixture_h2_sockpair+trace',
        'end2end_test_request_with_flags',
        'grpc_test_util_unsecure',
        'grpc_unsecure',
        'gpr_test_util',
        'gpr',
      ],
      'sources': [
      ]
    },
    {
      'target_name': 'h2_sockpair+trace_request_with_payload_nosec_test',
      'type': 'executable',
      'dependencies': [
        'end2end_fixture_h2_sockpair+trace',
        'end2end_test_request_with_payload',
        'grpc_test_util_unsecure',
        'grpc_unsecure',
        'gpr_test_util',
        'gpr',
      ],
      'sources': [
      ]
    },
    {
      'target_name': 'h2_sockpair+trace_server_finishes_request_nosec_test',
      'type': 'executable',
      'dependencies': [
        'end2end_fixture_h2_sockpair+trace',
        'end2end_test_server_finishes_request',
        'grpc_test_util_unsecure',
        'grpc_unsecure',
        'gpr_test_util',
        'gpr',
      ],
      'sources': [
      ]
    },
    {
      'target_name': 'h2_sockpair+trace_shutdown_finishes_calls_nosec_test',
      'type': 'executable',
      'dependencies': [
        'end2end_fixture_h2_sockpair+trace',
        'end2end_test_shutdown_finishes_calls',
        'grpc_test_util_unsecure',
        'grpc_unsecure',
        'gpr_test_util',
        'gpr',
      ],
      'sources': [
      ]
    },
    {
      'target_name': 'h2_sockpair+trace_shutdown_finishes_tags_nosec_test',
      'type': 'executable',
      'dependencies': [
        'end2end_fixture_h2_sockpair+trace',
        'end2end_test_shutdown_finishes_tags',
        'grpc_test_util_unsecure',
        'grpc_unsecure',
        'gpr_test_util',
        'gpr',
      ],
      'sources': [
      ]
    },
    {
      'target_name': 'h2_sockpair+trace_simple_request_nosec_test',
      'type': 'executable',
      'dependencies': [
        'end2end_fixture_h2_sockpair+trace',
        'end2end_test_simple_request',
        'grpc_test_util_unsecure',
        'grpc_unsecure',
        'gpr_test_util',
        'gpr',
      ],
      'sources': [
      ]
    },
    {
      'target_name': 'h2_sockpair+trace_trailing_metadata_nosec_test',
      'type': 'executable',
      'dependencies': [
        'end2end_fixture_h2_sockpair+trace',
        'end2end_test_trailing_metadata',
        'grpc_test_util_unsecure',
        'grpc_unsecure',
        'gpr_test_util',
        'gpr',
      ],
      'sources': [
      ]
    },
    {
      'target_name': 'h2_sockpair_1byte_bad_hostname_nosec_test',
      'type': 'executable',
      'dependencies': [
        'end2end_fixture_h2_sockpair_1byte',
        'end2end_test_bad_hostname',
        'grpc_test_util_unsecure',
        'grpc_unsecure',
        'gpr_test_util',
        'gpr',
      ],
      'sources': [
      ]
    },
    {
      'target_name': 'h2_sockpair_1byte_binary_metadata_nosec_test',
      'type': 'executable',
      'dependencies': [
        'end2end_fixture_h2_sockpair_1byte',
        'end2end_test_binary_metadata',
        'grpc_test_util_unsecure',
        'grpc_unsecure',
        'gpr_test_util',
        'gpr',
      ],
      'sources': [
      ]
    },
    {
      'target_name': 'h2_sockpair_1byte_cancel_after_accept_nosec_test',
      'type': 'executable',
      'dependencies': [
        'end2end_fixture_h2_sockpair_1byte',
        'end2end_test_cancel_after_accept',
        'grpc_test_util_unsecure',
        'grpc_unsecure',
        'gpr_test_util',
        'gpr',
      ],
      'sources': [
      ]
    },
    {
      'target_name': 'h2_sockpair_1byte_cancel_after_client_done_nosec_test',
      'type': 'executable',
      'dependencies': [
        'end2end_fixture_h2_sockpair_1byte',
        'end2end_test_cancel_after_client_done',
        'grpc_test_util_unsecure',
        'grpc_unsecure',
        'gpr_test_util',
        'gpr',
      ],
      'sources': [
      ]
    },
    {
      'target_name': 'h2_sockpair_1byte_cancel_after_invoke_nosec_test',
      'type': 'executable',
      'dependencies': [
        'end2end_fixture_h2_sockpair_1byte',
        'end2end_test_cancel_after_invoke',
        'grpc_test_util_unsecure',
        'grpc_unsecure',
        'gpr_test_util',
        'gpr',
      ],
      'sources': [
      ]
    },
    {
      'target_name': 'h2_sockpair_1byte_cancel_before_invoke_nosec_test',
      'type': 'executable',
      'dependencies': [
        'end2end_fixture_h2_sockpair_1byte',
        'end2end_test_cancel_before_invoke',
        'grpc_test_util_unsecure',
        'grpc_unsecure',
        'gpr_test_util',
        'gpr',
      ],
      'sources': [
      ]
    },
    {
      'target_name': 'h2_sockpair_1byte_cancel_in_a_vacuum_nosec_test',
      'type': 'executable',
      'dependencies': [
        'end2end_fixture_h2_sockpair_1byte',
        'end2end_test_cancel_in_a_vacuum',
        'grpc_test_util_unsecure',
        'grpc_unsecure',
        'gpr_test_util',
        'gpr',
      ],
      'sources': [
      ]
    },
    {
      'target_name': 'h2_sockpair_1byte_census_simple_request_nosec_test',
      'type': 'executable',
      'dependencies': [
        'end2end_fixture_h2_sockpair_1byte',
        'end2end_test_census_simple_request',
        'grpc_test_util_unsecure',
        'grpc_unsecure',
        'gpr_test_util',
        'gpr',
      ],
      'sources': [
      ]
    },
    {
      'target_name': 'h2_sockpair_1byte_compressed_payload_nosec_test',
      'type': 'executable',
      'dependencies': [
        'end2end_fixture_h2_sockpair_1byte',
        'end2end_test_compressed_payload',
        'grpc_test_util_unsecure',
        'grpc_unsecure',
        'gpr_test_util',
        'gpr',
      ],
      'sources': [
      ]
    },
    {
      'target_name': 'h2_sockpair_1byte_empty_batch_nosec_test',
      'type': 'executable',
      'dependencies': [
        'end2end_fixture_h2_sockpair_1byte',
        'end2end_test_empty_batch',
        'grpc_test_util_unsecure',
        'grpc_unsecure',
        'gpr_test_util',
        'gpr',
      ],
      'sources': [
      ]
    },
    {
      'target_name': 'h2_sockpair_1byte_graceful_server_shutdown_nosec_test',
      'type': 'executable',
      'dependencies': [
        'end2end_fixture_h2_sockpair_1byte',
        'end2end_test_graceful_server_shutdown',
        'grpc_test_util_unsecure',
        'grpc_unsecure',
        'gpr_test_util',
        'gpr',
      ],
      'sources': [
      ]
    },
    {
      'target_name': 'h2_sockpair_1byte_high_initial_seqno_nosec_test',
      'type': 'executable',
      'dependencies': [
        'end2end_fixture_h2_sockpair_1byte',
        'end2end_test_high_initial_seqno',
        'grpc_test_util_unsecure',
        'grpc_unsecure',
        'gpr_test_util',
        'gpr',
      ],
      'sources': [
      ]
    },
    {
      'target_name': 'h2_sockpair_1byte_invoke_large_request_nosec_test',
      'type': 'executable',
      'dependencies': [
        'end2end_fixture_h2_sockpair_1byte',
        'end2end_test_invoke_large_request',
        'grpc_test_util_unsecure',
        'grpc_unsecure',
        'gpr_test_util',
        'gpr',
      ],
      'sources': [
      ]
    },
    {
      'target_name': 'h2_sockpair_1byte_large_metadata_nosec_test',
      'type': 'executable',
      'dependencies': [
        'end2end_fixture_h2_sockpair_1byte',
        'end2end_test_large_metadata',
        'grpc_test_util_unsecure',
        'grpc_unsecure',
        'gpr_test_util',
        'gpr',
      ],
      'sources': [
      ]
    },
    {
      'target_name': 'h2_sockpair_1byte_max_concurrent_streams_nosec_test',
      'type': 'executable',
      'dependencies': [
        'end2end_fixture_h2_sockpair_1byte',
        'end2end_test_max_concurrent_streams',
        'grpc_test_util_unsecure',
        'grpc_unsecure',
        'gpr_test_util',
        'gpr',
      ],
      'sources': [
      ]
    },
    {
      'target_name': 'h2_sockpair_1byte_max_message_length_nosec_test',
      'type': 'executable',
      'dependencies': [
        'end2end_fixture_h2_sockpair_1byte',
        'end2end_test_max_message_length',
        'grpc_test_util_unsecure',
        'grpc_unsecure',
        'gpr_test_util',
        'gpr',
      ],
      'sources': [
      ]
    },
    {
      'target_name': 'h2_sockpair_1byte_metadata_nosec_test',
      'type': 'executable',
      'dependencies': [
        'end2end_fixture_h2_sockpair_1byte',
        'end2end_test_metadata',
        'grpc_test_util_unsecure',
        'grpc_unsecure',
        'gpr_test_util',
        'gpr',
      ],
      'sources': [
      ]
    },
    {
      'target_name': 'h2_sockpair_1byte_no_op_nosec_test',
      'type': 'executable',
      'dependencies': [
        'end2end_fixture_h2_sockpair_1byte',
        'end2end_test_no_op',
        'grpc_test_util_unsecure',
        'grpc_unsecure',
        'gpr_test_util',
        'gpr',
      ],
      'sources': [
      ]
    },
    {
      'target_name': 'h2_sockpair_1byte_payload_nosec_test',
      'type': 'executable',
      'dependencies': [
        'end2end_fixture_h2_sockpair_1byte',
        'end2end_test_payload',
        'grpc_test_util_unsecure',
        'grpc_unsecure',
        'gpr_test_util',
        'gpr',
      ],
      'sources': [
      ]
    },
    {
      'target_name': 'h2_sockpair_1byte_ping_pong_streaming_nosec_test',
      'type': 'executable',
      'dependencies': [
        'end2end_fixture_h2_sockpair_1byte',
        'end2end_test_ping_pong_streaming',
        'grpc_test_util_unsecure',
        'grpc_unsecure',
        'gpr_test_util',
        'gpr',
      ],
      'sources': [
      ]
    },
    {
      'target_name': 'h2_sockpair_1byte_registered_call_nosec_test',
      'type': 'executable',
      'dependencies': [
        'end2end_fixture_h2_sockpair_1byte',
        'end2end_test_registered_call',
        'grpc_test_util_unsecure',
        'grpc_unsecure',
        'gpr_test_util',
        'gpr',
      ],
      'sources': [
      ]
    },
    {
      'target_name': 'h2_sockpair_1byte_request_with_flags_nosec_test',
      'type': 'executable',
      'dependencies': [
        'end2end_fixture_h2_sockpair_1byte',
        'end2end_test_request_with_flags',
        'grpc_test_util_unsecure',
        'grpc_unsecure',
        'gpr_test_util',
        'gpr',
      ],
      'sources': [
      ]
    },
    {
      'target_name': 'h2_sockpair_1byte_request_with_payload_nosec_test',
      'type': 'executable',
      'dependencies': [
        'end2end_fixture_h2_sockpair_1byte',
        'end2end_test_request_with_payload',
        'grpc_test_util_unsecure',
        'grpc_unsecure',
        'gpr_test_util',
        'gpr',
      ],
      'sources': [
      ]
    },
    {
      'target_name': 'h2_sockpair_1byte_server_finishes_request_nosec_test',
      'type': 'executable',
      'dependencies': [
        'end2end_fixture_h2_sockpair_1byte',
        'end2end_test_server_finishes_request',
        'grpc_test_util_unsecure',
        'grpc_unsecure',
        'gpr_test_util',
        'gpr',
      ],
      'sources': [
      ]
    },
    {
      'target_name': 'h2_sockpair_1byte_shutdown_finishes_calls_nosec_test',
      'type': 'executable',
      'dependencies': [
        'end2end_fixture_h2_sockpair_1byte',
        'end2end_test_shutdown_finishes_calls',
        'grpc_test_util_unsecure',
        'grpc_unsecure',
        'gpr_test_util',
        'gpr',
      ],
      'sources': [
      ]
    },
    {
      'target_name': 'h2_sockpair_1byte_shutdown_finishes_tags_nosec_test',
      'type': 'executable',
      'dependencies': [
        'end2end_fixture_h2_sockpair_1byte',
        'end2end_test_shutdown_finishes_tags',
        'grpc_test_util_unsecure',
        'grpc_unsecure',
        'gpr_test_util',
        'gpr',
      ],
      'sources': [
      ]
    },
    {
      'target_name': 'h2_sockpair_1byte_simple_request_nosec_test',
      'type': 'executable',
      'dependencies': [
        'end2end_fixture_h2_sockpair_1byte',
        'end2end_test_simple_request',
        'grpc_test_util_unsecure',
        'grpc_unsecure',
        'gpr_test_util',
        'gpr',
      ],
      'sources': [
      ]
    },
    {
      'target_name': 'h2_sockpair_1byte_trailing_metadata_nosec_test',
      'type': 'executable',
      'dependencies': [
        'end2end_fixture_h2_sockpair_1byte',
        'end2end_test_trailing_metadata',
        'grpc_test_util_unsecure',
        'grpc_unsecure',
        'gpr_test_util',
        'gpr',
      ],
      'sources': [
      ]
    },
    {
      'target_name': 'h2_uds_bad_hostname_nosec_test',
      'type': 'executable',
      'dependencies': [
        'end2end_fixture_h2_uds',
        'end2end_test_bad_hostname',
        'grpc_test_util_unsecure',
        'grpc_unsecure',
        'gpr_test_util',
        'gpr',
      ],
      'sources': [
      ]
    },
    {
      'target_name': 'h2_uds_binary_metadata_nosec_test',
      'type': 'executable',
      'dependencies': [
        'end2end_fixture_h2_uds',
        'end2end_test_binary_metadata',
        'grpc_test_util_unsecure',
        'grpc_unsecure',
        'gpr_test_util',
        'gpr',
      ],
      'sources': [
      ]
    },
    {
      'target_name': 'h2_uds_cancel_after_accept_nosec_test',
      'type': 'executable',
      'dependencies': [
        'end2end_fixture_h2_uds',
        'end2end_test_cancel_after_accept',
        'grpc_test_util_unsecure',
        'grpc_unsecure',
        'gpr_test_util',
        'gpr',
      ],
      'sources': [
      ]
    },
    {
      'target_name': 'h2_uds_cancel_after_client_done_nosec_test',
      'type': 'executable',
      'dependencies': [
        'end2end_fixture_h2_uds',
        'end2end_test_cancel_after_client_done',
        'grpc_test_util_unsecure',
        'grpc_unsecure',
        'gpr_test_util',
        'gpr',
      ],
      'sources': [
      ]
    },
    {
      'target_name': 'h2_uds_cancel_after_invoke_nosec_test',
      'type': 'executable',
      'dependencies': [
        'end2end_fixture_h2_uds',
        'end2end_test_cancel_after_invoke',
        'grpc_test_util_unsecure',
        'grpc_unsecure',
        'gpr_test_util',
        'gpr',
      ],
      'sources': [
      ]
    },
    {
      'target_name': 'h2_uds_cancel_before_invoke_nosec_test',
      'type': 'executable',
      'dependencies': [
        'end2end_fixture_h2_uds',
        'end2end_test_cancel_before_invoke',
        'grpc_test_util_unsecure',
        'grpc_unsecure',
        'gpr_test_util',
        'gpr',
      ],
      'sources': [
      ]
    },
    {
      'target_name': 'h2_uds_cancel_in_a_vacuum_nosec_test',
      'type': 'executable',
      'dependencies': [
        'end2end_fixture_h2_uds',
        'end2end_test_cancel_in_a_vacuum',
        'grpc_test_util_unsecure',
        'grpc_unsecure',
        'gpr_test_util',
        'gpr',
      ],
      'sources': [
      ]
    },
    {
      'target_name': 'h2_uds_census_simple_request_nosec_test',
      'type': 'executable',
      'dependencies': [
        'end2end_fixture_h2_uds',
        'end2end_test_census_simple_request',
        'grpc_test_util_unsecure',
        'grpc_unsecure',
        'gpr_test_util',
        'gpr',
      ],
      'sources': [
      ]
    },
    {
      'target_name': 'h2_uds_channel_connectivity_nosec_test',
      'type': 'executable',
      'dependencies': [
        'end2end_fixture_h2_uds',
        'end2end_test_channel_connectivity',
        'grpc_test_util_unsecure',
        'grpc_unsecure',
        'gpr_test_util',
        'gpr',
      ],
      'sources': [
      ]
    },
    {
      'target_name': 'h2_uds_compressed_payload_nosec_test',
      'type': 'executable',
      'dependencies': [
        'end2end_fixture_h2_uds',
        'end2end_test_compressed_payload',
        'grpc_test_util_unsecure',
        'grpc_unsecure',
        'gpr_test_util',
        'gpr',
      ],
      'sources': [
      ]
    },
    {
      'target_name': 'h2_uds_disappearing_server_nosec_test',
      'type': 'executable',
      'dependencies': [
        'end2end_fixture_h2_uds',
        'end2end_test_disappearing_server',
        'grpc_test_util_unsecure',
        'grpc_unsecure',
        'gpr_test_util',
        'gpr',
      ],
      'sources': [
      ]
    },
    {
      'target_name': 'h2_uds_empty_batch_nosec_test',
      'type': 'executable',
      'dependencies': [
        'end2end_fixture_h2_uds',
        'end2end_test_empty_batch',
        'grpc_test_util_unsecure',
        'grpc_unsecure',
        'gpr_test_util',
        'gpr',
      ],
      'sources': [
      ]
    },
    {
      'target_name': 'h2_uds_graceful_server_shutdown_nosec_test',
      'type': 'executable',
      'dependencies': [
        'end2end_fixture_h2_uds',
        'end2end_test_graceful_server_shutdown',
        'grpc_test_util_unsecure',
        'grpc_unsecure',
        'gpr_test_util',
        'gpr',
      ],
      'sources': [
      ]
    },
    {
      'target_name': 'h2_uds_high_initial_seqno_nosec_test',
      'type': 'executable',
      'dependencies': [
        'end2end_fixture_h2_uds',
        'end2end_test_high_initial_seqno',
        'grpc_test_util_unsecure',
        'grpc_unsecure',
        'gpr_test_util',
        'gpr',
      ],
      'sources': [
      ]
    },
    {
      'target_name': 'h2_uds_invoke_large_request_nosec_test',
      'type': 'executable',
      'dependencies': [
        'end2end_fixture_h2_uds',
        'end2end_test_invoke_large_request',
        'grpc_test_util_unsecure',
        'grpc_unsecure',
        'gpr_test_util',
        'gpr',
      ],
      'sources': [
      ]
    },
    {
      'target_name': 'h2_uds_large_metadata_nosec_test',
      'type': 'executable',
      'dependencies': [
        'end2end_fixture_h2_uds',
        'end2end_test_large_metadata',
        'grpc_test_util_unsecure',
        'grpc_unsecure',
        'gpr_test_util',
        'gpr',
      ],
      'sources': [
      ]
    },
    {
      'target_name': 'h2_uds_max_concurrent_streams_nosec_test',
      'type': 'executable',
      'dependencies': [
        'end2end_fixture_h2_uds',
        'end2end_test_max_concurrent_streams',
        'grpc_test_util_unsecure',
        'grpc_unsecure',
        'gpr_test_util',
        'gpr',
      ],
      'sources': [
      ]
    },
    {
      'target_name': 'h2_uds_max_message_length_nosec_test',
      'type': 'executable',
      'dependencies': [
        'end2end_fixture_h2_uds',
        'end2end_test_max_message_length',
        'grpc_test_util_unsecure',
        'grpc_unsecure',
        'gpr_test_util',
        'gpr',
      ],
      'sources': [
      ]
    },
    {
      'target_name': 'h2_uds_metadata_nosec_test',
      'type': 'executable',
      'dependencies': [
        'end2end_fixture_h2_uds',
        'end2end_test_metadata',
        'grpc_test_util_unsecure',
        'grpc_unsecure',
        'gpr_test_util',
        'gpr',
      ],
      'sources': [
      ]
    },
    {
      'target_name': 'h2_uds_no_op_nosec_test',
      'type': 'executable',
      'dependencies': [
        'end2end_fixture_h2_uds',
        'end2end_test_no_op',
        'grpc_test_util_unsecure',
        'grpc_unsecure',
        'gpr_test_util',
        'gpr',
      ],
      'sources': [
      ]
    },
    {
      'target_name': 'h2_uds_payload_nosec_test',
      'type': 'executable',
      'dependencies': [
        'end2end_fixture_h2_uds',
        'end2end_test_payload',
        'grpc_test_util_unsecure',
        'grpc_unsecure',
        'gpr_test_util',
        'gpr',
      ],
      'sources': [
      ]
    },
    {
      'target_name': 'h2_uds_ping_pong_streaming_nosec_test',
      'type': 'executable',
      'dependencies': [
        'end2end_fixture_h2_uds',
        'end2end_test_ping_pong_streaming',
        'grpc_test_util_unsecure',
        'grpc_unsecure',
        'gpr_test_util',
        'gpr',
      ],
      'sources': [
      ]
    },
    {
      'target_name': 'h2_uds_registered_call_nosec_test',
      'type': 'executable',
      'dependencies': [
        'end2end_fixture_h2_uds',
        'end2end_test_registered_call',
        'grpc_test_util_unsecure',
        'grpc_unsecure',
        'gpr_test_util',
        'gpr',
      ],
      'sources': [
      ]
    },
    {
      'target_name': 'h2_uds_request_with_flags_nosec_test',
      'type': 'executable',
      'dependencies': [
        'end2end_fixture_h2_uds',
        'end2end_test_request_with_flags',
        'grpc_test_util_unsecure',
        'grpc_unsecure',
        'gpr_test_util',
        'gpr',
      ],
      'sources': [
      ]
    },
    {
      'target_name': 'h2_uds_request_with_payload_nosec_test',
      'type': 'executable',
      'dependencies': [
        'end2end_fixture_h2_uds',
        'end2end_test_request_with_payload',
        'grpc_test_util_unsecure',
        'grpc_unsecure',
        'gpr_test_util',
        'gpr',
      ],
      'sources': [
      ]
    },
    {
      'target_name': 'h2_uds_server_finishes_request_nosec_test',
      'type': 'executable',
      'dependencies': [
        'end2end_fixture_h2_uds',
        'end2end_test_server_finishes_request',
        'grpc_test_util_unsecure',
        'grpc_unsecure',
        'gpr_test_util',
        'gpr',
      ],
      'sources': [
      ]
    },
    {
      'target_name': 'h2_uds_shutdown_finishes_calls_nosec_test',
      'type': 'executable',
      'dependencies': [
        'end2end_fixture_h2_uds',
        'end2end_test_shutdown_finishes_calls',
        'grpc_test_util_unsecure',
        'grpc_unsecure',
        'gpr_test_util',
        'gpr',
      ],
      'sources': [
      ]
    },
    {
      'target_name': 'h2_uds_shutdown_finishes_tags_nosec_test',
      'type': 'executable',
      'dependencies': [
        'end2end_fixture_h2_uds',
        'end2end_test_shutdown_finishes_tags',
        'grpc_test_util_unsecure',
        'grpc_unsecure',
        'gpr_test_util',
        'gpr',
      ],
      'sources': [
      ]
    },
    {
      'target_name': 'h2_uds_simple_delayed_request_nosec_test',
      'type': 'executable',
      'dependencies': [
        'end2end_fixture_h2_uds',
        'end2end_test_simple_delayed_request',
        'grpc_test_util_unsecure',
        'grpc_unsecure',
        'gpr_test_util',
        'gpr',
      ],
      'sources': [
      ]
    },
    {
      'target_name': 'h2_uds_simple_request_nosec_test',
      'type': 'executable',
      'dependencies': [
        'end2end_fixture_h2_uds',
        'end2end_test_simple_request',
        'grpc_test_util_unsecure',
        'grpc_unsecure',
        'gpr_test_util',
        'gpr',
      ],
      'sources': [
      ]
    },
    {
      'target_name': 'h2_uds_trailing_metadata_nosec_test',
      'type': 'executable',
      'dependencies': [
        'end2end_fixture_h2_uds',
        'end2end_test_trailing_metadata',
        'grpc_test_util_unsecure',
        'grpc_unsecure',
        'gpr_test_util',
        'gpr',
      ],
      'sources': [
      ]
    },
    {
      'target_name': 'h2_uds+poll_bad_hostname_nosec_test',
      'type': 'executable',
      'dependencies': [
        'end2end_fixture_h2_uds+poll',
        'end2end_test_bad_hostname',
        'grpc_test_util_unsecure',
        'grpc_unsecure',
        'gpr_test_util',
        'gpr',
      ],
      'sources': [
      ]
    },
    {
      'target_name': 'h2_uds+poll_binary_metadata_nosec_test',
      'type': 'executable',
      'dependencies': [
        'end2end_fixture_h2_uds+poll',
        'end2end_test_binary_metadata',
        'grpc_test_util_unsecure',
        'grpc_unsecure',
        'gpr_test_util',
        'gpr',
      ],
      'sources': [
      ]
    },
    {
      'target_name': 'h2_uds+poll_cancel_after_accept_nosec_test',
      'type': 'executable',
      'dependencies': [
        'end2end_fixture_h2_uds+poll',
        'end2end_test_cancel_after_accept',
        'grpc_test_util_unsecure',
        'grpc_unsecure',
        'gpr_test_util',
        'gpr',
      ],
      'sources': [
      ]
    },
    {
      'target_name': 'h2_uds+poll_cancel_after_client_done_nosec_test',
      'type': 'executable',
      'dependencies': [
        'end2end_fixture_h2_uds+poll',
        'end2end_test_cancel_after_client_done',
        'grpc_test_util_unsecure',
        'grpc_unsecure',
        'gpr_test_util',
        'gpr',
      ],
      'sources': [
      ]
    },
    {
      'target_name': 'h2_uds+poll_cancel_after_invoke_nosec_test',
      'type': 'executable',
      'dependencies': [
        'end2end_fixture_h2_uds+poll',
        'end2end_test_cancel_after_invoke',
        'grpc_test_util_unsecure',
        'grpc_unsecure',
        'gpr_test_util',
        'gpr',
      ],
      'sources': [
      ]
    },
    {
      'target_name': 'h2_uds+poll_cancel_before_invoke_nosec_test',
      'type': 'executable',
      'dependencies': [
        'end2end_fixture_h2_uds+poll',
        'end2end_test_cancel_before_invoke',
        'grpc_test_util_unsecure',
        'grpc_unsecure',
        'gpr_test_util',
        'gpr',
      ],
      'sources': [
      ]
    },
    {
      'target_name': 'h2_uds+poll_cancel_in_a_vacuum_nosec_test',
      'type': 'executable',
      'dependencies': [
        'end2end_fixture_h2_uds+poll',
        'end2end_test_cancel_in_a_vacuum',
        'grpc_test_util_unsecure',
        'grpc_unsecure',
        'gpr_test_util',
        'gpr',
      ],
      'sources': [
      ]
    },
    {
      'target_name': 'h2_uds+poll_census_simple_request_nosec_test',
      'type': 'executable',
      'dependencies': [
        'end2end_fixture_h2_uds+poll',
        'end2end_test_census_simple_request',
        'grpc_test_util_unsecure',
        'grpc_unsecure',
        'gpr_test_util',
        'gpr',
      ],
      'sources': [
      ]
    },
    {
      'target_name': 'h2_uds+poll_channel_connectivity_nosec_test',
      'type': 'executable',
      'dependencies': [
        'end2end_fixture_h2_uds+poll',
        'end2end_test_channel_connectivity',
        'grpc_test_util_unsecure',
        'grpc_unsecure',
        'gpr_test_util',
        'gpr',
      ],
      'sources': [
      ]
    },
    {
      'target_name': 'h2_uds+poll_compressed_payload_nosec_test',
      'type': 'executable',
      'dependencies': [
        'end2end_fixture_h2_uds+poll',
        'end2end_test_compressed_payload',
        'grpc_test_util_unsecure',
        'grpc_unsecure',
        'gpr_test_util',
        'gpr',
      ],
      'sources': [
      ]
    },
    {
      'target_name': 'h2_uds+poll_disappearing_server_nosec_test',
      'type': 'executable',
      'dependencies': [
        'end2end_fixture_h2_uds+poll',
        'end2end_test_disappearing_server',
        'grpc_test_util_unsecure',
        'grpc_unsecure',
        'gpr_test_util',
        'gpr',
      ],
      'sources': [
      ]
    },
    {
      'target_name': 'h2_uds+poll_empty_batch_nosec_test',
      'type': 'executable',
      'dependencies': [
        'end2end_fixture_h2_uds+poll',
        'end2end_test_empty_batch',
        'grpc_test_util_unsecure',
        'grpc_unsecure',
        'gpr_test_util',
        'gpr',
      ],
      'sources': [
      ]
    },
    {
      'target_name': 'h2_uds+poll_graceful_server_shutdown_nosec_test',
      'type': 'executable',
      'dependencies': [
        'end2end_fixture_h2_uds+poll',
        'end2end_test_graceful_server_shutdown',
        'grpc_test_util_unsecure',
        'grpc_unsecure',
        'gpr_test_util',
        'gpr',
      ],
      'sources': [
      ]
    },
    {
      'target_name': 'h2_uds+poll_high_initial_seqno_nosec_test',
      'type': 'executable',
      'dependencies': [
        'end2end_fixture_h2_uds+poll',
        'end2end_test_high_initial_seqno',
        'grpc_test_util_unsecure',
        'grpc_unsecure',
        'gpr_test_util',
        'gpr',
      ],
      'sources': [
      ]
    },
    {
      'target_name': 'h2_uds+poll_invoke_large_request_nosec_test',
      'type': 'executable',
      'dependencies': [
        'end2end_fixture_h2_uds+poll',
        'end2end_test_invoke_large_request',
        'grpc_test_util_unsecure',
        'grpc_unsecure',
        'gpr_test_util',
        'gpr',
      ],
      'sources': [
      ]
    },
    {
      'target_name': 'h2_uds+poll_large_metadata_nosec_test',
      'type': 'executable',
      'dependencies': [
        'end2end_fixture_h2_uds+poll',
        'end2end_test_large_metadata',
        'grpc_test_util_unsecure',
        'grpc_unsecure',
        'gpr_test_util',
        'gpr',
      ],
      'sources': [
      ]
    },
    {
      'target_name': 'h2_uds+poll_max_concurrent_streams_nosec_test',
      'type': 'executable',
      'dependencies': [
        'end2end_fixture_h2_uds+poll',
        'end2end_test_max_concurrent_streams',
        'grpc_test_util_unsecure',
        'grpc_unsecure',
        'gpr_test_util',
        'gpr',
      ],
      'sources': [
      ]
    },
    {
      'target_name': 'h2_uds+poll_max_message_length_nosec_test',
      'type': 'executable',
      'dependencies': [
        'end2end_fixture_h2_uds+poll',
        'end2end_test_max_message_length',
        'grpc_test_util_unsecure',
        'grpc_unsecure',
        'gpr_test_util',
        'gpr',
      ],
      'sources': [
      ]
    },
    {
      'target_name': 'h2_uds+poll_metadata_nosec_test',
      'type': 'executable',
      'dependencies': [
        'end2end_fixture_h2_uds+poll',
        'end2end_test_metadata',
        'grpc_test_util_unsecure',
        'grpc_unsecure',
        'gpr_test_util',
        'gpr',
      ],
      'sources': [
      ]
    },
    {
      'target_name': 'h2_uds+poll_no_op_nosec_test',
      'type': 'executable',
      'dependencies': [
        'end2end_fixture_h2_uds+poll',
        'end2end_test_no_op',
        'grpc_test_util_unsecure',
        'grpc_unsecure',
        'gpr_test_util',
        'gpr',
      ],
      'sources': [
      ]
    },
    {
      'target_name': 'h2_uds+poll_payload_nosec_test',
      'type': 'executable',
      'dependencies': [
        'end2end_fixture_h2_uds+poll',
        'end2end_test_payload',
        'grpc_test_util_unsecure',
        'grpc_unsecure',
        'gpr_test_util',
        'gpr',
      ],
      'sources': [
      ]
    },
    {
      'target_name': 'h2_uds+poll_ping_pong_streaming_nosec_test',
      'type': 'executable',
      'dependencies': [
        'end2end_fixture_h2_uds+poll',
        'end2end_test_ping_pong_streaming',
        'grpc_test_util_unsecure',
        'grpc_unsecure',
        'gpr_test_util',
        'gpr',
      ],
      'sources': [
      ]
    },
    {
      'target_name': 'h2_uds+poll_registered_call_nosec_test',
      'type': 'executable',
      'dependencies': [
        'end2end_fixture_h2_uds+poll',
        'end2end_test_registered_call',
        'grpc_test_util_unsecure',
        'grpc_unsecure',
        'gpr_test_util',
        'gpr',
      ],
      'sources': [
      ]
    },
    {
      'target_name': 'h2_uds+poll_request_with_flags_nosec_test',
      'type': 'executable',
      'dependencies': [
        'end2end_fixture_h2_uds+poll',
        'end2end_test_request_with_flags',
        'grpc_test_util_unsecure',
        'grpc_unsecure',
        'gpr_test_util',
        'gpr',
      ],
      'sources': [
      ]
    },
    {
      'target_name': 'h2_uds+poll_request_with_payload_nosec_test',
      'type': 'executable',
      'dependencies': [
        'end2end_fixture_h2_uds+poll',
        'end2end_test_request_with_payload',
        'grpc_test_util_unsecure',
        'grpc_unsecure',
        'gpr_test_util',
        'gpr',
      ],
      'sources': [
      ]
    },
    {
      'target_name': 'h2_uds+poll_server_finishes_request_nosec_test',
      'type': 'executable',
      'dependencies': [
        'end2end_fixture_h2_uds+poll',
        'end2end_test_server_finishes_request',
        'grpc_test_util_unsecure',
        'grpc_unsecure',
        'gpr_test_util',
        'gpr',
      ],
      'sources': [
      ]
    },
    {
      'target_name': 'h2_uds+poll_shutdown_finishes_calls_nosec_test',
      'type': 'executable',
      'dependencies': [
        'end2end_fixture_h2_uds+poll',
        'end2end_test_shutdown_finishes_calls',
        'grpc_test_util_unsecure',
        'grpc_unsecure',
        'gpr_test_util',
        'gpr',
      ],
      'sources': [
      ]
    },
    {
      'target_name': 'h2_uds+poll_shutdown_finishes_tags_nosec_test',
      'type': 'executable',
      'dependencies': [
        'end2end_fixture_h2_uds+poll',
        'end2end_test_shutdown_finishes_tags',
        'grpc_test_util_unsecure',
        'grpc_unsecure',
        'gpr_test_util',
        'gpr',
      ],
      'sources': [
      ]
    },
    {
      'target_name': 'h2_uds+poll_simple_delayed_request_nosec_test',
      'type': 'executable',
      'dependencies': [
        'end2end_fixture_h2_uds+poll',
        'end2end_test_simple_delayed_request',
        'grpc_test_util_unsecure',
        'grpc_unsecure',
        'gpr_test_util',
        'gpr',
      ],
      'sources': [
      ]
    },
    {
      'target_name': 'h2_uds+poll_simple_request_nosec_test',
      'type': 'executable',
      'dependencies': [
        'end2end_fixture_h2_uds+poll',
        'end2end_test_simple_request',
        'grpc_test_util_unsecure',
        'grpc_unsecure',
        'gpr_test_util',
        'gpr',
      ],
      'sources': [
      ]
    },
    {
      'target_name': 'h2_uds+poll_trailing_metadata_nosec_test',
      'type': 'executable',
      'dependencies': [
        'end2end_fixture_h2_uds+poll',
        'end2end_test_trailing_metadata',
        'grpc_test_util_unsecure',
        'grpc_unsecure',
        'gpr_test_util',
        'gpr',
      ],
      'sources': [
      ]
    },
    {
      'target_name': 'connection_prefix_bad_client_test',
      'type': 'executable',
      'dependencies': [
        'bad_client_test',
        'grpc_test_util_unsecure',
        'grpc_unsecure',
        'gpr_test_util',
        'gpr',
      ],
      'sources': [
        'test/core/bad_client/tests/connection_prefix.c',
      ]
    },
    {
      'target_name': 'initial_settings_frame_bad_client_test',
      'type': 'executable',
      'dependencies': [
        'bad_client_test',
        'grpc_test_util_unsecure',
        'grpc_unsecure',
        'gpr_test_util',
        'gpr',
      ],
      'sources': [
        'test/core/bad_client/tests/initial_settings_frame.c',
      ]
    },
=======
>>>>>>> b53b36e2
  ]
}<|MERGE_RESOLUTION|>--- conflicted
+++ resolved
@@ -195,6 +195,8 @@
         'src/core/httpcli/format_request.c',
         'src/core/httpcli/httpcli.c',
         'src/core/httpcli/parser.c',
+        'src/core/iomgr/alarm.c',
+        'src/core/iomgr/alarm_heap.c',
         'src/core/iomgr/closure.c',
         'src/core/iomgr/endpoint.c',
         'src/core/iomgr/endpoint_pair_posix.c',
@@ -225,8 +227,6 @@
         'src/core/iomgr/tcp_server_windows.c',
         'src/core/iomgr/tcp_windows.c',
         'src/core/iomgr/time_averaged_stats.c',
-        'src/core/iomgr/timer.c',
-        'src/core/iomgr/timer_heap.c',
         'src/core/iomgr/udp_server.c',
         'src/core/iomgr/wakeup_fd_eventfd.c',
         'src/core/iomgr/wakeup_fd_nospecial.c',
@@ -240,7 +240,6 @@
         'src/core/json/json_writer.c',
         'src/core/profiling/basic_timers.c',
         'src/core/profiling/stap_timers.c',
-        'src/core/surface/alarm.c',
         'src/core/surface/api_trace.c',
         'src/core/surface/byte_buffer.c',
         'src/core/surface/byte_buffer_queue.c',
@@ -292,12368 +291,5 @@
         'src/core/census/tracing.c',
       ],
     },
-<<<<<<< HEAD
-    # TODO: Add C++ targets
-    {
-      'target_name': 'grpc_test_util',
-      'product_prefix': 'lib',
-      'type': 'static_library',
-      'dependencies': [
-        'gpr',
-        'gpr_test_util',
-        'grpc',
-      ],
-      'sources': [
-        'test/core/end2end/data/server1_cert.c',
-        'test/core/end2end/data/server1_key.c',
-        'test/core/end2end/data/test_root_cert.c',
-        'test/core/end2end/cq_verifier.c',
-        'test/core/end2end/fixtures/proxy.c',
-        'test/core/iomgr/endpoint_tests.c',
-        'test/core/security/oauth2_utils.c',
-        'test/core/util/grpc_profiler.c',
-        'test/core/util/parse_hexstring.c',
-        'test/core/util/port_posix.c',
-        'test/core/util/port_windows.c',
-        'test/core/util/slice_splitter.c',
-      ],
-    },
-    # TODO: Add C++ targets
-    {
-      'target_name': 'grpc_test_util_unsecure',
-      'product_prefix': 'lib',
-      'type': 'static_library',
-      'dependencies': [
-        'gpr',
-        'gpr_test_util',
-        'grpc',
-      ],
-      'sources': [
-        'test/core/end2end/cq_verifier.c',
-        'test/core/end2end/fixtures/proxy.c',
-        'test/core/iomgr/endpoint_tests.c',
-        'test/core/security/oauth2_utils.c',
-        'test/core/util/grpc_profiler.c',
-        'test/core/util/parse_hexstring.c',
-        'test/core/util/port_posix.c',
-        'test/core/util/port_windows.c',
-        'test/core/util/slice_splitter.c',
-      ],
-    },
-    # TODO: Add C++ targets
-    {
-      'target_name': 'grpc_unsecure',
-      'product_prefix': 'lib',
-      'type': 'static_library',
-      'dependencies': [
-        'gpr',
-      ],
-      'sources': [
-        'src/core/surface/init_unsecure.c',
-        'src/core/census/grpc_context.c',
-        'src/core/census/grpc_filter.c',
-        'src/core/channel/channel_args.c',
-        'src/core/channel/channel_stack.c',
-        'src/core/channel/client_channel.c',
-        'src/core/channel/compress_filter.c',
-        'src/core/channel/connected_channel.c',
-        'src/core/channel/http_client_filter.c',
-        'src/core/channel/http_server_filter.c',
-        'src/core/channel/noop_filter.c',
-        'src/core/client_config/client_config.c',
-        'src/core/client_config/connector.c',
-        'src/core/client_config/lb_policies/pick_first.c',
-        'src/core/client_config/lb_policies/round_robin.c',
-        'src/core/client_config/lb_policy.c',
-        'src/core/client_config/lb_policy_factory.c',
-        'src/core/client_config/lb_policy_registry.c',
-        'src/core/client_config/resolver.c',
-        'src/core/client_config/resolver_factory.c',
-        'src/core/client_config/resolver_registry.c',
-        'src/core/client_config/resolvers/dns_resolver.c',
-        'src/core/client_config/resolvers/sockaddr_resolver.c',
-        'src/core/client_config/subchannel.c',
-        'src/core/client_config/subchannel_factory.c',
-        'src/core/client_config/subchannel_factory_decorators/add_channel_arg.c',
-        'src/core/client_config/subchannel_factory_decorators/merge_channel_args.c',
-        'src/core/client_config/uri_parser.c',
-        'src/core/compression/algorithm.c',
-        'src/core/compression/message_compress.c',
-        'src/core/debug/trace.c',
-        'src/core/httpcli/format_request.c',
-        'src/core/httpcli/httpcli.c',
-        'src/core/httpcli/parser.c',
-        'src/core/iomgr/closure.c',
-        'src/core/iomgr/endpoint.c',
-        'src/core/iomgr/endpoint_pair_posix.c',
-        'src/core/iomgr/endpoint_pair_windows.c',
-        'src/core/iomgr/exec_ctx.c',
-        'src/core/iomgr/fd_posix.c',
-        'src/core/iomgr/iocp_windows.c',
-        'src/core/iomgr/iomgr.c',
-        'src/core/iomgr/iomgr_posix.c',
-        'src/core/iomgr/iomgr_windows.c',
-        'src/core/iomgr/pollset_multipoller_with_epoll.c',
-        'src/core/iomgr/pollset_multipoller_with_poll_posix.c',
-        'src/core/iomgr/pollset_posix.c',
-        'src/core/iomgr/pollset_set_posix.c',
-        'src/core/iomgr/pollset_set_windows.c',
-        'src/core/iomgr/pollset_windows.c',
-        'src/core/iomgr/resolve_address_posix.c',
-        'src/core/iomgr/resolve_address_windows.c',
-        'src/core/iomgr/sockaddr_utils.c',
-        'src/core/iomgr/socket_utils_common_posix.c',
-        'src/core/iomgr/socket_utils_linux.c',
-        'src/core/iomgr/socket_utils_posix.c',
-        'src/core/iomgr/socket_windows.c',
-        'src/core/iomgr/tcp_client_posix.c',
-        'src/core/iomgr/tcp_client_windows.c',
-        'src/core/iomgr/tcp_posix.c',
-        'src/core/iomgr/tcp_server_posix.c',
-        'src/core/iomgr/tcp_server_windows.c',
-        'src/core/iomgr/tcp_windows.c',
-        'src/core/iomgr/time_averaged_stats.c',
-        'src/core/iomgr/timer.c',
-        'src/core/iomgr/timer_heap.c',
-        'src/core/iomgr/udp_server.c',
-        'src/core/iomgr/wakeup_fd_eventfd.c',
-        'src/core/iomgr/wakeup_fd_nospecial.c',
-        'src/core/iomgr/wakeup_fd_pipe.c',
-        'src/core/iomgr/wakeup_fd_posix.c',
-        'src/core/iomgr/workqueue_posix.c',
-        'src/core/iomgr/workqueue_windows.c',
-        'src/core/json/json.c',
-        'src/core/json/json_reader.c',
-        'src/core/json/json_string.c',
-        'src/core/json/json_writer.c',
-        'src/core/profiling/basic_timers.c',
-        'src/core/profiling/stap_timers.c',
-        'src/core/surface/alarm.c',
-        'src/core/surface/api_trace.c',
-        'src/core/surface/byte_buffer.c',
-        'src/core/surface/byte_buffer_queue.c',
-        'src/core/surface/byte_buffer_reader.c',
-        'src/core/surface/call.c',
-        'src/core/surface/call_details.c',
-        'src/core/surface/call_log_batch.c',
-        'src/core/surface/channel.c',
-        'src/core/surface/channel_connectivity.c',
-        'src/core/surface/channel_create.c',
-        'src/core/surface/completion_queue.c',
-        'src/core/surface/event_string.c',
-        'src/core/surface/init.c',
-        'src/core/surface/lame_client.c',
-        'src/core/surface/metadata_array.c',
-        'src/core/surface/server.c',
-        'src/core/surface/server_chttp2.c',
-        'src/core/surface/server_create.c',
-        'src/core/surface/version.c',
-        'src/core/transport/chttp2/alpn.c',
-        'src/core/transport/chttp2/bin_encoder.c',
-        'src/core/transport/chttp2/frame_data.c',
-        'src/core/transport/chttp2/frame_goaway.c',
-        'src/core/transport/chttp2/frame_ping.c',
-        'src/core/transport/chttp2/frame_rst_stream.c',
-        'src/core/transport/chttp2/frame_settings.c',
-        'src/core/transport/chttp2/frame_window_update.c',
-        'src/core/transport/chttp2/hpack_parser.c',
-        'src/core/transport/chttp2/hpack_table.c',
-        'src/core/transport/chttp2/huffsyms.c',
-        'src/core/transport/chttp2/incoming_metadata.c',
-        'src/core/transport/chttp2/parsing.c',
-        'src/core/transport/chttp2/status_conversion.c',
-        'src/core/transport/chttp2/stream_encoder.c',
-        'src/core/transport/chttp2/stream_lists.c',
-        'src/core/transport/chttp2/stream_map.c',
-        'src/core/transport/chttp2/timeout_encoding.c',
-        'src/core/transport/chttp2/varint.c',
-        'src/core/transport/chttp2/writing.c',
-        'src/core/transport/chttp2_transport.c',
-        'src/core/transport/connectivity_state.c',
-        'src/core/transport/metadata.c',
-        'src/core/transport/stream_op.c',
-        'src/core/transport/transport.c',
-        'src/core/transport/transport_op_string.c',
-        'src/core/census/context.c',
-        'src/core/census/initialize.c',
-        'src/core/census/operation.c',
-        'src/core/census/tracing.c',
-      ],
-    },
-    # TODO: Add C++ targets
-    {
-      'target_name': 'grpc_zookeeper',
-      'product_prefix': 'lib',
-      'type': 'static_library',
-      'dependencies': [
-        'gpr',
-        'grpc',
-      ],
-      'sources': [
-        'src/core/client_config/resolvers/zookeeper_resolver.c',
-      ],
-    },
-    # TODO: Add C++ targets
-    {
-      'target_name': 'reconnect_server',
-      'product_prefix': 'lib',
-      'type': 'static_library',
-      'dependencies': [
-        'grpc_test_util',
-        'grpc',
-        'gpr_test_util',
-        'gpr',
-      ],
-      'sources': [
-        'test/core/util/reconnect_server.c',
-      ],
-    },
-    # TODO: Add C++ targets
-    # TODO: Add C++ targets
-    # TODO: Add C++ targets
-    # TODO: Add C++ targets
-    # TODO: Add C++ targets
-    # TODO: Add C++ targets
-    # TODO: Add C++ targets
-    # TODO: Add C++ targets
-    # TODO: Add C++ targets
-    # TODO: Add C++ targets
-    # TODO: Add C++ targets
-    # TODO: Add C++ targets
-    {
-      'target_name': 'end2end_fixture_h2_compress',
-      'product_prefix': 'lib',
-      'type': 'static_library',
-      'dependencies': [
-        'grpc_test_util_unsecure',
-        'grpc_unsecure',
-        'gpr_test_util',
-        'gpr',
-      ],
-      'sources': [
-        'test/core/end2end/fixtures/h2_compress.c',
-      ],
-    },
-    # TODO: Add C++ targets
-    {
-      'target_name': 'end2end_fixture_h2_fakesec',
-      'product_prefix': 'lib',
-      'type': 'static_library',
-      'dependencies': [
-        'end2end_certs',
-        'grpc_test_util',
-        'grpc',
-        'gpr_test_util',
-        'gpr',
-      ],
-      'sources': [
-        'test/core/end2end/fixtures/h2_fakesec.c',
-      ],
-    },
-    # TODO: Add C++ targets
-    {
-      'target_name': 'end2end_fixture_h2_full',
-      'product_prefix': 'lib',
-      'type': 'static_library',
-      'dependencies': [
-        'grpc_test_util_unsecure',
-        'grpc_unsecure',
-        'gpr_test_util',
-        'gpr',
-      ],
-      'sources': [
-        'test/core/end2end/fixtures/h2_full.c',
-      ],
-    },
-    # TODO: Add C++ targets
-    {
-      'target_name': 'end2end_fixture_h2_full+poll',
-      'product_prefix': 'lib',
-      'type': 'static_library',
-      'dependencies': [
-        'grpc_test_util_unsecure',
-        'grpc_unsecure',
-        'gpr_test_util',
-        'gpr',
-      ],
-      'sources': [
-        'test/core/end2end/fixtures/h2_full+poll.c',
-      ],
-    },
-    # TODO: Add C++ targets
-    {
-      'target_name': 'end2end_fixture_h2_oauth2',
-      'product_prefix': 'lib',
-      'type': 'static_library',
-      'dependencies': [
-        'end2end_certs',
-        'grpc_test_util',
-        'grpc',
-        'gpr_test_util',
-        'gpr',
-      ],
-      'sources': [
-        'test/core/end2end/fixtures/h2_oauth2.c',
-      ],
-    },
-    # TODO: Add C++ targets
-    {
-      'target_name': 'end2end_fixture_h2_proxy',
-      'product_prefix': 'lib',
-      'type': 'static_library',
-      'dependencies': [
-        'grpc_test_util_unsecure',
-        'grpc_unsecure',
-        'gpr_test_util',
-        'gpr',
-      ],
-      'sources': [
-        'test/core/end2end/fixtures/h2_proxy.c',
-      ],
-    },
-    # TODO: Add C++ targets
-    {
-      'target_name': 'end2end_fixture_h2_sockpair',
-      'product_prefix': 'lib',
-      'type': 'static_library',
-      'dependencies': [
-        'grpc_test_util_unsecure',
-        'grpc_unsecure',
-        'gpr_test_util',
-        'gpr',
-      ],
-      'sources': [
-        'test/core/end2end/fixtures/h2_sockpair.c',
-      ],
-    },
-    # TODO: Add C++ targets
-    {
-      'target_name': 'end2end_fixture_h2_sockpair+trace',
-      'product_prefix': 'lib',
-      'type': 'static_library',
-      'dependencies': [
-        'grpc_test_util_unsecure',
-        'grpc_unsecure',
-        'gpr_test_util',
-        'gpr',
-      ],
-      'sources': [
-        'test/core/end2end/fixtures/h2_sockpair+trace.c',
-      ],
-    },
-    # TODO: Add C++ targets
-    {
-      'target_name': 'end2end_fixture_h2_sockpair_1byte',
-      'product_prefix': 'lib',
-      'type': 'static_library',
-      'dependencies': [
-        'grpc_test_util_unsecure',
-        'grpc_unsecure',
-        'gpr_test_util',
-        'gpr',
-      ],
-      'sources': [
-        'test/core/end2end/fixtures/h2_sockpair_1byte.c',
-      ],
-    },
-    # TODO: Add C++ targets
-    {
-      'target_name': 'end2end_fixture_h2_ssl',
-      'product_prefix': 'lib',
-      'type': 'static_library',
-      'dependencies': [
-        'end2end_certs',
-        'grpc_test_util',
-        'grpc',
-        'gpr_test_util',
-        'gpr',
-      ],
-      'sources': [
-        'test/core/end2end/fixtures/h2_ssl.c',
-      ],
-    },
-    # TODO: Add C++ targets
-    {
-      'target_name': 'end2end_fixture_h2_ssl+poll',
-      'product_prefix': 'lib',
-      'type': 'static_library',
-      'dependencies': [
-        'end2end_certs',
-        'grpc_test_util',
-        'grpc',
-        'gpr_test_util',
-        'gpr',
-      ],
-      'sources': [
-        'test/core/end2end/fixtures/h2_ssl+poll.c',
-      ],
-    },
-    # TODO: Add C++ targets
-    {
-      'target_name': 'end2end_fixture_h2_ssl_proxy',
-      'product_prefix': 'lib',
-      'type': 'static_library',
-      'dependencies': [
-        'end2end_certs',
-        'grpc_test_util',
-        'grpc',
-        'gpr_test_util',
-        'gpr',
-      ],
-      'sources': [
-        'test/core/end2end/fixtures/h2_ssl_proxy.c',
-      ],
-    },
-    # TODO: Add C++ targets
-    {
-      'target_name': 'end2end_fixture_h2_uds',
-      'product_prefix': 'lib',
-      'type': 'static_library',
-      'dependencies': [
-        'grpc_test_util_unsecure',
-        'grpc_unsecure',
-        'gpr_test_util',
-        'gpr',
-      ],
-      'sources': [
-        'test/core/end2end/fixtures/h2_uds.c',
-      ],
-    },
-    # TODO: Add C++ targets
-    {
-      'target_name': 'end2end_fixture_h2_uds+poll',
-      'product_prefix': 'lib',
-      'type': 'static_library',
-      'dependencies': [
-        'grpc_test_util_unsecure',
-        'grpc_unsecure',
-        'gpr_test_util',
-        'gpr',
-      ],
-      'sources': [
-        'test/core/end2end/fixtures/h2_uds+poll.c',
-      ],
-    },
-    # TODO: Add C++ targets
-    {
-      'target_name': 'end2end_test_bad_hostname',
-      'product_prefix': 'lib',
-      'type': 'static_library',
-      'dependencies': [
-        'grpc_test_util_unsecure',
-        'grpc_unsecure',
-        'gpr_test_util',
-        'gpr',
-      ],
-      'sources': [
-        'test/core/end2end/tests/bad_hostname.c',
-      ],
-    },
-    # TODO: Add C++ targets
-    {
-      'target_name': 'end2end_test_binary_metadata',
-      'product_prefix': 'lib',
-      'type': 'static_library',
-      'dependencies': [
-        'grpc_test_util_unsecure',
-        'grpc_unsecure',
-        'gpr_test_util',
-        'gpr',
-      ],
-      'sources': [
-        'test/core/end2end/tests/binary_metadata.c',
-      ],
-    },
-    # TODO: Add C++ targets
-    {
-      'target_name': 'end2end_test_call_creds',
-      'product_prefix': 'lib',
-      'type': 'static_library',
-      'dependencies': [
-        'end2end_certs',
-        'grpc_test_util',
-        'grpc',
-        'gpr_test_util',
-        'gpr',
-      ],
-      'sources': [
-        'test/core/end2end/tests/call_creds.c',
-      ],
-    },
-    # TODO: Add C++ targets
-    {
-      'target_name': 'end2end_test_cancel_after_accept',
-      'product_prefix': 'lib',
-      'type': 'static_library',
-      'dependencies': [
-        'grpc_test_util_unsecure',
-        'grpc_unsecure',
-        'gpr_test_util',
-        'gpr',
-      ],
-      'sources': [
-        'test/core/end2end/tests/cancel_after_accept.c',
-      ],
-    },
-    # TODO: Add C++ targets
-    {
-      'target_name': 'end2end_test_cancel_after_client_done',
-      'product_prefix': 'lib',
-      'type': 'static_library',
-      'dependencies': [
-        'grpc_test_util_unsecure',
-        'grpc_unsecure',
-        'gpr_test_util',
-        'gpr',
-      ],
-      'sources': [
-        'test/core/end2end/tests/cancel_after_client_done.c',
-      ],
-    },
-    # TODO: Add C++ targets
-    {
-      'target_name': 'end2end_test_cancel_after_invoke',
-      'product_prefix': 'lib',
-      'type': 'static_library',
-      'dependencies': [
-        'grpc_test_util_unsecure',
-        'grpc_unsecure',
-        'gpr_test_util',
-        'gpr',
-      ],
-      'sources': [
-        'test/core/end2end/tests/cancel_after_invoke.c',
-      ],
-    },
-    # TODO: Add C++ targets
-    {
-      'target_name': 'end2end_test_cancel_before_invoke',
-      'product_prefix': 'lib',
-      'type': 'static_library',
-      'dependencies': [
-        'grpc_test_util_unsecure',
-        'grpc_unsecure',
-        'gpr_test_util',
-        'gpr',
-      ],
-      'sources': [
-        'test/core/end2end/tests/cancel_before_invoke.c',
-      ],
-    },
-    # TODO: Add C++ targets
-    {
-      'target_name': 'end2end_test_cancel_in_a_vacuum',
-      'product_prefix': 'lib',
-      'type': 'static_library',
-      'dependencies': [
-        'grpc_test_util_unsecure',
-        'grpc_unsecure',
-        'gpr_test_util',
-        'gpr',
-      ],
-      'sources': [
-        'test/core/end2end/tests/cancel_in_a_vacuum.c',
-      ],
-    },
-    # TODO: Add C++ targets
-    {
-      'target_name': 'end2end_test_census_simple_request',
-      'product_prefix': 'lib',
-      'type': 'static_library',
-      'dependencies': [
-        'grpc_test_util_unsecure',
-        'grpc_unsecure',
-        'gpr_test_util',
-        'gpr',
-      ],
-      'sources': [
-        'test/core/end2end/tests/census_simple_request.c',
-      ],
-    },
-    # TODO: Add C++ targets
-    {
-      'target_name': 'end2end_test_channel_connectivity',
-      'product_prefix': 'lib',
-      'type': 'static_library',
-      'dependencies': [
-        'grpc_test_util_unsecure',
-        'grpc_unsecure',
-        'gpr_test_util',
-        'gpr',
-      ],
-      'sources': [
-        'test/core/end2end/tests/channel_connectivity.c',
-      ],
-    },
-    # TODO: Add C++ targets
-    {
-      'target_name': 'end2end_test_compressed_payload',
-      'product_prefix': 'lib',
-      'type': 'static_library',
-      'dependencies': [
-        'grpc_test_util_unsecure',
-        'grpc_unsecure',
-        'gpr_test_util',
-        'gpr',
-      ],
-      'sources': [
-        'test/core/end2end/tests/compressed_payload.c',
-      ],
-    },
-    # TODO: Add C++ targets
-    {
-      'target_name': 'end2end_test_default_host',
-      'product_prefix': 'lib',
-      'type': 'static_library',
-      'dependencies': [
-        'grpc_test_util_unsecure',
-        'grpc_unsecure',
-        'gpr_test_util',
-        'gpr',
-      ],
-      'sources': [
-        'test/core/end2end/tests/default_host.c',
-      ],
-    },
-    # TODO: Add C++ targets
-    {
-      'target_name': 'end2end_test_disappearing_server',
-      'product_prefix': 'lib',
-      'type': 'static_library',
-      'dependencies': [
-        'grpc_test_util_unsecure',
-        'grpc_unsecure',
-        'gpr_test_util',
-        'gpr',
-      ],
-      'sources': [
-        'test/core/end2end/tests/disappearing_server.c',
-      ],
-    },
-    # TODO: Add C++ targets
-    {
-      'target_name': 'end2end_test_empty_batch',
-      'product_prefix': 'lib',
-      'type': 'static_library',
-      'dependencies': [
-        'grpc_test_util_unsecure',
-        'grpc_unsecure',
-        'gpr_test_util',
-        'gpr',
-      ],
-      'sources': [
-        'test/core/end2end/tests/empty_batch.c',
-      ],
-    },
-    # TODO: Add C++ targets
-    {
-      'target_name': 'end2end_test_graceful_server_shutdown',
-      'product_prefix': 'lib',
-      'type': 'static_library',
-      'dependencies': [
-        'grpc_test_util_unsecure',
-        'grpc_unsecure',
-        'gpr_test_util',
-        'gpr',
-      ],
-      'sources': [
-        'test/core/end2end/tests/graceful_server_shutdown.c',
-      ],
-    },
-    # TODO: Add C++ targets
-    {
-      'target_name': 'end2end_test_high_initial_seqno',
-      'product_prefix': 'lib',
-      'type': 'static_library',
-      'dependencies': [
-        'grpc_test_util_unsecure',
-        'grpc_unsecure',
-        'gpr_test_util',
-        'gpr',
-      ],
-      'sources': [
-        'test/core/end2end/tests/high_initial_seqno.c',
-      ],
-    },
-    # TODO: Add C++ targets
-    {
-      'target_name': 'end2end_test_invoke_large_request',
-      'product_prefix': 'lib',
-      'type': 'static_library',
-      'dependencies': [
-        'grpc_test_util_unsecure',
-        'grpc_unsecure',
-        'gpr_test_util',
-        'gpr',
-      ],
-      'sources': [
-        'test/core/end2end/tests/invoke_large_request.c',
-      ],
-    },
-    # TODO: Add C++ targets
-    {
-      'target_name': 'end2end_test_large_metadata',
-      'product_prefix': 'lib',
-      'type': 'static_library',
-      'dependencies': [
-        'grpc_test_util_unsecure',
-        'grpc_unsecure',
-        'gpr_test_util',
-        'gpr',
-      ],
-      'sources': [
-        'test/core/end2end/tests/large_metadata.c',
-      ],
-    },
-    # TODO: Add C++ targets
-    {
-      'target_name': 'end2end_test_max_concurrent_streams',
-      'product_prefix': 'lib',
-      'type': 'static_library',
-      'dependencies': [
-        'grpc_test_util_unsecure',
-        'grpc_unsecure',
-        'gpr_test_util',
-        'gpr',
-      ],
-      'sources': [
-        'test/core/end2end/tests/max_concurrent_streams.c',
-      ],
-    },
-    # TODO: Add C++ targets
-    {
-      'target_name': 'end2end_test_max_message_length',
-      'product_prefix': 'lib',
-      'type': 'static_library',
-      'dependencies': [
-        'grpc_test_util_unsecure',
-        'grpc_unsecure',
-        'gpr_test_util',
-        'gpr',
-      ],
-      'sources': [
-        'test/core/end2end/tests/max_message_length.c',
-      ],
-    },
-    # TODO: Add C++ targets
-    {
-      'target_name': 'end2end_test_metadata',
-      'product_prefix': 'lib',
-      'type': 'static_library',
-      'dependencies': [
-        'grpc_test_util_unsecure',
-        'grpc_unsecure',
-        'gpr_test_util',
-        'gpr',
-      ],
-      'sources': [
-        'test/core/end2end/tests/metadata.c',
-      ],
-    },
-    # TODO: Add C++ targets
-    {
-      'target_name': 'end2end_test_no_op',
-      'product_prefix': 'lib',
-      'type': 'static_library',
-      'dependencies': [
-        'grpc_test_util_unsecure',
-        'grpc_unsecure',
-        'gpr_test_util',
-        'gpr',
-      ],
-      'sources': [
-        'test/core/end2end/tests/no_op.c',
-      ],
-    },
-    # TODO: Add C++ targets
-    {
-      'target_name': 'end2end_test_payload',
-      'product_prefix': 'lib',
-      'type': 'static_library',
-      'dependencies': [
-        'grpc_test_util_unsecure',
-        'grpc_unsecure',
-        'gpr_test_util',
-        'gpr',
-      ],
-      'sources': [
-        'test/core/end2end/tests/payload.c',
-      ],
-    },
-    # TODO: Add C++ targets
-    {
-      'target_name': 'end2end_test_ping_pong_streaming',
-      'product_prefix': 'lib',
-      'type': 'static_library',
-      'dependencies': [
-        'grpc_test_util_unsecure',
-        'grpc_unsecure',
-        'gpr_test_util',
-        'gpr',
-      ],
-      'sources': [
-        'test/core/end2end/tests/ping_pong_streaming.c',
-      ],
-    },
-    # TODO: Add C++ targets
-    {
-      'target_name': 'end2end_test_registered_call',
-      'product_prefix': 'lib',
-      'type': 'static_library',
-      'dependencies': [
-        'grpc_test_util_unsecure',
-        'grpc_unsecure',
-        'gpr_test_util',
-        'gpr',
-      ],
-      'sources': [
-        'test/core/end2end/tests/registered_call.c',
-      ],
-    },
-    # TODO: Add C++ targets
-    {
-      'target_name': 'end2end_test_request_with_flags',
-      'product_prefix': 'lib',
-      'type': 'static_library',
-      'dependencies': [
-        'grpc_test_util_unsecure',
-        'grpc_unsecure',
-        'gpr_test_util',
-        'gpr',
-      ],
-      'sources': [
-        'test/core/end2end/tests/request_with_flags.c',
-      ],
-    },
-    # TODO: Add C++ targets
-    {
-      'target_name': 'end2end_test_request_with_payload',
-      'product_prefix': 'lib',
-      'type': 'static_library',
-      'dependencies': [
-        'grpc_test_util_unsecure',
-        'grpc_unsecure',
-        'gpr_test_util',
-        'gpr',
-      ],
-      'sources': [
-        'test/core/end2end/tests/request_with_payload.c',
-      ],
-    },
-    # TODO: Add C++ targets
-    {
-      'target_name': 'end2end_test_server_finishes_request',
-      'product_prefix': 'lib',
-      'type': 'static_library',
-      'dependencies': [
-        'grpc_test_util_unsecure',
-        'grpc_unsecure',
-        'gpr_test_util',
-        'gpr',
-      ],
-      'sources': [
-        'test/core/end2end/tests/server_finishes_request.c',
-      ],
-    },
-    # TODO: Add C++ targets
-    {
-      'target_name': 'end2end_test_shutdown_finishes_calls',
-      'product_prefix': 'lib',
-      'type': 'static_library',
-      'dependencies': [
-        'grpc_test_util_unsecure',
-        'grpc_unsecure',
-        'gpr_test_util',
-        'gpr',
-      ],
-      'sources': [
-        'test/core/end2end/tests/shutdown_finishes_calls.c',
-      ],
-    },
-    # TODO: Add C++ targets
-    {
-      'target_name': 'end2end_test_shutdown_finishes_tags',
-      'product_prefix': 'lib',
-      'type': 'static_library',
-      'dependencies': [
-        'grpc_test_util_unsecure',
-        'grpc_unsecure',
-        'gpr_test_util',
-        'gpr',
-      ],
-      'sources': [
-        'test/core/end2end/tests/shutdown_finishes_tags.c',
-      ],
-    },
-    # TODO: Add C++ targets
-    {
-      'target_name': 'end2end_test_simple_delayed_request',
-      'product_prefix': 'lib',
-      'type': 'static_library',
-      'dependencies': [
-        'grpc_test_util_unsecure',
-        'grpc_unsecure',
-        'gpr_test_util',
-        'gpr',
-      ],
-      'sources': [
-        'test/core/end2end/tests/simple_delayed_request.c',
-      ],
-    },
-    # TODO: Add C++ targets
-    {
-      'target_name': 'end2end_test_simple_request',
-      'product_prefix': 'lib',
-      'type': 'static_library',
-      'dependencies': [
-        'grpc_test_util_unsecure',
-        'grpc_unsecure',
-        'gpr_test_util',
-        'gpr',
-      ],
-      'sources': [
-        'test/core/end2end/tests/simple_request.c',
-      ],
-    },
-    # TODO: Add C++ targets
-    {
-      'target_name': 'end2end_test_trailing_metadata',
-      'product_prefix': 'lib',
-      'type': 'static_library',
-      'dependencies': [
-        'grpc_test_util_unsecure',
-        'grpc_unsecure',
-        'gpr_test_util',
-        'gpr',
-      ],
-      'sources': [
-        'test/core/end2end/tests/trailing_metadata.c',
-      ],
-    },
-    # TODO: Add C++ targets
-    {
-      'target_name': 'end2end_certs',
-      'product_prefix': 'lib',
-      'type': 'static_library',
-      'dependencies': [
-      ],
-      'sources': [
-        'test/core/end2end/data/test_root_cert.c',
-        'test/core/end2end/data/server1_cert.c',
-        'test/core/end2end/data/server1_key.c',
-      ],
-    },
-    # TODO: Add C++ targets
-    {
-      'target_name': 'bad_client_test',
-      'product_prefix': 'lib',
-      'type': 'static_library',
-      'dependencies': [
-        'grpc_test_util_unsecure',
-        'grpc_unsecure',
-        'gpr_test_util',
-        'gpr',
-      ],
-      'sources': [
-        'test/core/bad_client/bad_client.c',
-      ],
-    },
-    {
-      'target_name': 'alpn_test',
-      'type': 'executable',
-      'dependencies': [
-        'grpc_test_util',
-        'grpc',
-        'gpr_test_util',
-        'gpr',
-      ],
-      'sources': [
-        'test/core/transport/chttp2/alpn_test.c',
-      ]
-    },
-    {
-      'target_name': 'bin_encoder_test',
-      'type': 'executable',
-      'dependencies': [
-        'grpc_test_util',
-        'grpc',
-        'gpr_test_util',
-        'gpr',
-      ],
-      'sources': [
-        'test/core/transport/chttp2/bin_encoder_test.c',
-      ]
-    },
-    {
-      'target_name': 'chttp2_status_conversion_test',
-      'type': 'executable',
-      'dependencies': [
-        'grpc_test_util',
-        'grpc',
-        'gpr_test_util',
-        'gpr',
-      ],
-      'sources': [
-        'test/core/transport/chttp2/status_conversion_test.c',
-      ]
-    },
-    {
-      'target_name': 'chttp2_stream_encoder_test',
-      'type': 'executable',
-      'dependencies': [
-        'grpc_test_util',
-        'grpc',
-        'gpr_test_util',
-        'gpr',
-      ],
-      'sources': [
-        'test/core/transport/chttp2/stream_encoder_test.c',
-      ]
-    },
-    {
-      'target_name': 'chttp2_stream_map_test',
-      'type': 'executable',
-      'dependencies': [
-        'grpc_test_util',
-        'grpc',
-        'gpr_test_util',
-        'gpr',
-      ],
-      'sources': [
-        'test/core/transport/chttp2/stream_map_test.c',
-      ]
-    },
-    {
-      'target_name': 'compression_test',
-      'type': 'executable',
-      'dependencies': [
-        'grpc_test_util',
-        'grpc',
-        'gpr_test_util',
-        'gpr',
-      ],
-      'sources': [
-        'test/core/compression/compression_test.c',
-      ]
-    },
-    {
-      'target_name': 'dualstack_socket_test',
-      'type': 'executable',
-      'dependencies': [
-        'grpc_test_util',
-        'grpc',
-        'gpr_test_util',
-        'gpr',
-      ],
-      'sources': [
-        'test/core/end2end/dualstack_socket_test.c',
-      ]
-    },
-    {
-      'target_name': 'endpoint_pair_test',
-      'type': 'executable',
-      'dependencies': [
-        'grpc_test_util',
-        'grpc',
-        'gpr_test_util',
-        'gpr',
-      ],
-      'sources': [
-        'test/core/iomgr/endpoint_pair_test.c',
-      ]
-    },
-    {
-      'target_name': 'fd_conservation_posix_test',
-      'type': 'executable',
-      'dependencies': [
-        'grpc_test_util',
-        'grpc',
-        'gpr_test_util',
-        'gpr',
-      ],
-      'sources': [
-        'test/core/iomgr/fd_conservation_posix_test.c',
-      ]
-    },
-    {
-      'target_name': 'fd_posix_test',
-      'type': 'executable',
-      'dependencies': [
-        'grpc_test_util',
-        'grpc',
-        'gpr_test_util',
-        'gpr',
-      ],
-      'sources': [
-        'test/core/iomgr/fd_posix_test.c',
-      ]
-    },
-    {
-      'target_name': 'fling_client',
-      'type': 'executable',
-      'dependencies': [
-        'grpc_test_util',
-        'grpc',
-        'gpr_test_util',
-        'gpr',
-      ],
-      'sources': [
-        'test/core/fling/client.c',
-      ]
-    },
-    {
-      'target_name': 'fling_server',
-      'type': 'executable',
-      'dependencies': [
-        'grpc_test_util',
-        'grpc',
-        'gpr_test_util',
-        'gpr',
-      ],
-      'sources': [
-        'test/core/fling/server.c',
-      ]
-    },
-    {
-      'target_name': 'fling_stream_test',
-      'type': 'executable',
-      'dependencies': [
-        'grpc_test_util',
-        'grpc',
-        'gpr_test_util',
-        'gpr',
-      ],
-      'sources': [
-        'test/core/fling/fling_stream_test.c',
-      ]
-    },
-    {
-      'target_name': 'fling_test',
-      'type': 'executable',
-      'dependencies': [
-        'grpc_test_util',
-        'grpc',
-        'gpr_test_util',
-        'gpr',
-      ],
-      'sources': [
-        'test/core/fling/fling_test.c',
-      ]
-    },
-    {
-      'target_name': 'gen_hpack_tables',
-      'type': 'executable',
-      'dependencies': [
-        'gpr',
-        'grpc',
-      ],
-      'sources': [
-        'tools/codegen/core/gen_hpack_tables.c',
-      ]
-    },
-    {
-      'target_name': 'gen_legal_metadata_characters',
-      'type': 'executable',
-      'dependencies': [
-      ],
-      'sources': [
-        'tools/codegen/core/gen_legal_metadata_characters.c',
-      ]
-    },
-    {
-      'target_name': 'gpr_cmdline_test',
-      'type': 'executable',
-      'dependencies': [
-        'gpr_test_util',
-        'gpr',
-      ],
-      'sources': [
-        'test/core/support/cmdline_test.c',
-      ]
-    },
-    {
-      'target_name': 'gpr_env_test',
-      'type': 'executable',
-      'dependencies': [
-        'gpr_test_util',
-        'gpr',
-      ],
-      'sources': [
-        'test/core/support/env_test.c',
-      ]
-    },
-    {
-      'target_name': 'gpr_file_test',
-      'type': 'executable',
-      'dependencies': [
-        'gpr_test_util',
-        'gpr',
-      ],
-      'sources': [
-        'test/core/support/file_test.c',
-      ]
-    },
-    {
-      'target_name': 'gpr_histogram_test',
-      'type': 'executable',
-      'dependencies': [
-        'gpr_test_util',
-        'gpr',
-      ],
-      'sources': [
-        'test/core/support/histogram_test.c',
-      ]
-    },
-    {
-      'target_name': 'gpr_host_port_test',
-      'type': 'executable',
-      'dependencies': [
-        'gpr_test_util',
-        'gpr',
-      ],
-      'sources': [
-        'test/core/support/host_port_test.c',
-      ]
-    },
-    {
-      'target_name': 'gpr_log_test',
-      'type': 'executable',
-      'dependencies': [
-        'gpr_test_util',
-        'gpr',
-      ],
-      'sources': [
-        'test/core/support/log_test.c',
-      ]
-    },
-    {
-      'target_name': 'gpr_slice_buffer_test',
-      'type': 'executable',
-      'dependencies': [
-        'gpr_test_util',
-        'gpr',
-      ],
-      'sources': [
-        'test/core/support/slice_buffer_test.c',
-      ]
-    },
-    {
-      'target_name': 'gpr_slice_test',
-      'type': 'executable',
-      'dependencies': [
-        'gpr_test_util',
-        'gpr',
-      ],
-      'sources': [
-        'test/core/support/slice_test.c',
-      ]
-    },
-    {
-      'target_name': 'gpr_stack_lockfree_test',
-      'type': 'executable',
-      'dependencies': [
-        'gpr_test_util',
-        'gpr',
-      ],
-      'sources': [
-        'test/core/support/stack_lockfree_test.c',
-      ]
-    },
-    {
-      'target_name': 'gpr_string_test',
-      'type': 'executable',
-      'dependencies': [
-        'gpr_test_util',
-        'gpr',
-      ],
-      'sources': [
-        'test/core/support/string_test.c',
-      ]
-    },
-    {
-      'target_name': 'gpr_sync_test',
-      'type': 'executable',
-      'dependencies': [
-        'gpr_test_util',
-        'gpr',
-      ],
-      'sources': [
-        'test/core/support/sync_test.c',
-      ]
-    },
-    {
-      'target_name': 'gpr_thd_test',
-      'type': 'executable',
-      'dependencies': [
-        'gpr_test_util',
-        'gpr',
-      ],
-      'sources': [
-        'test/core/support/thd_test.c',
-      ]
-    },
-    {
-      'target_name': 'gpr_time_test',
-      'type': 'executable',
-      'dependencies': [
-        'gpr_test_util',
-        'gpr',
-      ],
-      'sources': [
-        'test/core/support/time_test.c',
-      ]
-    },
-    {
-      'target_name': 'gpr_tls_test',
-      'type': 'executable',
-      'dependencies': [
-        'gpr_test_util',
-        'gpr',
-      ],
-      'sources': [
-        'test/core/support/tls_test.c',
-      ]
-    },
-    {
-      'target_name': 'gpr_useful_test',
-      'type': 'executable',
-      'dependencies': [
-        'gpr_test_util',
-        'gpr',
-      ],
-      'sources': [
-        'test/core/support/useful_test.c',
-      ]
-    },
-    {
-      'target_name': 'grpc_alarm_test',
-      'type': 'executable',
-      'dependencies': [
-        'grpc_test_util',
-        'grpc',
-        'gpr_test_util',
-        'gpr',
-      ],
-      'sources': [
-        'test/core/surface/alarm_test.c',
-      ]
-    },
-    {
-      'target_name': 'grpc_auth_context_test',
-      'type': 'executable',
-      'dependencies': [
-        'grpc_test_util',
-        'grpc',
-        'gpr_test_util',
-        'gpr',
-      ],
-      'sources': [
-        'test/core/security/auth_context_test.c',
-      ]
-    },
-    {
-      'target_name': 'grpc_base64_test',
-      'type': 'executable',
-      'dependencies': [
-        'grpc_test_util',
-        'grpc',
-        'gpr_test_util',
-        'gpr',
-      ],
-      'sources': [
-        'test/core/security/base64_test.c',
-      ]
-    },
-    {
-      'target_name': 'grpc_byte_buffer_reader_test',
-      'type': 'executable',
-      'dependencies': [
-        'grpc_test_util',
-        'grpc',
-        'gpr_test_util',
-        'gpr',
-      ],
-      'sources': [
-        'test/core/surface/byte_buffer_reader_test.c',
-      ]
-    },
-    {
-      'target_name': 'grpc_channel_args_test',
-      'type': 'executable',
-      'dependencies': [
-        'grpc_test_util',
-        'grpc',
-        'gpr_test_util',
-        'gpr',
-      ],
-      'sources': [
-        'test/core/channel/channel_args_test.c',
-      ]
-    },
-    {
-      'target_name': 'grpc_channel_stack_test',
-      'type': 'executable',
-      'dependencies': [
-        'grpc_test_util',
-        'grpc',
-        'gpr_test_util',
-        'gpr',
-      ],
-      'sources': [
-        'test/core/channel/channel_stack_test.c',
-      ]
-    },
-    {
-      'target_name': 'grpc_completion_queue_test',
-      'type': 'executable',
-      'dependencies': [
-        'grpc_test_util',
-        'grpc',
-        'gpr_test_util',
-        'gpr',
-      ],
-      'sources': [
-        'test/core/surface/completion_queue_test.c',
-      ]
-    },
-    {
-      'target_name': 'grpc_create_jwt',
-      'type': 'executable',
-      'dependencies': [
-        'grpc_test_util',
-        'grpc',
-        'gpr_test_util',
-        'gpr',
-      ],
-      'sources': [
-        'test/core/security/create_jwt.c',
-      ]
-    },
-    {
-      'target_name': 'grpc_credentials_test',
-      'type': 'executable',
-      'dependencies': [
-        'grpc_test_util',
-        'grpc',
-        'gpr_test_util',
-        'gpr',
-      ],
-      'sources': [
-        'test/core/security/credentials_test.c',
-      ]
-    },
-    {
-      'target_name': 'grpc_fetch_oauth2',
-      'type': 'executable',
-      'dependencies': [
-        'grpc_test_util',
-        'grpc',
-        'gpr_test_util',
-        'gpr',
-      ],
-      'sources': [
-        'test/core/security/fetch_oauth2.c',
-      ]
-    },
-    {
-      'target_name': 'grpc_json_token_test',
-      'type': 'executable',
-      'dependencies': [
-        'grpc_test_util',
-        'grpc',
-        'gpr_test_util',
-        'gpr',
-      ],
-      'sources': [
-        'test/core/security/json_token_test.c',
-      ]
-    },
-    {
-      'target_name': 'grpc_jwt_verifier_test',
-      'type': 'executable',
-      'dependencies': [
-        'grpc_test_util',
-        'grpc',
-        'gpr_test_util',
-        'gpr',
-      ],
-      'sources': [
-        'test/core/security/jwt_verifier_test.c',
-      ]
-    },
-    {
-      'target_name': 'grpc_print_google_default_creds_token',
-      'type': 'executable',
-      'dependencies': [
-        'grpc_test_util',
-        'grpc',
-        'gpr_test_util',
-        'gpr',
-      ],
-      'sources': [
-        'test/core/security/print_google_default_creds_token.c',
-      ]
-    },
-    {
-      'target_name': 'grpc_security_connector_test',
-      'type': 'executable',
-      'dependencies': [
-        'grpc_test_util',
-        'grpc',
-        'gpr_test_util',
-        'gpr',
-      ],
-      'sources': [
-        'test/core/security/security_connector_test.c',
-      ]
-    },
-    {
-      'target_name': 'grpc_stream_op_test',
-      'type': 'executable',
-      'dependencies': [
-        'grpc_test_util',
-        'grpc',
-        'gpr_test_util',
-        'gpr',
-      ],
-      'sources': [
-        'test/core/transport/stream_op_test.c',
-      ]
-    },
-    {
-      'target_name': 'grpc_verify_jwt',
-      'type': 'executable',
-      'dependencies': [
-        'grpc_test_util',
-        'grpc',
-        'gpr_test_util',
-        'gpr',
-      ],
-      'sources': [
-        'test/core/security/verify_jwt.c',
-      ]
-    },
-    {
-      'target_name': 'hpack_parser_test',
-      'type': 'executable',
-      'dependencies': [
-        'grpc_test_util',
-        'grpc',
-        'gpr_test_util',
-        'gpr',
-      ],
-      'sources': [
-        'test/core/transport/chttp2/hpack_parser_test.c',
-      ]
-    },
-    {
-      'target_name': 'hpack_table_test',
-      'type': 'executable',
-      'dependencies': [
-        'grpc_test_util',
-        'grpc',
-        'gpr_test_util',
-        'gpr',
-      ],
-      'sources': [
-        'test/core/transport/chttp2/hpack_table_test.c',
-      ]
-    },
-    {
-      'target_name': 'httpcli_format_request_test',
-      'type': 'executable',
-      'dependencies': [
-        'grpc_test_util',
-        'grpc',
-        'gpr_test_util',
-        'gpr',
-      ],
-      'sources': [
-        'test/core/httpcli/format_request_test.c',
-      ]
-    },
-    {
-      'target_name': 'httpcli_parser_test',
-      'type': 'executable',
-      'dependencies': [
-        'grpc_test_util',
-        'grpc',
-        'gpr_test_util',
-        'gpr',
-      ],
-      'sources': [
-        'test/core/httpcli/parser_test.c',
-      ]
-    },
-    {
-      'target_name': 'httpcli_test',
-      'type': 'executable',
-      'dependencies': [
-        'grpc_test_util',
-        'grpc',
-        'gpr_test_util',
-        'gpr',
-      ],
-      'sources': [
-        'test/core/httpcli/httpcli_test.c',
-      ]
-    },
-    {
-      'target_name': 'json_rewrite',
-      'type': 'executable',
-      'dependencies': [
-        'grpc',
-        'gpr',
-      ],
-      'sources': [
-        'test/core/json/json_rewrite.c',
-      ]
-    },
-    {
-      'target_name': 'json_rewrite_test',
-      'type': 'executable',
-      'dependencies': [
-        'grpc_test_util',
-        'grpc',
-        'gpr_test_util',
-        'gpr',
-      ],
-      'sources': [
-        'test/core/json/json_rewrite_test.c',
-      ]
-    },
-    {
-      'target_name': 'json_test',
-      'type': 'executable',
-      'dependencies': [
-        'grpc_test_util',
-        'grpc',
-        'gpr_test_util',
-        'gpr',
-      ],
-      'sources': [
-        'test/core/json/json_test.c',
-      ]
-    },
-    {
-      'target_name': 'lame_client_test',
-      'type': 'executable',
-      'dependencies': [
-        'grpc_test_util',
-        'grpc',
-        'gpr_test_util',
-        'gpr',
-      ],
-      'sources': [
-        'test/core/surface/lame_client_test.c',
-      ]
-    },
-    {
-      'target_name': 'lb_policies_test',
-      'type': 'executable',
-      'dependencies': [
-        'grpc_test_util',
-        'grpc',
-        'gpr_test_util',
-        'gpr',
-      ],
-      'sources': [
-        'test/core/client_config/lb_policies_test.c',
-      ]
-    },
-    {
-      'target_name': 'low_level_ping_pong_benchmark',
-      'type': 'executable',
-      'dependencies': [
-        'grpc_test_util',
-        'grpc',
-        'gpr_test_util',
-        'gpr',
-      ],
-      'sources': [
-        'test/core/network_benchmarks/low_level_ping_pong.c',
-      ]
-    },
-    {
-      'target_name': 'message_compress_test',
-      'type': 'executable',
-      'dependencies': [
-        'grpc_test_util',
-        'grpc',
-        'gpr_test_util',
-        'gpr',
-      ],
-      'sources': [
-        'test/core/compression/message_compress_test.c',
-      ]
-    },
-    {
-      'target_name': 'multi_init_test',
-      'type': 'executable',
-      'dependencies': [
-        'grpc_test_util',
-        'grpc',
-        'gpr_test_util',
-        'gpr',
-      ],
-      'sources': [
-        'test/core/surface/multi_init_test.c',
-      ]
-    },
-    {
-      'target_name': 'multiple_server_queues_test',
-      'type': 'executable',
-      'dependencies': [
-        'grpc_test_util',
-        'grpc',
-        'gpr_test_util',
-        'gpr',
-      ],
-      'sources': [
-        'test/core/end2end/multiple_server_queues_test.c',
-      ]
-    },
-    {
-      'target_name': 'murmur_hash_test',
-      'type': 'executable',
-      'dependencies': [
-        'gpr_test_util',
-        'gpr',
-      ],
-      'sources': [
-        'test/core/support/murmur_hash_test.c',
-      ]
-    },
-    {
-      'target_name': 'no_server_test',
-      'type': 'executable',
-      'dependencies': [
-        'grpc_test_util',
-        'grpc',
-        'gpr_test_util',
-        'gpr',
-      ],
-      'sources': [
-        'test/core/end2end/no_server_test.c',
-      ]
-    },
-    {
-      'target_name': 'resolve_address_test',
-      'type': 'executable',
-      'dependencies': [
-        'grpc_test_util',
-        'grpc',
-        'gpr_test_util',
-        'gpr',
-      ],
-      'sources': [
-        'test/core/iomgr/resolve_address_test.c',
-      ]
-    },
-    {
-      'target_name': 'secure_endpoint_test',
-      'type': 'executable',
-      'dependencies': [
-        'grpc_test_util',
-        'grpc',
-        'gpr_test_util',
-        'gpr',
-      ],
-      'sources': [
-        'test/core/security/secure_endpoint_test.c',
-      ]
-    },
-    {
-      'target_name': 'sockaddr_utils_test',
-      'type': 'executable',
-      'dependencies': [
-        'grpc_test_util',
-        'grpc',
-        'gpr_test_util',
-        'gpr',
-      ],
-      'sources': [
-        'test/core/iomgr/sockaddr_utils_test.c',
-      ]
-    },
-    {
-      'target_name': 'tcp_client_posix_test',
-      'type': 'executable',
-      'dependencies': [
-        'grpc_test_util',
-        'grpc',
-        'gpr_test_util',
-        'gpr',
-      ],
-      'sources': [
-        'test/core/iomgr/tcp_client_posix_test.c',
-      ]
-    },
-    {
-      'target_name': 'tcp_posix_test',
-      'type': 'executable',
-      'dependencies': [
-        'grpc_test_util',
-        'grpc',
-        'gpr_test_util',
-        'gpr',
-      ],
-      'sources': [
-        'test/core/iomgr/tcp_posix_test.c',
-      ]
-    },
-    {
-      'target_name': 'tcp_server_posix_test',
-      'type': 'executable',
-      'dependencies': [
-        'grpc_test_util',
-        'grpc',
-        'gpr_test_util',
-        'gpr',
-      ],
-      'sources': [
-        'test/core/iomgr/tcp_server_posix_test.c',
-      ]
-    },
-    {
-      'target_name': 'time_averaged_stats_test',
-      'type': 'executable',
-      'dependencies': [
-        'grpc_test_util',
-        'grpc',
-        'gpr_test_util',
-        'gpr',
-      ],
-      'sources': [
-        'test/core/iomgr/time_averaged_stats_test.c',
-      ]
-    },
-    {
-      'target_name': 'timeout_encoding_test',
-      'type': 'executable',
-      'dependencies': [
-        'grpc_test_util',
-        'grpc',
-        'gpr_test_util',
-        'gpr',
-      ],
-      'sources': [
-        'test/core/transport/chttp2/timeout_encoding_test.c',
-      ]
-    },
-    {
-      'target_name': 'timer_heap_test',
-      'type': 'executable',
-      'dependencies': [
-        'grpc_test_util',
-        'grpc',
-        'gpr_test_util',
-        'gpr',
-      ],
-      'sources': [
-        'test/core/iomgr/timer_heap_test.c',
-      ]
-    },
-    {
-      'target_name': 'timer_list_test',
-      'type': 'executable',
-      'dependencies': [
-        'grpc_test_util',
-        'grpc',
-        'gpr_test_util',
-        'gpr',
-      ],
-      'sources': [
-        'test/core/iomgr/timer_list_test.c',
-      ]
-    },
-    {
-      'target_name': 'timers_test',
-      'type': 'executable',
-      'dependencies': [
-        'grpc_test_util',
-        'grpc',
-        'gpr_test_util',
-        'gpr',
-      ],
-      'sources': [
-        'test/core/profiling/timers_test.c',
-      ]
-    },
-    {
-      'target_name': 'transport_metadata_test',
-      'type': 'executable',
-      'dependencies': [
-        'grpc_test_util',
-        'grpc',
-        'gpr_test_util',
-        'gpr',
-      ],
-      'sources': [
-        'test/core/transport/metadata_test.c',
-      ]
-    },
-    {
-      'target_name': 'transport_security_test',
-      'type': 'executable',
-      'dependencies': [
-        'grpc_test_util',
-        'grpc',
-        'gpr_test_util',
-        'gpr',
-      ],
-      'sources': [
-        'test/core/tsi/transport_security_test.c',
-      ]
-    },
-    {
-      'target_name': 'udp_server_test',
-      'type': 'executable',
-      'dependencies': [
-        'grpc_test_util',
-        'grpc',
-        'gpr_test_util',
-        'gpr',
-      ],
-      'sources': [
-        'test/core/iomgr/udp_server_test.c',
-      ]
-    },
-    {
-      'target_name': 'uri_parser_test',
-      'type': 'executable',
-      'dependencies': [
-        'grpc_test_util',
-        'grpc',
-        'gpr_test_util',
-        'gpr',
-      ],
-      'sources': [
-        'test/core/client_config/uri_parser_test.c',
-      ]
-    },
-    {
-      'target_name': 'workqueue_test',
-      'type': 'executable',
-      'dependencies': [
-        'grpc_test_util',
-        'grpc',
-        'gpr_test_util',
-        'gpr',
-      ],
-      'sources': [
-        'test/core/iomgr/workqueue_test.c',
-      ]
-    },
-    {
-      'target_name': 'h2_compress_bad_hostname_test',
-      'type': 'executable',
-      'dependencies': [
-        'end2end_fixture_h2_compress',
-        'end2end_test_bad_hostname',
-        'end2end_certs',
-        'grpc_test_util',
-        'grpc',
-        'gpr_test_util',
-        'gpr',
-      ],
-      'sources': [
-      ]
-    },
-    {
-      'target_name': 'h2_compress_binary_metadata_test',
-      'type': 'executable',
-      'dependencies': [
-        'end2end_fixture_h2_compress',
-        'end2end_test_binary_metadata',
-        'end2end_certs',
-        'grpc_test_util',
-        'grpc',
-        'gpr_test_util',
-        'gpr',
-      ],
-      'sources': [
-      ]
-    },
-    {
-      'target_name': 'h2_compress_call_creds_test',
-      'type': 'executable',
-      'dependencies': [
-        'end2end_fixture_h2_compress',
-        'end2end_test_call_creds',
-        'end2end_certs',
-        'grpc_test_util',
-        'grpc',
-        'gpr_test_util',
-        'gpr',
-      ],
-      'sources': [
-      ]
-    },
-    {
-      'target_name': 'h2_compress_cancel_after_accept_test',
-      'type': 'executable',
-      'dependencies': [
-        'end2end_fixture_h2_compress',
-        'end2end_test_cancel_after_accept',
-        'end2end_certs',
-        'grpc_test_util',
-        'grpc',
-        'gpr_test_util',
-        'gpr',
-      ],
-      'sources': [
-      ]
-    },
-    {
-      'target_name': 'h2_compress_cancel_after_client_done_test',
-      'type': 'executable',
-      'dependencies': [
-        'end2end_fixture_h2_compress',
-        'end2end_test_cancel_after_client_done',
-        'end2end_certs',
-        'grpc_test_util',
-        'grpc',
-        'gpr_test_util',
-        'gpr',
-      ],
-      'sources': [
-      ]
-    },
-    {
-      'target_name': 'h2_compress_cancel_after_invoke_test',
-      'type': 'executable',
-      'dependencies': [
-        'end2end_fixture_h2_compress',
-        'end2end_test_cancel_after_invoke',
-        'end2end_certs',
-        'grpc_test_util',
-        'grpc',
-        'gpr_test_util',
-        'gpr',
-      ],
-      'sources': [
-      ]
-    },
-    {
-      'target_name': 'h2_compress_cancel_before_invoke_test',
-      'type': 'executable',
-      'dependencies': [
-        'end2end_fixture_h2_compress',
-        'end2end_test_cancel_before_invoke',
-        'end2end_certs',
-        'grpc_test_util',
-        'grpc',
-        'gpr_test_util',
-        'gpr',
-      ],
-      'sources': [
-      ]
-    },
-    {
-      'target_name': 'h2_compress_cancel_in_a_vacuum_test',
-      'type': 'executable',
-      'dependencies': [
-        'end2end_fixture_h2_compress',
-        'end2end_test_cancel_in_a_vacuum',
-        'end2end_certs',
-        'grpc_test_util',
-        'grpc',
-        'gpr_test_util',
-        'gpr',
-      ],
-      'sources': [
-      ]
-    },
-    {
-      'target_name': 'h2_compress_census_simple_request_test',
-      'type': 'executable',
-      'dependencies': [
-        'end2end_fixture_h2_compress',
-        'end2end_test_census_simple_request',
-        'end2end_certs',
-        'grpc_test_util',
-        'grpc',
-        'gpr_test_util',
-        'gpr',
-      ],
-      'sources': [
-      ]
-    },
-    {
-      'target_name': 'h2_compress_channel_connectivity_test',
-      'type': 'executable',
-      'dependencies': [
-        'end2end_fixture_h2_compress',
-        'end2end_test_channel_connectivity',
-        'end2end_certs',
-        'grpc_test_util',
-        'grpc',
-        'gpr_test_util',
-        'gpr',
-      ],
-      'sources': [
-      ]
-    },
-    {
-      'target_name': 'h2_compress_compressed_payload_test',
-      'type': 'executable',
-      'dependencies': [
-        'end2end_fixture_h2_compress',
-        'end2end_test_compressed_payload',
-        'end2end_certs',
-        'grpc_test_util',
-        'grpc',
-        'gpr_test_util',
-        'gpr',
-      ],
-      'sources': [
-      ]
-    },
-    {
-      'target_name': 'h2_compress_default_host_test',
-      'type': 'executable',
-      'dependencies': [
-        'end2end_fixture_h2_compress',
-        'end2end_test_default_host',
-        'end2end_certs',
-        'grpc_test_util',
-        'grpc',
-        'gpr_test_util',
-        'gpr',
-      ],
-      'sources': [
-      ]
-    },
-    {
-      'target_name': 'h2_compress_disappearing_server_test',
-      'type': 'executable',
-      'dependencies': [
-        'end2end_fixture_h2_compress',
-        'end2end_test_disappearing_server',
-        'end2end_certs',
-        'grpc_test_util',
-        'grpc',
-        'gpr_test_util',
-        'gpr',
-      ],
-      'sources': [
-      ]
-    },
-    {
-      'target_name': 'h2_compress_empty_batch_test',
-      'type': 'executable',
-      'dependencies': [
-        'end2end_fixture_h2_compress',
-        'end2end_test_empty_batch',
-        'end2end_certs',
-        'grpc_test_util',
-        'grpc',
-        'gpr_test_util',
-        'gpr',
-      ],
-      'sources': [
-      ]
-    },
-    {
-      'target_name': 'h2_compress_graceful_server_shutdown_test',
-      'type': 'executable',
-      'dependencies': [
-        'end2end_fixture_h2_compress',
-        'end2end_test_graceful_server_shutdown',
-        'end2end_certs',
-        'grpc_test_util',
-        'grpc',
-        'gpr_test_util',
-        'gpr',
-      ],
-      'sources': [
-      ]
-    },
-    {
-      'target_name': 'h2_compress_high_initial_seqno_test',
-      'type': 'executable',
-      'dependencies': [
-        'end2end_fixture_h2_compress',
-        'end2end_test_high_initial_seqno',
-        'end2end_certs',
-        'grpc_test_util',
-        'grpc',
-        'gpr_test_util',
-        'gpr',
-      ],
-      'sources': [
-      ]
-    },
-    {
-      'target_name': 'h2_compress_invoke_large_request_test',
-      'type': 'executable',
-      'dependencies': [
-        'end2end_fixture_h2_compress',
-        'end2end_test_invoke_large_request',
-        'end2end_certs',
-        'grpc_test_util',
-        'grpc',
-        'gpr_test_util',
-        'gpr',
-      ],
-      'sources': [
-      ]
-    },
-    {
-      'target_name': 'h2_compress_large_metadata_test',
-      'type': 'executable',
-      'dependencies': [
-        'end2end_fixture_h2_compress',
-        'end2end_test_large_metadata',
-        'end2end_certs',
-        'grpc_test_util',
-        'grpc',
-        'gpr_test_util',
-        'gpr',
-      ],
-      'sources': [
-      ]
-    },
-    {
-      'target_name': 'h2_compress_max_concurrent_streams_test',
-      'type': 'executable',
-      'dependencies': [
-        'end2end_fixture_h2_compress',
-        'end2end_test_max_concurrent_streams',
-        'end2end_certs',
-        'grpc_test_util',
-        'grpc',
-        'gpr_test_util',
-        'gpr',
-      ],
-      'sources': [
-      ]
-    },
-    {
-      'target_name': 'h2_compress_max_message_length_test',
-      'type': 'executable',
-      'dependencies': [
-        'end2end_fixture_h2_compress',
-        'end2end_test_max_message_length',
-        'end2end_certs',
-        'grpc_test_util',
-        'grpc',
-        'gpr_test_util',
-        'gpr',
-      ],
-      'sources': [
-      ]
-    },
-    {
-      'target_name': 'h2_compress_metadata_test',
-      'type': 'executable',
-      'dependencies': [
-        'end2end_fixture_h2_compress',
-        'end2end_test_metadata',
-        'end2end_certs',
-        'grpc_test_util',
-        'grpc',
-        'gpr_test_util',
-        'gpr',
-      ],
-      'sources': [
-      ]
-    },
-    {
-      'target_name': 'h2_compress_no_op_test',
-      'type': 'executable',
-      'dependencies': [
-        'end2end_fixture_h2_compress',
-        'end2end_test_no_op',
-        'end2end_certs',
-        'grpc_test_util',
-        'grpc',
-        'gpr_test_util',
-        'gpr',
-      ],
-      'sources': [
-      ]
-    },
-    {
-      'target_name': 'h2_compress_payload_test',
-      'type': 'executable',
-      'dependencies': [
-        'end2end_fixture_h2_compress',
-        'end2end_test_payload',
-        'end2end_certs',
-        'grpc_test_util',
-        'grpc',
-        'gpr_test_util',
-        'gpr',
-      ],
-      'sources': [
-      ]
-    },
-    {
-      'target_name': 'h2_compress_ping_pong_streaming_test',
-      'type': 'executable',
-      'dependencies': [
-        'end2end_fixture_h2_compress',
-        'end2end_test_ping_pong_streaming',
-        'end2end_certs',
-        'grpc_test_util',
-        'grpc',
-        'gpr_test_util',
-        'gpr',
-      ],
-      'sources': [
-      ]
-    },
-    {
-      'target_name': 'h2_compress_registered_call_test',
-      'type': 'executable',
-      'dependencies': [
-        'end2end_fixture_h2_compress',
-        'end2end_test_registered_call',
-        'end2end_certs',
-        'grpc_test_util',
-        'grpc',
-        'gpr_test_util',
-        'gpr',
-      ],
-      'sources': [
-      ]
-    },
-    {
-      'target_name': 'h2_compress_request_with_flags_test',
-      'type': 'executable',
-      'dependencies': [
-        'end2end_fixture_h2_compress',
-        'end2end_test_request_with_flags',
-        'end2end_certs',
-        'grpc_test_util',
-        'grpc',
-        'gpr_test_util',
-        'gpr',
-      ],
-      'sources': [
-      ]
-    },
-    {
-      'target_name': 'h2_compress_request_with_payload_test',
-      'type': 'executable',
-      'dependencies': [
-        'end2end_fixture_h2_compress',
-        'end2end_test_request_with_payload',
-        'end2end_certs',
-        'grpc_test_util',
-        'grpc',
-        'gpr_test_util',
-        'gpr',
-      ],
-      'sources': [
-      ]
-    },
-    {
-      'target_name': 'h2_compress_server_finishes_request_test',
-      'type': 'executable',
-      'dependencies': [
-        'end2end_fixture_h2_compress',
-        'end2end_test_server_finishes_request',
-        'end2end_certs',
-        'grpc_test_util',
-        'grpc',
-        'gpr_test_util',
-        'gpr',
-      ],
-      'sources': [
-      ]
-    },
-    {
-      'target_name': 'h2_compress_shutdown_finishes_calls_test',
-      'type': 'executable',
-      'dependencies': [
-        'end2end_fixture_h2_compress',
-        'end2end_test_shutdown_finishes_calls',
-        'end2end_certs',
-        'grpc_test_util',
-        'grpc',
-        'gpr_test_util',
-        'gpr',
-      ],
-      'sources': [
-      ]
-    },
-    {
-      'target_name': 'h2_compress_shutdown_finishes_tags_test',
-      'type': 'executable',
-      'dependencies': [
-        'end2end_fixture_h2_compress',
-        'end2end_test_shutdown_finishes_tags',
-        'end2end_certs',
-        'grpc_test_util',
-        'grpc',
-        'gpr_test_util',
-        'gpr',
-      ],
-      'sources': [
-      ]
-    },
-    {
-      'target_name': 'h2_compress_simple_delayed_request_test',
-      'type': 'executable',
-      'dependencies': [
-        'end2end_fixture_h2_compress',
-        'end2end_test_simple_delayed_request',
-        'end2end_certs',
-        'grpc_test_util',
-        'grpc',
-        'gpr_test_util',
-        'gpr',
-      ],
-      'sources': [
-      ]
-    },
-    {
-      'target_name': 'h2_compress_simple_request_test',
-      'type': 'executable',
-      'dependencies': [
-        'end2end_fixture_h2_compress',
-        'end2end_test_simple_request',
-        'end2end_certs',
-        'grpc_test_util',
-        'grpc',
-        'gpr_test_util',
-        'gpr',
-      ],
-      'sources': [
-      ]
-    },
-    {
-      'target_name': 'h2_compress_trailing_metadata_test',
-      'type': 'executable',
-      'dependencies': [
-        'end2end_fixture_h2_compress',
-        'end2end_test_trailing_metadata',
-        'end2end_certs',
-        'grpc_test_util',
-        'grpc',
-        'gpr_test_util',
-        'gpr',
-      ],
-      'sources': [
-      ]
-    },
-    {
-      'target_name': 'h2_fakesec_bad_hostname_test',
-      'type': 'executable',
-      'dependencies': [
-        'end2end_fixture_h2_fakesec',
-        'end2end_test_bad_hostname',
-        'end2end_certs',
-        'grpc_test_util',
-        'grpc',
-        'gpr_test_util',
-        'gpr',
-      ],
-      'sources': [
-      ]
-    },
-    {
-      'target_name': 'h2_fakesec_binary_metadata_test',
-      'type': 'executable',
-      'dependencies': [
-        'end2end_fixture_h2_fakesec',
-        'end2end_test_binary_metadata',
-        'end2end_certs',
-        'grpc_test_util',
-        'grpc',
-        'gpr_test_util',
-        'gpr',
-      ],
-      'sources': [
-      ]
-    },
-    {
-      'target_name': 'h2_fakesec_call_creds_test',
-      'type': 'executable',
-      'dependencies': [
-        'end2end_fixture_h2_fakesec',
-        'end2end_test_call_creds',
-        'end2end_certs',
-        'grpc_test_util',
-        'grpc',
-        'gpr_test_util',
-        'gpr',
-      ],
-      'sources': [
-      ]
-    },
-    {
-      'target_name': 'h2_fakesec_cancel_after_accept_test',
-      'type': 'executable',
-      'dependencies': [
-        'end2end_fixture_h2_fakesec',
-        'end2end_test_cancel_after_accept',
-        'end2end_certs',
-        'grpc_test_util',
-        'grpc',
-        'gpr_test_util',
-        'gpr',
-      ],
-      'sources': [
-      ]
-    },
-    {
-      'target_name': 'h2_fakesec_cancel_after_client_done_test',
-      'type': 'executable',
-      'dependencies': [
-        'end2end_fixture_h2_fakesec',
-        'end2end_test_cancel_after_client_done',
-        'end2end_certs',
-        'grpc_test_util',
-        'grpc',
-        'gpr_test_util',
-        'gpr',
-      ],
-      'sources': [
-      ]
-    },
-    {
-      'target_name': 'h2_fakesec_cancel_after_invoke_test',
-      'type': 'executable',
-      'dependencies': [
-        'end2end_fixture_h2_fakesec',
-        'end2end_test_cancel_after_invoke',
-        'end2end_certs',
-        'grpc_test_util',
-        'grpc',
-        'gpr_test_util',
-        'gpr',
-      ],
-      'sources': [
-      ]
-    },
-    {
-      'target_name': 'h2_fakesec_cancel_before_invoke_test',
-      'type': 'executable',
-      'dependencies': [
-        'end2end_fixture_h2_fakesec',
-        'end2end_test_cancel_before_invoke',
-        'end2end_certs',
-        'grpc_test_util',
-        'grpc',
-        'gpr_test_util',
-        'gpr',
-      ],
-      'sources': [
-      ]
-    },
-    {
-      'target_name': 'h2_fakesec_cancel_in_a_vacuum_test',
-      'type': 'executable',
-      'dependencies': [
-        'end2end_fixture_h2_fakesec',
-        'end2end_test_cancel_in_a_vacuum',
-        'end2end_certs',
-        'grpc_test_util',
-        'grpc',
-        'gpr_test_util',
-        'gpr',
-      ],
-      'sources': [
-      ]
-    },
-    {
-      'target_name': 'h2_fakesec_census_simple_request_test',
-      'type': 'executable',
-      'dependencies': [
-        'end2end_fixture_h2_fakesec',
-        'end2end_test_census_simple_request',
-        'end2end_certs',
-        'grpc_test_util',
-        'grpc',
-        'gpr_test_util',
-        'gpr',
-      ],
-      'sources': [
-      ]
-    },
-    {
-      'target_name': 'h2_fakesec_channel_connectivity_test',
-      'type': 'executable',
-      'dependencies': [
-        'end2end_fixture_h2_fakesec',
-        'end2end_test_channel_connectivity',
-        'end2end_certs',
-        'grpc_test_util',
-        'grpc',
-        'gpr_test_util',
-        'gpr',
-      ],
-      'sources': [
-      ]
-    },
-    {
-      'target_name': 'h2_fakesec_compressed_payload_test',
-      'type': 'executable',
-      'dependencies': [
-        'end2end_fixture_h2_fakesec',
-        'end2end_test_compressed_payload',
-        'end2end_certs',
-        'grpc_test_util',
-        'grpc',
-        'gpr_test_util',
-        'gpr',
-      ],
-      'sources': [
-      ]
-    },
-    {
-      'target_name': 'h2_fakesec_default_host_test',
-      'type': 'executable',
-      'dependencies': [
-        'end2end_fixture_h2_fakesec',
-        'end2end_test_default_host',
-        'end2end_certs',
-        'grpc_test_util',
-        'grpc',
-        'gpr_test_util',
-        'gpr',
-      ],
-      'sources': [
-      ]
-    },
-    {
-      'target_name': 'h2_fakesec_disappearing_server_test',
-      'type': 'executable',
-      'dependencies': [
-        'end2end_fixture_h2_fakesec',
-        'end2end_test_disappearing_server',
-        'end2end_certs',
-        'grpc_test_util',
-        'grpc',
-        'gpr_test_util',
-        'gpr',
-      ],
-      'sources': [
-      ]
-    },
-    {
-      'target_name': 'h2_fakesec_empty_batch_test',
-      'type': 'executable',
-      'dependencies': [
-        'end2end_fixture_h2_fakesec',
-        'end2end_test_empty_batch',
-        'end2end_certs',
-        'grpc_test_util',
-        'grpc',
-        'gpr_test_util',
-        'gpr',
-      ],
-      'sources': [
-      ]
-    },
-    {
-      'target_name': 'h2_fakesec_graceful_server_shutdown_test',
-      'type': 'executable',
-      'dependencies': [
-        'end2end_fixture_h2_fakesec',
-        'end2end_test_graceful_server_shutdown',
-        'end2end_certs',
-        'grpc_test_util',
-        'grpc',
-        'gpr_test_util',
-        'gpr',
-      ],
-      'sources': [
-      ]
-    },
-    {
-      'target_name': 'h2_fakesec_high_initial_seqno_test',
-      'type': 'executable',
-      'dependencies': [
-        'end2end_fixture_h2_fakesec',
-        'end2end_test_high_initial_seqno',
-        'end2end_certs',
-        'grpc_test_util',
-        'grpc',
-        'gpr_test_util',
-        'gpr',
-      ],
-      'sources': [
-      ]
-    },
-    {
-      'target_name': 'h2_fakesec_invoke_large_request_test',
-      'type': 'executable',
-      'dependencies': [
-        'end2end_fixture_h2_fakesec',
-        'end2end_test_invoke_large_request',
-        'end2end_certs',
-        'grpc_test_util',
-        'grpc',
-        'gpr_test_util',
-        'gpr',
-      ],
-      'sources': [
-      ]
-    },
-    {
-      'target_name': 'h2_fakesec_large_metadata_test',
-      'type': 'executable',
-      'dependencies': [
-        'end2end_fixture_h2_fakesec',
-        'end2end_test_large_metadata',
-        'end2end_certs',
-        'grpc_test_util',
-        'grpc',
-        'gpr_test_util',
-        'gpr',
-      ],
-      'sources': [
-      ]
-    },
-    {
-      'target_name': 'h2_fakesec_max_concurrent_streams_test',
-      'type': 'executable',
-      'dependencies': [
-        'end2end_fixture_h2_fakesec',
-        'end2end_test_max_concurrent_streams',
-        'end2end_certs',
-        'grpc_test_util',
-        'grpc',
-        'gpr_test_util',
-        'gpr',
-      ],
-      'sources': [
-      ]
-    },
-    {
-      'target_name': 'h2_fakesec_max_message_length_test',
-      'type': 'executable',
-      'dependencies': [
-        'end2end_fixture_h2_fakesec',
-        'end2end_test_max_message_length',
-        'end2end_certs',
-        'grpc_test_util',
-        'grpc',
-        'gpr_test_util',
-        'gpr',
-      ],
-      'sources': [
-      ]
-    },
-    {
-      'target_name': 'h2_fakesec_metadata_test',
-      'type': 'executable',
-      'dependencies': [
-        'end2end_fixture_h2_fakesec',
-        'end2end_test_metadata',
-        'end2end_certs',
-        'grpc_test_util',
-        'grpc',
-        'gpr_test_util',
-        'gpr',
-      ],
-      'sources': [
-      ]
-    },
-    {
-      'target_name': 'h2_fakesec_no_op_test',
-      'type': 'executable',
-      'dependencies': [
-        'end2end_fixture_h2_fakesec',
-        'end2end_test_no_op',
-        'end2end_certs',
-        'grpc_test_util',
-        'grpc',
-        'gpr_test_util',
-        'gpr',
-      ],
-      'sources': [
-      ]
-    },
-    {
-      'target_name': 'h2_fakesec_payload_test',
-      'type': 'executable',
-      'dependencies': [
-        'end2end_fixture_h2_fakesec',
-        'end2end_test_payload',
-        'end2end_certs',
-        'grpc_test_util',
-        'grpc',
-        'gpr_test_util',
-        'gpr',
-      ],
-      'sources': [
-      ]
-    },
-    {
-      'target_name': 'h2_fakesec_ping_pong_streaming_test',
-      'type': 'executable',
-      'dependencies': [
-        'end2end_fixture_h2_fakesec',
-        'end2end_test_ping_pong_streaming',
-        'end2end_certs',
-        'grpc_test_util',
-        'grpc',
-        'gpr_test_util',
-        'gpr',
-      ],
-      'sources': [
-      ]
-    },
-    {
-      'target_name': 'h2_fakesec_registered_call_test',
-      'type': 'executable',
-      'dependencies': [
-        'end2end_fixture_h2_fakesec',
-        'end2end_test_registered_call',
-        'end2end_certs',
-        'grpc_test_util',
-        'grpc',
-        'gpr_test_util',
-        'gpr',
-      ],
-      'sources': [
-      ]
-    },
-    {
-      'target_name': 'h2_fakesec_request_with_flags_test',
-      'type': 'executable',
-      'dependencies': [
-        'end2end_fixture_h2_fakesec',
-        'end2end_test_request_with_flags',
-        'end2end_certs',
-        'grpc_test_util',
-        'grpc',
-        'gpr_test_util',
-        'gpr',
-      ],
-      'sources': [
-      ]
-    },
-    {
-      'target_name': 'h2_fakesec_request_with_payload_test',
-      'type': 'executable',
-      'dependencies': [
-        'end2end_fixture_h2_fakesec',
-        'end2end_test_request_with_payload',
-        'end2end_certs',
-        'grpc_test_util',
-        'grpc',
-        'gpr_test_util',
-        'gpr',
-      ],
-      'sources': [
-      ]
-    },
-    {
-      'target_name': 'h2_fakesec_server_finishes_request_test',
-      'type': 'executable',
-      'dependencies': [
-        'end2end_fixture_h2_fakesec',
-        'end2end_test_server_finishes_request',
-        'end2end_certs',
-        'grpc_test_util',
-        'grpc',
-        'gpr_test_util',
-        'gpr',
-      ],
-      'sources': [
-      ]
-    },
-    {
-      'target_name': 'h2_fakesec_shutdown_finishes_calls_test',
-      'type': 'executable',
-      'dependencies': [
-        'end2end_fixture_h2_fakesec',
-        'end2end_test_shutdown_finishes_calls',
-        'end2end_certs',
-        'grpc_test_util',
-        'grpc',
-        'gpr_test_util',
-        'gpr',
-      ],
-      'sources': [
-      ]
-    },
-    {
-      'target_name': 'h2_fakesec_shutdown_finishes_tags_test',
-      'type': 'executable',
-      'dependencies': [
-        'end2end_fixture_h2_fakesec',
-        'end2end_test_shutdown_finishes_tags',
-        'end2end_certs',
-        'grpc_test_util',
-        'grpc',
-        'gpr_test_util',
-        'gpr',
-      ],
-      'sources': [
-      ]
-    },
-    {
-      'target_name': 'h2_fakesec_simple_delayed_request_test',
-      'type': 'executable',
-      'dependencies': [
-        'end2end_fixture_h2_fakesec',
-        'end2end_test_simple_delayed_request',
-        'end2end_certs',
-        'grpc_test_util',
-        'grpc',
-        'gpr_test_util',
-        'gpr',
-      ],
-      'sources': [
-      ]
-    },
-    {
-      'target_name': 'h2_fakesec_simple_request_test',
-      'type': 'executable',
-      'dependencies': [
-        'end2end_fixture_h2_fakesec',
-        'end2end_test_simple_request',
-        'end2end_certs',
-        'grpc_test_util',
-        'grpc',
-        'gpr_test_util',
-        'gpr',
-      ],
-      'sources': [
-      ]
-    },
-    {
-      'target_name': 'h2_fakesec_trailing_metadata_test',
-      'type': 'executable',
-      'dependencies': [
-        'end2end_fixture_h2_fakesec',
-        'end2end_test_trailing_metadata',
-        'end2end_certs',
-        'grpc_test_util',
-        'grpc',
-        'gpr_test_util',
-        'gpr',
-      ],
-      'sources': [
-      ]
-    },
-    {
-      'target_name': 'h2_full_bad_hostname_test',
-      'type': 'executable',
-      'dependencies': [
-        'end2end_fixture_h2_full',
-        'end2end_test_bad_hostname',
-        'end2end_certs',
-        'grpc_test_util',
-        'grpc',
-        'gpr_test_util',
-        'gpr',
-      ],
-      'sources': [
-      ]
-    },
-    {
-      'target_name': 'h2_full_binary_metadata_test',
-      'type': 'executable',
-      'dependencies': [
-        'end2end_fixture_h2_full',
-        'end2end_test_binary_metadata',
-        'end2end_certs',
-        'grpc_test_util',
-        'grpc',
-        'gpr_test_util',
-        'gpr',
-      ],
-      'sources': [
-      ]
-    },
-    {
-      'target_name': 'h2_full_call_creds_test',
-      'type': 'executable',
-      'dependencies': [
-        'end2end_fixture_h2_full',
-        'end2end_test_call_creds',
-        'end2end_certs',
-        'grpc_test_util',
-        'grpc',
-        'gpr_test_util',
-        'gpr',
-      ],
-      'sources': [
-      ]
-    },
-    {
-      'target_name': 'h2_full_cancel_after_accept_test',
-      'type': 'executable',
-      'dependencies': [
-        'end2end_fixture_h2_full',
-        'end2end_test_cancel_after_accept',
-        'end2end_certs',
-        'grpc_test_util',
-        'grpc',
-        'gpr_test_util',
-        'gpr',
-      ],
-      'sources': [
-      ]
-    },
-    {
-      'target_name': 'h2_full_cancel_after_client_done_test',
-      'type': 'executable',
-      'dependencies': [
-        'end2end_fixture_h2_full',
-        'end2end_test_cancel_after_client_done',
-        'end2end_certs',
-        'grpc_test_util',
-        'grpc',
-        'gpr_test_util',
-        'gpr',
-      ],
-      'sources': [
-      ]
-    },
-    {
-      'target_name': 'h2_full_cancel_after_invoke_test',
-      'type': 'executable',
-      'dependencies': [
-        'end2end_fixture_h2_full',
-        'end2end_test_cancel_after_invoke',
-        'end2end_certs',
-        'grpc_test_util',
-        'grpc',
-        'gpr_test_util',
-        'gpr',
-      ],
-      'sources': [
-      ]
-    },
-    {
-      'target_name': 'h2_full_cancel_before_invoke_test',
-      'type': 'executable',
-      'dependencies': [
-        'end2end_fixture_h2_full',
-        'end2end_test_cancel_before_invoke',
-        'end2end_certs',
-        'grpc_test_util',
-        'grpc',
-        'gpr_test_util',
-        'gpr',
-      ],
-      'sources': [
-      ]
-    },
-    {
-      'target_name': 'h2_full_cancel_in_a_vacuum_test',
-      'type': 'executable',
-      'dependencies': [
-        'end2end_fixture_h2_full',
-        'end2end_test_cancel_in_a_vacuum',
-        'end2end_certs',
-        'grpc_test_util',
-        'grpc',
-        'gpr_test_util',
-        'gpr',
-      ],
-      'sources': [
-      ]
-    },
-    {
-      'target_name': 'h2_full_census_simple_request_test',
-      'type': 'executable',
-      'dependencies': [
-        'end2end_fixture_h2_full',
-        'end2end_test_census_simple_request',
-        'end2end_certs',
-        'grpc_test_util',
-        'grpc',
-        'gpr_test_util',
-        'gpr',
-      ],
-      'sources': [
-      ]
-    },
-    {
-      'target_name': 'h2_full_channel_connectivity_test',
-      'type': 'executable',
-      'dependencies': [
-        'end2end_fixture_h2_full',
-        'end2end_test_channel_connectivity',
-        'end2end_certs',
-        'grpc_test_util',
-        'grpc',
-        'gpr_test_util',
-        'gpr',
-      ],
-      'sources': [
-      ]
-    },
-    {
-      'target_name': 'h2_full_compressed_payload_test',
-      'type': 'executable',
-      'dependencies': [
-        'end2end_fixture_h2_full',
-        'end2end_test_compressed_payload',
-        'end2end_certs',
-        'grpc_test_util',
-        'grpc',
-        'gpr_test_util',
-        'gpr',
-      ],
-      'sources': [
-      ]
-    },
-    {
-      'target_name': 'h2_full_default_host_test',
-      'type': 'executable',
-      'dependencies': [
-        'end2end_fixture_h2_full',
-        'end2end_test_default_host',
-        'end2end_certs',
-        'grpc_test_util',
-        'grpc',
-        'gpr_test_util',
-        'gpr',
-      ],
-      'sources': [
-      ]
-    },
-    {
-      'target_name': 'h2_full_disappearing_server_test',
-      'type': 'executable',
-      'dependencies': [
-        'end2end_fixture_h2_full',
-        'end2end_test_disappearing_server',
-        'end2end_certs',
-        'grpc_test_util',
-        'grpc',
-        'gpr_test_util',
-        'gpr',
-      ],
-      'sources': [
-      ]
-    },
-    {
-      'target_name': 'h2_full_empty_batch_test',
-      'type': 'executable',
-      'dependencies': [
-        'end2end_fixture_h2_full',
-        'end2end_test_empty_batch',
-        'end2end_certs',
-        'grpc_test_util',
-        'grpc',
-        'gpr_test_util',
-        'gpr',
-      ],
-      'sources': [
-      ]
-    },
-    {
-      'target_name': 'h2_full_graceful_server_shutdown_test',
-      'type': 'executable',
-      'dependencies': [
-        'end2end_fixture_h2_full',
-        'end2end_test_graceful_server_shutdown',
-        'end2end_certs',
-        'grpc_test_util',
-        'grpc',
-        'gpr_test_util',
-        'gpr',
-      ],
-      'sources': [
-      ]
-    },
-    {
-      'target_name': 'h2_full_high_initial_seqno_test',
-      'type': 'executable',
-      'dependencies': [
-        'end2end_fixture_h2_full',
-        'end2end_test_high_initial_seqno',
-        'end2end_certs',
-        'grpc_test_util',
-        'grpc',
-        'gpr_test_util',
-        'gpr',
-      ],
-      'sources': [
-      ]
-    },
-    {
-      'target_name': 'h2_full_invoke_large_request_test',
-      'type': 'executable',
-      'dependencies': [
-        'end2end_fixture_h2_full',
-        'end2end_test_invoke_large_request',
-        'end2end_certs',
-        'grpc_test_util',
-        'grpc',
-        'gpr_test_util',
-        'gpr',
-      ],
-      'sources': [
-      ]
-    },
-    {
-      'target_name': 'h2_full_large_metadata_test',
-      'type': 'executable',
-      'dependencies': [
-        'end2end_fixture_h2_full',
-        'end2end_test_large_metadata',
-        'end2end_certs',
-        'grpc_test_util',
-        'grpc',
-        'gpr_test_util',
-        'gpr',
-      ],
-      'sources': [
-      ]
-    },
-    {
-      'target_name': 'h2_full_max_concurrent_streams_test',
-      'type': 'executable',
-      'dependencies': [
-        'end2end_fixture_h2_full',
-        'end2end_test_max_concurrent_streams',
-        'end2end_certs',
-        'grpc_test_util',
-        'grpc',
-        'gpr_test_util',
-        'gpr',
-      ],
-      'sources': [
-      ]
-    },
-    {
-      'target_name': 'h2_full_max_message_length_test',
-      'type': 'executable',
-      'dependencies': [
-        'end2end_fixture_h2_full',
-        'end2end_test_max_message_length',
-        'end2end_certs',
-        'grpc_test_util',
-        'grpc',
-        'gpr_test_util',
-        'gpr',
-      ],
-      'sources': [
-      ]
-    },
-    {
-      'target_name': 'h2_full_metadata_test',
-      'type': 'executable',
-      'dependencies': [
-        'end2end_fixture_h2_full',
-        'end2end_test_metadata',
-        'end2end_certs',
-        'grpc_test_util',
-        'grpc',
-        'gpr_test_util',
-        'gpr',
-      ],
-      'sources': [
-      ]
-    },
-    {
-      'target_name': 'h2_full_no_op_test',
-      'type': 'executable',
-      'dependencies': [
-        'end2end_fixture_h2_full',
-        'end2end_test_no_op',
-        'end2end_certs',
-        'grpc_test_util',
-        'grpc',
-        'gpr_test_util',
-        'gpr',
-      ],
-      'sources': [
-      ]
-    },
-    {
-      'target_name': 'h2_full_payload_test',
-      'type': 'executable',
-      'dependencies': [
-        'end2end_fixture_h2_full',
-        'end2end_test_payload',
-        'end2end_certs',
-        'grpc_test_util',
-        'grpc',
-        'gpr_test_util',
-        'gpr',
-      ],
-      'sources': [
-      ]
-    },
-    {
-      'target_name': 'h2_full_ping_pong_streaming_test',
-      'type': 'executable',
-      'dependencies': [
-        'end2end_fixture_h2_full',
-        'end2end_test_ping_pong_streaming',
-        'end2end_certs',
-        'grpc_test_util',
-        'grpc',
-        'gpr_test_util',
-        'gpr',
-      ],
-      'sources': [
-      ]
-    },
-    {
-      'target_name': 'h2_full_registered_call_test',
-      'type': 'executable',
-      'dependencies': [
-        'end2end_fixture_h2_full',
-        'end2end_test_registered_call',
-        'end2end_certs',
-        'grpc_test_util',
-        'grpc',
-        'gpr_test_util',
-        'gpr',
-      ],
-      'sources': [
-      ]
-    },
-    {
-      'target_name': 'h2_full_request_with_flags_test',
-      'type': 'executable',
-      'dependencies': [
-        'end2end_fixture_h2_full',
-        'end2end_test_request_with_flags',
-        'end2end_certs',
-        'grpc_test_util',
-        'grpc',
-        'gpr_test_util',
-        'gpr',
-      ],
-      'sources': [
-      ]
-    },
-    {
-      'target_name': 'h2_full_request_with_payload_test',
-      'type': 'executable',
-      'dependencies': [
-        'end2end_fixture_h2_full',
-        'end2end_test_request_with_payload',
-        'end2end_certs',
-        'grpc_test_util',
-        'grpc',
-        'gpr_test_util',
-        'gpr',
-      ],
-      'sources': [
-      ]
-    },
-    {
-      'target_name': 'h2_full_server_finishes_request_test',
-      'type': 'executable',
-      'dependencies': [
-        'end2end_fixture_h2_full',
-        'end2end_test_server_finishes_request',
-        'end2end_certs',
-        'grpc_test_util',
-        'grpc',
-        'gpr_test_util',
-        'gpr',
-      ],
-      'sources': [
-      ]
-    },
-    {
-      'target_name': 'h2_full_shutdown_finishes_calls_test',
-      'type': 'executable',
-      'dependencies': [
-        'end2end_fixture_h2_full',
-        'end2end_test_shutdown_finishes_calls',
-        'end2end_certs',
-        'grpc_test_util',
-        'grpc',
-        'gpr_test_util',
-        'gpr',
-      ],
-      'sources': [
-      ]
-    },
-    {
-      'target_name': 'h2_full_shutdown_finishes_tags_test',
-      'type': 'executable',
-      'dependencies': [
-        'end2end_fixture_h2_full',
-        'end2end_test_shutdown_finishes_tags',
-        'end2end_certs',
-        'grpc_test_util',
-        'grpc',
-        'gpr_test_util',
-        'gpr',
-      ],
-      'sources': [
-      ]
-    },
-    {
-      'target_name': 'h2_full_simple_delayed_request_test',
-      'type': 'executable',
-      'dependencies': [
-        'end2end_fixture_h2_full',
-        'end2end_test_simple_delayed_request',
-        'end2end_certs',
-        'grpc_test_util',
-        'grpc',
-        'gpr_test_util',
-        'gpr',
-      ],
-      'sources': [
-      ]
-    },
-    {
-      'target_name': 'h2_full_simple_request_test',
-      'type': 'executable',
-      'dependencies': [
-        'end2end_fixture_h2_full',
-        'end2end_test_simple_request',
-        'end2end_certs',
-        'grpc_test_util',
-        'grpc',
-        'gpr_test_util',
-        'gpr',
-      ],
-      'sources': [
-      ]
-    },
-    {
-      'target_name': 'h2_full_trailing_metadata_test',
-      'type': 'executable',
-      'dependencies': [
-        'end2end_fixture_h2_full',
-        'end2end_test_trailing_metadata',
-        'end2end_certs',
-        'grpc_test_util',
-        'grpc',
-        'gpr_test_util',
-        'gpr',
-      ],
-      'sources': [
-      ]
-    },
-    {
-      'target_name': 'h2_full+poll_bad_hostname_test',
-      'type': 'executable',
-      'dependencies': [
-        'end2end_fixture_h2_full+poll',
-        'end2end_test_bad_hostname',
-        'end2end_certs',
-        'grpc_test_util',
-        'grpc',
-        'gpr_test_util',
-        'gpr',
-      ],
-      'sources': [
-      ]
-    },
-    {
-      'target_name': 'h2_full+poll_binary_metadata_test',
-      'type': 'executable',
-      'dependencies': [
-        'end2end_fixture_h2_full+poll',
-        'end2end_test_binary_metadata',
-        'end2end_certs',
-        'grpc_test_util',
-        'grpc',
-        'gpr_test_util',
-        'gpr',
-      ],
-      'sources': [
-      ]
-    },
-    {
-      'target_name': 'h2_full+poll_call_creds_test',
-      'type': 'executable',
-      'dependencies': [
-        'end2end_fixture_h2_full+poll',
-        'end2end_test_call_creds',
-        'end2end_certs',
-        'grpc_test_util',
-        'grpc',
-        'gpr_test_util',
-        'gpr',
-      ],
-      'sources': [
-      ]
-    },
-    {
-      'target_name': 'h2_full+poll_cancel_after_accept_test',
-      'type': 'executable',
-      'dependencies': [
-        'end2end_fixture_h2_full+poll',
-        'end2end_test_cancel_after_accept',
-        'end2end_certs',
-        'grpc_test_util',
-        'grpc',
-        'gpr_test_util',
-        'gpr',
-      ],
-      'sources': [
-      ]
-    },
-    {
-      'target_name': 'h2_full+poll_cancel_after_client_done_test',
-      'type': 'executable',
-      'dependencies': [
-        'end2end_fixture_h2_full+poll',
-        'end2end_test_cancel_after_client_done',
-        'end2end_certs',
-        'grpc_test_util',
-        'grpc',
-        'gpr_test_util',
-        'gpr',
-      ],
-      'sources': [
-      ]
-    },
-    {
-      'target_name': 'h2_full+poll_cancel_after_invoke_test',
-      'type': 'executable',
-      'dependencies': [
-        'end2end_fixture_h2_full+poll',
-        'end2end_test_cancel_after_invoke',
-        'end2end_certs',
-        'grpc_test_util',
-        'grpc',
-        'gpr_test_util',
-        'gpr',
-      ],
-      'sources': [
-      ]
-    },
-    {
-      'target_name': 'h2_full+poll_cancel_before_invoke_test',
-      'type': 'executable',
-      'dependencies': [
-        'end2end_fixture_h2_full+poll',
-        'end2end_test_cancel_before_invoke',
-        'end2end_certs',
-        'grpc_test_util',
-        'grpc',
-        'gpr_test_util',
-        'gpr',
-      ],
-      'sources': [
-      ]
-    },
-    {
-      'target_name': 'h2_full+poll_cancel_in_a_vacuum_test',
-      'type': 'executable',
-      'dependencies': [
-        'end2end_fixture_h2_full+poll',
-        'end2end_test_cancel_in_a_vacuum',
-        'end2end_certs',
-        'grpc_test_util',
-        'grpc',
-        'gpr_test_util',
-        'gpr',
-      ],
-      'sources': [
-      ]
-    },
-    {
-      'target_name': 'h2_full+poll_census_simple_request_test',
-      'type': 'executable',
-      'dependencies': [
-        'end2end_fixture_h2_full+poll',
-        'end2end_test_census_simple_request',
-        'end2end_certs',
-        'grpc_test_util',
-        'grpc',
-        'gpr_test_util',
-        'gpr',
-      ],
-      'sources': [
-      ]
-    },
-    {
-      'target_name': 'h2_full+poll_channel_connectivity_test',
-      'type': 'executable',
-      'dependencies': [
-        'end2end_fixture_h2_full+poll',
-        'end2end_test_channel_connectivity',
-        'end2end_certs',
-        'grpc_test_util',
-        'grpc',
-        'gpr_test_util',
-        'gpr',
-      ],
-      'sources': [
-      ]
-    },
-    {
-      'target_name': 'h2_full+poll_compressed_payload_test',
-      'type': 'executable',
-      'dependencies': [
-        'end2end_fixture_h2_full+poll',
-        'end2end_test_compressed_payload',
-        'end2end_certs',
-        'grpc_test_util',
-        'grpc',
-        'gpr_test_util',
-        'gpr',
-      ],
-      'sources': [
-      ]
-    },
-    {
-      'target_name': 'h2_full+poll_default_host_test',
-      'type': 'executable',
-      'dependencies': [
-        'end2end_fixture_h2_full+poll',
-        'end2end_test_default_host',
-        'end2end_certs',
-        'grpc_test_util',
-        'grpc',
-        'gpr_test_util',
-        'gpr',
-      ],
-      'sources': [
-      ]
-    },
-    {
-      'target_name': 'h2_full+poll_disappearing_server_test',
-      'type': 'executable',
-      'dependencies': [
-        'end2end_fixture_h2_full+poll',
-        'end2end_test_disappearing_server',
-        'end2end_certs',
-        'grpc_test_util',
-        'grpc',
-        'gpr_test_util',
-        'gpr',
-      ],
-      'sources': [
-      ]
-    },
-    {
-      'target_name': 'h2_full+poll_empty_batch_test',
-      'type': 'executable',
-      'dependencies': [
-        'end2end_fixture_h2_full+poll',
-        'end2end_test_empty_batch',
-        'end2end_certs',
-        'grpc_test_util',
-        'grpc',
-        'gpr_test_util',
-        'gpr',
-      ],
-      'sources': [
-      ]
-    },
-    {
-      'target_name': 'h2_full+poll_graceful_server_shutdown_test',
-      'type': 'executable',
-      'dependencies': [
-        'end2end_fixture_h2_full+poll',
-        'end2end_test_graceful_server_shutdown',
-        'end2end_certs',
-        'grpc_test_util',
-        'grpc',
-        'gpr_test_util',
-        'gpr',
-      ],
-      'sources': [
-      ]
-    },
-    {
-      'target_name': 'h2_full+poll_high_initial_seqno_test',
-      'type': 'executable',
-      'dependencies': [
-        'end2end_fixture_h2_full+poll',
-        'end2end_test_high_initial_seqno',
-        'end2end_certs',
-        'grpc_test_util',
-        'grpc',
-        'gpr_test_util',
-        'gpr',
-      ],
-      'sources': [
-      ]
-    },
-    {
-      'target_name': 'h2_full+poll_invoke_large_request_test',
-      'type': 'executable',
-      'dependencies': [
-        'end2end_fixture_h2_full+poll',
-        'end2end_test_invoke_large_request',
-        'end2end_certs',
-        'grpc_test_util',
-        'grpc',
-        'gpr_test_util',
-        'gpr',
-      ],
-      'sources': [
-      ]
-    },
-    {
-      'target_name': 'h2_full+poll_large_metadata_test',
-      'type': 'executable',
-      'dependencies': [
-        'end2end_fixture_h2_full+poll',
-        'end2end_test_large_metadata',
-        'end2end_certs',
-        'grpc_test_util',
-        'grpc',
-        'gpr_test_util',
-        'gpr',
-      ],
-      'sources': [
-      ]
-    },
-    {
-      'target_name': 'h2_full+poll_max_concurrent_streams_test',
-      'type': 'executable',
-      'dependencies': [
-        'end2end_fixture_h2_full+poll',
-        'end2end_test_max_concurrent_streams',
-        'end2end_certs',
-        'grpc_test_util',
-        'grpc',
-        'gpr_test_util',
-        'gpr',
-      ],
-      'sources': [
-      ]
-    },
-    {
-      'target_name': 'h2_full+poll_max_message_length_test',
-      'type': 'executable',
-      'dependencies': [
-        'end2end_fixture_h2_full+poll',
-        'end2end_test_max_message_length',
-        'end2end_certs',
-        'grpc_test_util',
-        'grpc',
-        'gpr_test_util',
-        'gpr',
-      ],
-      'sources': [
-      ]
-    },
-    {
-      'target_name': 'h2_full+poll_metadata_test',
-      'type': 'executable',
-      'dependencies': [
-        'end2end_fixture_h2_full+poll',
-        'end2end_test_metadata',
-        'end2end_certs',
-        'grpc_test_util',
-        'grpc',
-        'gpr_test_util',
-        'gpr',
-      ],
-      'sources': [
-      ]
-    },
-    {
-      'target_name': 'h2_full+poll_no_op_test',
-      'type': 'executable',
-      'dependencies': [
-        'end2end_fixture_h2_full+poll',
-        'end2end_test_no_op',
-        'end2end_certs',
-        'grpc_test_util',
-        'grpc',
-        'gpr_test_util',
-        'gpr',
-      ],
-      'sources': [
-      ]
-    },
-    {
-      'target_name': 'h2_full+poll_payload_test',
-      'type': 'executable',
-      'dependencies': [
-        'end2end_fixture_h2_full+poll',
-        'end2end_test_payload',
-        'end2end_certs',
-        'grpc_test_util',
-        'grpc',
-        'gpr_test_util',
-        'gpr',
-      ],
-      'sources': [
-      ]
-    },
-    {
-      'target_name': 'h2_full+poll_ping_pong_streaming_test',
-      'type': 'executable',
-      'dependencies': [
-        'end2end_fixture_h2_full+poll',
-        'end2end_test_ping_pong_streaming',
-        'end2end_certs',
-        'grpc_test_util',
-        'grpc',
-        'gpr_test_util',
-        'gpr',
-      ],
-      'sources': [
-      ]
-    },
-    {
-      'target_name': 'h2_full+poll_registered_call_test',
-      'type': 'executable',
-      'dependencies': [
-        'end2end_fixture_h2_full+poll',
-        'end2end_test_registered_call',
-        'end2end_certs',
-        'grpc_test_util',
-        'grpc',
-        'gpr_test_util',
-        'gpr',
-      ],
-      'sources': [
-      ]
-    },
-    {
-      'target_name': 'h2_full+poll_request_with_flags_test',
-      'type': 'executable',
-      'dependencies': [
-        'end2end_fixture_h2_full+poll',
-        'end2end_test_request_with_flags',
-        'end2end_certs',
-        'grpc_test_util',
-        'grpc',
-        'gpr_test_util',
-        'gpr',
-      ],
-      'sources': [
-      ]
-    },
-    {
-      'target_name': 'h2_full+poll_request_with_payload_test',
-      'type': 'executable',
-      'dependencies': [
-        'end2end_fixture_h2_full+poll',
-        'end2end_test_request_with_payload',
-        'end2end_certs',
-        'grpc_test_util',
-        'grpc',
-        'gpr_test_util',
-        'gpr',
-      ],
-      'sources': [
-      ]
-    },
-    {
-      'target_name': 'h2_full+poll_server_finishes_request_test',
-      'type': 'executable',
-      'dependencies': [
-        'end2end_fixture_h2_full+poll',
-        'end2end_test_server_finishes_request',
-        'end2end_certs',
-        'grpc_test_util',
-        'grpc',
-        'gpr_test_util',
-        'gpr',
-      ],
-      'sources': [
-      ]
-    },
-    {
-      'target_name': 'h2_full+poll_shutdown_finishes_calls_test',
-      'type': 'executable',
-      'dependencies': [
-        'end2end_fixture_h2_full+poll',
-        'end2end_test_shutdown_finishes_calls',
-        'end2end_certs',
-        'grpc_test_util',
-        'grpc',
-        'gpr_test_util',
-        'gpr',
-      ],
-      'sources': [
-      ]
-    },
-    {
-      'target_name': 'h2_full+poll_shutdown_finishes_tags_test',
-      'type': 'executable',
-      'dependencies': [
-        'end2end_fixture_h2_full+poll',
-        'end2end_test_shutdown_finishes_tags',
-        'end2end_certs',
-        'grpc_test_util',
-        'grpc',
-        'gpr_test_util',
-        'gpr',
-      ],
-      'sources': [
-      ]
-    },
-    {
-      'target_name': 'h2_full+poll_simple_delayed_request_test',
-      'type': 'executable',
-      'dependencies': [
-        'end2end_fixture_h2_full+poll',
-        'end2end_test_simple_delayed_request',
-        'end2end_certs',
-        'grpc_test_util',
-        'grpc',
-        'gpr_test_util',
-        'gpr',
-      ],
-      'sources': [
-      ]
-    },
-    {
-      'target_name': 'h2_full+poll_simple_request_test',
-      'type': 'executable',
-      'dependencies': [
-        'end2end_fixture_h2_full+poll',
-        'end2end_test_simple_request',
-        'end2end_certs',
-        'grpc_test_util',
-        'grpc',
-        'gpr_test_util',
-        'gpr',
-      ],
-      'sources': [
-      ]
-    },
-    {
-      'target_name': 'h2_full+poll_trailing_metadata_test',
-      'type': 'executable',
-      'dependencies': [
-        'end2end_fixture_h2_full+poll',
-        'end2end_test_trailing_metadata',
-        'end2end_certs',
-        'grpc_test_util',
-        'grpc',
-        'gpr_test_util',
-        'gpr',
-      ],
-      'sources': [
-      ]
-    },
-    {
-      'target_name': 'h2_oauth2_bad_hostname_test',
-      'type': 'executable',
-      'dependencies': [
-        'end2end_fixture_h2_oauth2',
-        'end2end_test_bad_hostname',
-        'end2end_certs',
-        'grpc_test_util',
-        'grpc',
-        'gpr_test_util',
-        'gpr',
-      ],
-      'sources': [
-      ]
-    },
-    {
-      'target_name': 'h2_oauth2_binary_metadata_test',
-      'type': 'executable',
-      'dependencies': [
-        'end2end_fixture_h2_oauth2',
-        'end2end_test_binary_metadata',
-        'end2end_certs',
-        'grpc_test_util',
-        'grpc',
-        'gpr_test_util',
-        'gpr',
-      ],
-      'sources': [
-      ]
-    },
-    {
-      'target_name': 'h2_oauth2_call_creds_test',
-      'type': 'executable',
-      'dependencies': [
-        'end2end_fixture_h2_oauth2',
-        'end2end_test_call_creds',
-        'end2end_certs',
-        'grpc_test_util',
-        'grpc',
-        'gpr_test_util',
-        'gpr',
-      ],
-      'sources': [
-      ]
-    },
-    {
-      'target_name': 'h2_oauth2_cancel_after_accept_test',
-      'type': 'executable',
-      'dependencies': [
-        'end2end_fixture_h2_oauth2',
-        'end2end_test_cancel_after_accept',
-        'end2end_certs',
-        'grpc_test_util',
-        'grpc',
-        'gpr_test_util',
-        'gpr',
-      ],
-      'sources': [
-      ]
-    },
-    {
-      'target_name': 'h2_oauth2_cancel_after_client_done_test',
-      'type': 'executable',
-      'dependencies': [
-        'end2end_fixture_h2_oauth2',
-        'end2end_test_cancel_after_client_done',
-        'end2end_certs',
-        'grpc_test_util',
-        'grpc',
-        'gpr_test_util',
-        'gpr',
-      ],
-      'sources': [
-      ]
-    },
-    {
-      'target_name': 'h2_oauth2_cancel_after_invoke_test',
-      'type': 'executable',
-      'dependencies': [
-        'end2end_fixture_h2_oauth2',
-        'end2end_test_cancel_after_invoke',
-        'end2end_certs',
-        'grpc_test_util',
-        'grpc',
-        'gpr_test_util',
-        'gpr',
-      ],
-      'sources': [
-      ]
-    },
-    {
-      'target_name': 'h2_oauth2_cancel_before_invoke_test',
-      'type': 'executable',
-      'dependencies': [
-        'end2end_fixture_h2_oauth2',
-        'end2end_test_cancel_before_invoke',
-        'end2end_certs',
-        'grpc_test_util',
-        'grpc',
-        'gpr_test_util',
-        'gpr',
-      ],
-      'sources': [
-      ]
-    },
-    {
-      'target_name': 'h2_oauth2_cancel_in_a_vacuum_test',
-      'type': 'executable',
-      'dependencies': [
-        'end2end_fixture_h2_oauth2',
-        'end2end_test_cancel_in_a_vacuum',
-        'end2end_certs',
-        'grpc_test_util',
-        'grpc',
-        'gpr_test_util',
-        'gpr',
-      ],
-      'sources': [
-      ]
-    },
-    {
-      'target_name': 'h2_oauth2_census_simple_request_test',
-      'type': 'executable',
-      'dependencies': [
-        'end2end_fixture_h2_oauth2',
-        'end2end_test_census_simple_request',
-        'end2end_certs',
-        'grpc_test_util',
-        'grpc',
-        'gpr_test_util',
-        'gpr',
-      ],
-      'sources': [
-      ]
-    },
-    {
-      'target_name': 'h2_oauth2_channel_connectivity_test',
-      'type': 'executable',
-      'dependencies': [
-        'end2end_fixture_h2_oauth2',
-        'end2end_test_channel_connectivity',
-        'end2end_certs',
-        'grpc_test_util',
-        'grpc',
-        'gpr_test_util',
-        'gpr',
-      ],
-      'sources': [
-      ]
-    },
-    {
-      'target_name': 'h2_oauth2_compressed_payload_test',
-      'type': 'executable',
-      'dependencies': [
-        'end2end_fixture_h2_oauth2',
-        'end2end_test_compressed_payload',
-        'end2end_certs',
-        'grpc_test_util',
-        'grpc',
-        'gpr_test_util',
-        'gpr',
-      ],
-      'sources': [
-      ]
-    },
-    {
-      'target_name': 'h2_oauth2_default_host_test',
-      'type': 'executable',
-      'dependencies': [
-        'end2end_fixture_h2_oauth2',
-        'end2end_test_default_host',
-        'end2end_certs',
-        'grpc_test_util',
-        'grpc',
-        'gpr_test_util',
-        'gpr',
-      ],
-      'sources': [
-      ]
-    },
-    {
-      'target_name': 'h2_oauth2_disappearing_server_test',
-      'type': 'executable',
-      'dependencies': [
-        'end2end_fixture_h2_oauth2',
-        'end2end_test_disappearing_server',
-        'end2end_certs',
-        'grpc_test_util',
-        'grpc',
-        'gpr_test_util',
-        'gpr',
-      ],
-      'sources': [
-      ]
-    },
-    {
-      'target_name': 'h2_oauth2_empty_batch_test',
-      'type': 'executable',
-      'dependencies': [
-        'end2end_fixture_h2_oauth2',
-        'end2end_test_empty_batch',
-        'end2end_certs',
-        'grpc_test_util',
-        'grpc',
-        'gpr_test_util',
-        'gpr',
-      ],
-      'sources': [
-      ]
-    },
-    {
-      'target_name': 'h2_oauth2_graceful_server_shutdown_test',
-      'type': 'executable',
-      'dependencies': [
-        'end2end_fixture_h2_oauth2',
-        'end2end_test_graceful_server_shutdown',
-        'end2end_certs',
-        'grpc_test_util',
-        'grpc',
-        'gpr_test_util',
-        'gpr',
-      ],
-      'sources': [
-      ]
-    },
-    {
-      'target_name': 'h2_oauth2_high_initial_seqno_test',
-      'type': 'executable',
-      'dependencies': [
-        'end2end_fixture_h2_oauth2',
-        'end2end_test_high_initial_seqno',
-        'end2end_certs',
-        'grpc_test_util',
-        'grpc',
-        'gpr_test_util',
-        'gpr',
-      ],
-      'sources': [
-      ]
-    },
-    {
-      'target_name': 'h2_oauth2_invoke_large_request_test',
-      'type': 'executable',
-      'dependencies': [
-        'end2end_fixture_h2_oauth2',
-        'end2end_test_invoke_large_request',
-        'end2end_certs',
-        'grpc_test_util',
-        'grpc',
-        'gpr_test_util',
-        'gpr',
-      ],
-      'sources': [
-      ]
-    },
-    {
-      'target_name': 'h2_oauth2_large_metadata_test',
-      'type': 'executable',
-      'dependencies': [
-        'end2end_fixture_h2_oauth2',
-        'end2end_test_large_metadata',
-        'end2end_certs',
-        'grpc_test_util',
-        'grpc',
-        'gpr_test_util',
-        'gpr',
-      ],
-      'sources': [
-      ]
-    },
-    {
-      'target_name': 'h2_oauth2_max_concurrent_streams_test',
-      'type': 'executable',
-      'dependencies': [
-        'end2end_fixture_h2_oauth2',
-        'end2end_test_max_concurrent_streams',
-        'end2end_certs',
-        'grpc_test_util',
-        'grpc',
-        'gpr_test_util',
-        'gpr',
-      ],
-      'sources': [
-      ]
-    },
-    {
-      'target_name': 'h2_oauth2_max_message_length_test',
-      'type': 'executable',
-      'dependencies': [
-        'end2end_fixture_h2_oauth2',
-        'end2end_test_max_message_length',
-        'end2end_certs',
-        'grpc_test_util',
-        'grpc',
-        'gpr_test_util',
-        'gpr',
-      ],
-      'sources': [
-      ]
-    },
-    {
-      'target_name': 'h2_oauth2_metadata_test',
-      'type': 'executable',
-      'dependencies': [
-        'end2end_fixture_h2_oauth2',
-        'end2end_test_metadata',
-        'end2end_certs',
-        'grpc_test_util',
-        'grpc',
-        'gpr_test_util',
-        'gpr',
-      ],
-      'sources': [
-      ]
-    },
-    {
-      'target_name': 'h2_oauth2_no_op_test',
-      'type': 'executable',
-      'dependencies': [
-        'end2end_fixture_h2_oauth2',
-        'end2end_test_no_op',
-        'end2end_certs',
-        'grpc_test_util',
-        'grpc',
-        'gpr_test_util',
-        'gpr',
-      ],
-      'sources': [
-      ]
-    },
-    {
-      'target_name': 'h2_oauth2_payload_test',
-      'type': 'executable',
-      'dependencies': [
-        'end2end_fixture_h2_oauth2',
-        'end2end_test_payload',
-        'end2end_certs',
-        'grpc_test_util',
-        'grpc',
-        'gpr_test_util',
-        'gpr',
-      ],
-      'sources': [
-      ]
-    },
-    {
-      'target_name': 'h2_oauth2_ping_pong_streaming_test',
-      'type': 'executable',
-      'dependencies': [
-        'end2end_fixture_h2_oauth2',
-        'end2end_test_ping_pong_streaming',
-        'end2end_certs',
-        'grpc_test_util',
-        'grpc',
-        'gpr_test_util',
-        'gpr',
-      ],
-      'sources': [
-      ]
-    },
-    {
-      'target_name': 'h2_oauth2_registered_call_test',
-      'type': 'executable',
-      'dependencies': [
-        'end2end_fixture_h2_oauth2',
-        'end2end_test_registered_call',
-        'end2end_certs',
-        'grpc_test_util',
-        'grpc',
-        'gpr_test_util',
-        'gpr',
-      ],
-      'sources': [
-      ]
-    },
-    {
-      'target_name': 'h2_oauth2_request_with_flags_test',
-      'type': 'executable',
-      'dependencies': [
-        'end2end_fixture_h2_oauth2',
-        'end2end_test_request_with_flags',
-        'end2end_certs',
-        'grpc_test_util',
-        'grpc',
-        'gpr_test_util',
-        'gpr',
-      ],
-      'sources': [
-      ]
-    },
-    {
-      'target_name': 'h2_oauth2_request_with_payload_test',
-      'type': 'executable',
-      'dependencies': [
-        'end2end_fixture_h2_oauth2',
-        'end2end_test_request_with_payload',
-        'end2end_certs',
-        'grpc_test_util',
-        'grpc',
-        'gpr_test_util',
-        'gpr',
-      ],
-      'sources': [
-      ]
-    },
-    {
-      'target_name': 'h2_oauth2_server_finishes_request_test',
-      'type': 'executable',
-      'dependencies': [
-        'end2end_fixture_h2_oauth2',
-        'end2end_test_server_finishes_request',
-        'end2end_certs',
-        'grpc_test_util',
-        'grpc',
-        'gpr_test_util',
-        'gpr',
-      ],
-      'sources': [
-      ]
-    },
-    {
-      'target_name': 'h2_oauth2_shutdown_finishes_calls_test',
-      'type': 'executable',
-      'dependencies': [
-        'end2end_fixture_h2_oauth2',
-        'end2end_test_shutdown_finishes_calls',
-        'end2end_certs',
-        'grpc_test_util',
-        'grpc',
-        'gpr_test_util',
-        'gpr',
-      ],
-      'sources': [
-      ]
-    },
-    {
-      'target_name': 'h2_oauth2_shutdown_finishes_tags_test',
-      'type': 'executable',
-      'dependencies': [
-        'end2end_fixture_h2_oauth2',
-        'end2end_test_shutdown_finishes_tags',
-        'end2end_certs',
-        'grpc_test_util',
-        'grpc',
-        'gpr_test_util',
-        'gpr',
-      ],
-      'sources': [
-      ]
-    },
-    {
-      'target_name': 'h2_oauth2_simple_delayed_request_test',
-      'type': 'executable',
-      'dependencies': [
-        'end2end_fixture_h2_oauth2',
-        'end2end_test_simple_delayed_request',
-        'end2end_certs',
-        'grpc_test_util',
-        'grpc',
-        'gpr_test_util',
-        'gpr',
-      ],
-      'sources': [
-      ]
-    },
-    {
-      'target_name': 'h2_oauth2_simple_request_test',
-      'type': 'executable',
-      'dependencies': [
-        'end2end_fixture_h2_oauth2',
-        'end2end_test_simple_request',
-        'end2end_certs',
-        'grpc_test_util',
-        'grpc',
-        'gpr_test_util',
-        'gpr',
-      ],
-      'sources': [
-      ]
-    },
-    {
-      'target_name': 'h2_oauth2_trailing_metadata_test',
-      'type': 'executable',
-      'dependencies': [
-        'end2end_fixture_h2_oauth2',
-        'end2end_test_trailing_metadata',
-        'end2end_certs',
-        'grpc_test_util',
-        'grpc',
-        'gpr_test_util',
-        'gpr',
-      ],
-      'sources': [
-      ]
-    },
-    {
-      'target_name': 'h2_proxy_bad_hostname_test',
-      'type': 'executable',
-      'dependencies': [
-        'end2end_fixture_h2_proxy',
-        'end2end_test_bad_hostname',
-        'end2end_certs',
-        'grpc_test_util',
-        'grpc',
-        'gpr_test_util',
-        'gpr',
-      ],
-      'sources': [
-      ]
-    },
-    {
-      'target_name': 'h2_proxy_binary_metadata_test',
-      'type': 'executable',
-      'dependencies': [
-        'end2end_fixture_h2_proxy',
-        'end2end_test_binary_metadata',
-        'end2end_certs',
-        'grpc_test_util',
-        'grpc',
-        'gpr_test_util',
-        'gpr',
-      ],
-      'sources': [
-      ]
-    },
-    {
-      'target_name': 'h2_proxy_call_creds_test',
-      'type': 'executable',
-      'dependencies': [
-        'end2end_fixture_h2_proxy',
-        'end2end_test_call_creds',
-        'end2end_certs',
-        'grpc_test_util',
-        'grpc',
-        'gpr_test_util',
-        'gpr',
-      ],
-      'sources': [
-      ]
-    },
-    {
-      'target_name': 'h2_proxy_cancel_after_accept_test',
-      'type': 'executable',
-      'dependencies': [
-        'end2end_fixture_h2_proxy',
-        'end2end_test_cancel_after_accept',
-        'end2end_certs',
-        'grpc_test_util',
-        'grpc',
-        'gpr_test_util',
-        'gpr',
-      ],
-      'sources': [
-      ]
-    },
-    {
-      'target_name': 'h2_proxy_cancel_after_client_done_test',
-      'type': 'executable',
-      'dependencies': [
-        'end2end_fixture_h2_proxy',
-        'end2end_test_cancel_after_client_done',
-        'end2end_certs',
-        'grpc_test_util',
-        'grpc',
-        'gpr_test_util',
-        'gpr',
-      ],
-      'sources': [
-      ]
-    },
-    {
-      'target_name': 'h2_proxy_cancel_after_invoke_test',
-      'type': 'executable',
-      'dependencies': [
-        'end2end_fixture_h2_proxy',
-        'end2end_test_cancel_after_invoke',
-        'end2end_certs',
-        'grpc_test_util',
-        'grpc',
-        'gpr_test_util',
-        'gpr',
-      ],
-      'sources': [
-      ]
-    },
-    {
-      'target_name': 'h2_proxy_cancel_before_invoke_test',
-      'type': 'executable',
-      'dependencies': [
-        'end2end_fixture_h2_proxy',
-        'end2end_test_cancel_before_invoke',
-        'end2end_certs',
-        'grpc_test_util',
-        'grpc',
-        'gpr_test_util',
-        'gpr',
-      ],
-      'sources': [
-      ]
-    },
-    {
-      'target_name': 'h2_proxy_cancel_in_a_vacuum_test',
-      'type': 'executable',
-      'dependencies': [
-        'end2end_fixture_h2_proxy',
-        'end2end_test_cancel_in_a_vacuum',
-        'end2end_certs',
-        'grpc_test_util',
-        'grpc',
-        'gpr_test_util',
-        'gpr',
-      ],
-      'sources': [
-      ]
-    },
-    {
-      'target_name': 'h2_proxy_census_simple_request_test',
-      'type': 'executable',
-      'dependencies': [
-        'end2end_fixture_h2_proxy',
-        'end2end_test_census_simple_request',
-        'end2end_certs',
-        'grpc_test_util',
-        'grpc',
-        'gpr_test_util',
-        'gpr',
-      ],
-      'sources': [
-      ]
-    },
-    {
-      'target_name': 'h2_proxy_default_host_test',
-      'type': 'executable',
-      'dependencies': [
-        'end2end_fixture_h2_proxy',
-        'end2end_test_default_host',
-        'end2end_certs',
-        'grpc_test_util',
-        'grpc',
-        'gpr_test_util',
-        'gpr',
-      ],
-      'sources': [
-      ]
-    },
-    {
-      'target_name': 'h2_proxy_disappearing_server_test',
-      'type': 'executable',
-      'dependencies': [
-        'end2end_fixture_h2_proxy',
-        'end2end_test_disappearing_server',
-        'end2end_certs',
-        'grpc_test_util',
-        'grpc',
-        'gpr_test_util',
-        'gpr',
-      ],
-      'sources': [
-      ]
-    },
-    {
-      'target_name': 'h2_proxy_empty_batch_test',
-      'type': 'executable',
-      'dependencies': [
-        'end2end_fixture_h2_proxy',
-        'end2end_test_empty_batch',
-        'end2end_certs',
-        'grpc_test_util',
-        'grpc',
-        'gpr_test_util',
-        'gpr',
-      ],
-      'sources': [
-      ]
-    },
-    {
-      'target_name': 'h2_proxy_graceful_server_shutdown_test',
-      'type': 'executable',
-      'dependencies': [
-        'end2end_fixture_h2_proxy',
-        'end2end_test_graceful_server_shutdown',
-        'end2end_certs',
-        'grpc_test_util',
-        'grpc',
-        'gpr_test_util',
-        'gpr',
-      ],
-      'sources': [
-      ]
-    },
-    {
-      'target_name': 'h2_proxy_high_initial_seqno_test',
-      'type': 'executable',
-      'dependencies': [
-        'end2end_fixture_h2_proxy',
-        'end2end_test_high_initial_seqno',
-        'end2end_certs',
-        'grpc_test_util',
-        'grpc',
-        'gpr_test_util',
-        'gpr',
-      ],
-      'sources': [
-      ]
-    },
-    {
-      'target_name': 'h2_proxy_invoke_large_request_test',
-      'type': 'executable',
-      'dependencies': [
-        'end2end_fixture_h2_proxy',
-        'end2end_test_invoke_large_request',
-        'end2end_certs',
-        'grpc_test_util',
-        'grpc',
-        'gpr_test_util',
-        'gpr',
-      ],
-      'sources': [
-      ]
-    },
-    {
-      'target_name': 'h2_proxy_large_metadata_test',
-      'type': 'executable',
-      'dependencies': [
-        'end2end_fixture_h2_proxy',
-        'end2end_test_large_metadata',
-        'end2end_certs',
-        'grpc_test_util',
-        'grpc',
-        'gpr_test_util',
-        'gpr',
-      ],
-      'sources': [
-      ]
-    },
-    {
-      'target_name': 'h2_proxy_max_message_length_test',
-      'type': 'executable',
-      'dependencies': [
-        'end2end_fixture_h2_proxy',
-        'end2end_test_max_message_length',
-        'end2end_certs',
-        'grpc_test_util',
-        'grpc',
-        'gpr_test_util',
-        'gpr',
-      ],
-      'sources': [
-      ]
-    },
-    {
-      'target_name': 'h2_proxy_metadata_test',
-      'type': 'executable',
-      'dependencies': [
-        'end2end_fixture_h2_proxy',
-        'end2end_test_metadata',
-        'end2end_certs',
-        'grpc_test_util',
-        'grpc',
-        'gpr_test_util',
-        'gpr',
-      ],
-      'sources': [
-      ]
-    },
-    {
-      'target_name': 'h2_proxy_no_op_test',
-      'type': 'executable',
-      'dependencies': [
-        'end2end_fixture_h2_proxy',
-        'end2end_test_no_op',
-        'end2end_certs',
-        'grpc_test_util',
-        'grpc',
-        'gpr_test_util',
-        'gpr',
-      ],
-      'sources': [
-      ]
-    },
-    {
-      'target_name': 'h2_proxy_payload_test',
-      'type': 'executable',
-      'dependencies': [
-        'end2end_fixture_h2_proxy',
-        'end2end_test_payload',
-        'end2end_certs',
-        'grpc_test_util',
-        'grpc',
-        'gpr_test_util',
-        'gpr',
-      ],
-      'sources': [
-      ]
-    },
-    {
-      'target_name': 'h2_proxy_ping_pong_streaming_test',
-      'type': 'executable',
-      'dependencies': [
-        'end2end_fixture_h2_proxy',
-        'end2end_test_ping_pong_streaming',
-        'end2end_certs',
-        'grpc_test_util',
-        'grpc',
-        'gpr_test_util',
-        'gpr',
-      ],
-      'sources': [
-      ]
-    },
-    {
-      'target_name': 'h2_proxy_registered_call_test',
-      'type': 'executable',
-      'dependencies': [
-        'end2end_fixture_h2_proxy',
-        'end2end_test_registered_call',
-        'end2end_certs',
-        'grpc_test_util',
-        'grpc',
-        'gpr_test_util',
-        'gpr',
-      ],
-      'sources': [
-      ]
-    },
-    {
-      'target_name': 'h2_proxy_request_with_payload_test',
-      'type': 'executable',
-      'dependencies': [
-        'end2end_fixture_h2_proxy',
-        'end2end_test_request_with_payload',
-        'end2end_certs',
-        'grpc_test_util',
-        'grpc',
-        'gpr_test_util',
-        'gpr',
-      ],
-      'sources': [
-      ]
-    },
-    {
-      'target_name': 'h2_proxy_server_finishes_request_test',
-      'type': 'executable',
-      'dependencies': [
-        'end2end_fixture_h2_proxy',
-        'end2end_test_server_finishes_request',
-        'end2end_certs',
-        'grpc_test_util',
-        'grpc',
-        'gpr_test_util',
-        'gpr',
-      ],
-      'sources': [
-      ]
-    },
-    {
-      'target_name': 'h2_proxy_shutdown_finishes_calls_test',
-      'type': 'executable',
-      'dependencies': [
-        'end2end_fixture_h2_proxy',
-        'end2end_test_shutdown_finishes_calls',
-        'end2end_certs',
-        'grpc_test_util',
-        'grpc',
-        'gpr_test_util',
-        'gpr',
-      ],
-      'sources': [
-      ]
-    },
-    {
-      'target_name': 'h2_proxy_shutdown_finishes_tags_test',
-      'type': 'executable',
-      'dependencies': [
-        'end2end_fixture_h2_proxy',
-        'end2end_test_shutdown_finishes_tags',
-        'end2end_certs',
-        'grpc_test_util',
-        'grpc',
-        'gpr_test_util',
-        'gpr',
-      ],
-      'sources': [
-      ]
-    },
-    {
-      'target_name': 'h2_proxy_simple_delayed_request_test',
-      'type': 'executable',
-      'dependencies': [
-        'end2end_fixture_h2_proxy',
-        'end2end_test_simple_delayed_request',
-        'end2end_certs',
-        'grpc_test_util',
-        'grpc',
-        'gpr_test_util',
-        'gpr',
-      ],
-      'sources': [
-      ]
-    },
-    {
-      'target_name': 'h2_proxy_simple_request_test',
-      'type': 'executable',
-      'dependencies': [
-        'end2end_fixture_h2_proxy',
-        'end2end_test_simple_request',
-        'end2end_certs',
-        'grpc_test_util',
-        'grpc',
-        'gpr_test_util',
-        'gpr',
-      ],
-      'sources': [
-      ]
-    },
-    {
-      'target_name': 'h2_proxy_trailing_metadata_test',
-      'type': 'executable',
-      'dependencies': [
-        'end2end_fixture_h2_proxy',
-        'end2end_test_trailing_metadata',
-        'end2end_certs',
-        'grpc_test_util',
-        'grpc',
-        'gpr_test_util',
-        'gpr',
-      ],
-      'sources': [
-      ]
-    },
-    {
-      'target_name': 'h2_sockpair_bad_hostname_test',
-      'type': 'executable',
-      'dependencies': [
-        'end2end_fixture_h2_sockpair',
-        'end2end_test_bad_hostname',
-        'end2end_certs',
-        'grpc_test_util',
-        'grpc',
-        'gpr_test_util',
-        'gpr',
-      ],
-      'sources': [
-      ]
-    },
-    {
-      'target_name': 'h2_sockpair_binary_metadata_test',
-      'type': 'executable',
-      'dependencies': [
-        'end2end_fixture_h2_sockpair',
-        'end2end_test_binary_metadata',
-        'end2end_certs',
-        'grpc_test_util',
-        'grpc',
-        'gpr_test_util',
-        'gpr',
-      ],
-      'sources': [
-      ]
-    },
-    {
-      'target_name': 'h2_sockpair_call_creds_test',
-      'type': 'executable',
-      'dependencies': [
-        'end2end_fixture_h2_sockpair',
-        'end2end_test_call_creds',
-        'end2end_certs',
-        'grpc_test_util',
-        'grpc',
-        'gpr_test_util',
-        'gpr',
-      ],
-      'sources': [
-      ]
-    },
-    {
-      'target_name': 'h2_sockpair_cancel_after_accept_test',
-      'type': 'executable',
-      'dependencies': [
-        'end2end_fixture_h2_sockpair',
-        'end2end_test_cancel_after_accept',
-        'end2end_certs',
-        'grpc_test_util',
-        'grpc',
-        'gpr_test_util',
-        'gpr',
-      ],
-      'sources': [
-      ]
-    },
-    {
-      'target_name': 'h2_sockpair_cancel_after_client_done_test',
-      'type': 'executable',
-      'dependencies': [
-        'end2end_fixture_h2_sockpair',
-        'end2end_test_cancel_after_client_done',
-        'end2end_certs',
-        'grpc_test_util',
-        'grpc',
-        'gpr_test_util',
-        'gpr',
-      ],
-      'sources': [
-      ]
-    },
-    {
-      'target_name': 'h2_sockpair_cancel_after_invoke_test',
-      'type': 'executable',
-      'dependencies': [
-        'end2end_fixture_h2_sockpair',
-        'end2end_test_cancel_after_invoke',
-        'end2end_certs',
-        'grpc_test_util',
-        'grpc',
-        'gpr_test_util',
-        'gpr',
-      ],
-      'sources': [
-      ]
-    },
-    {
-      'target_name': 'h2_sockpair_cancel_before_invoke_test',
-      'type': 'executable',
-      'dependencies': [
-        'end2end_fixture_h2_sockpair',
-        'end2end_test_cancel_before_invoke',
-        'end2end_certs',
-        'grpc_test_util',
-        'grpc',
-        'gpr_test_util',
-        'gpr',
-      ],
-      'sources': [
-      ]
-    },
-    {
-      'target_name': 'h2_sockpair_cancel_in_a_vacuum_test',
-      'type': 'executable',
-      'dependencies': [
-        'end2end_fixture_h2_sockpair',
-        'end2end_test_cancel_in_a_vacuum',
-        'end2end_certs',
-        'grpc_test_util',
-        'grpc',
-        'gpr_test_util',
-        'gpr',
-      ],
-      'sources': [
-      ]
-    },
-    {
-      'target_name': 'h2_sockpair_census_simple_request_test',
-      'type': 'executable',
-      'dependencies': [
-        'end2end_fixture_h2_sockpair',
-        'end2end_test_census_simple_request',
-        'end2end_certs',
-        'grpc_test_util',
-        'grpc',
-        'gpr_test_util',
-        'gpr',
-      ],
-      'sources': [
-      ]
-    },
-    {
-      'target_name': 'h2_sockpair_compressed_payload_test',
-      'type': 'executable',
-      'dependencies': [
-        'end2end_fixture_h2_sockpair',
-        'end2end_test_compressed_payload',
-        'end2end_certs',
-        'grpc_test_util',
-        'grpc',
-        'gpr_test_util',
-        'gpr',
-      ],
-      'sources': [
-      ]
-    },
-    {
-      'target_name': 'h2_sockpair_empty_batch_test',
-      'type': 'executable',
-      'dependencies': [
-        'end2end_fixture_h2_sockpair',
-        'end2end_test_empty_batch',
-        'end2end_certs',
-        'grpc_test_util',
-        'grpc',
-        'gpr_test_util',
-        'gpr',
-      ],
-      'sources': [
-      ]
-    },
-    {
-      'target_name': 'h2_sockpair_graceful_server_shutdown_test',
-      'type': 'executable',
-      'dependencies': [
-        'end2end_fixture_h2_sockpair',
-        'end2end_test_graceful_server_shutdown',
-        'end2end_certs',
-        'grpc_test_util',
-        'grpc',
-        'gpr_test_util',
-        'gpr',
-      ],
-      'sources': [
-      ]
-    },
-    {
-      'target_name': 'h2_sockpair_high_initial_seqno_test',
-      'type': 'executable',
-      'dependencies': [
-        'end2end_fixture_h2_sockpair',
-        'end2end_test_high_initial_seqno',
-        'end2end_certs',
-        'grpc_test_util',
-        'grpc',
-        'gpr_test_util',
-        'gpr',
-      ],
-      'sources': [
-      ]
-    },
-    {
-      'target_name': 'h2_sockpair_invoke_large_request_test',
-      'type': 'executable',
-      'dependencies': [
-        'end2end_fixture_h2_sockpair',
-        'end2end_test_invoke_large_request',
-        'end2end_certs',
-        'grpc_test_util',
-        'grpc',
-        'gpr_test_util',
-        'gpr',
-      ],
-      'sources': [
-      ]
-    },
-    {
-      'target_name': 'h2_sockpair_large_metadata_test',
-      'type': 'executable',
-      'dependencies': [
-        'end2end_fixture_h2_sockpair',
-        'end2end_test_large_metadata',
-        'end2end_certs',
-        'grpc_test_util',
-        'grpc',
-        'gpr_test_util',
-        'gpr',
-      ],
-      'sources': [
-      ]
-    },
-    {
-      'target_name': 'h2_sockpair_max_concurrent_streams_test',
-      'type': 'executable',
-      'dependencies': [
-        'end2end_fixture_h2_sockpair',
-        'end2end_test_max_concurrent_streams',
-        'end2end_certs',
-        'grpc_test_util',
-        'grpc',
-        'gpr_test_util',
-        'gpr',
-      ],
-      'sources': [
-      ]
-    },
-    {
-      'target_name': 'h2_sockpair_max_message_length_test',
-      'type': 'executable',
-      'dependencies': [
-        'end2end_fixture_h2_sockpair',
-        'end2end_test_max_message_length',
-        'end2end_certs',
-        'grpc_test_util',
-        'grpc',
-        'gpr_test_util',
-        'gpr',
-      ],
-      'sources': [
-      ]
-    },
-    {
-      'target_name': 'h2_sockpair_metadata_test',
-      'type': 'executable',
-      'dependencies': [
-        'end2end_fixture_h2_sockpair',
-        'end2end_test_metadata',
-        'end2end_certs',
-        'grpc_test_util',
-        'grpc',
-        'gpr_test_util',
-        'gpr',
-      ],
-      'sources': [
-      ]
-    },
-    {
-      'target_name': 'h2_sockpair_no_op_test',
-      'type': 'executable',
-      'dependencies': [
-        'end2end_fixture_h2_sockpair',
-        'end2end_test_no_op',
-        'end2end_certs',
-        'grpc_test_util',
-        'grpc',
-        'gpr_test_util',
-        'gpr',
-      ],
-      'sources': [
-      ]
-    },
-    {
-      'target_name': 'h2_sockpair_payload_test',
-      'type': 'executable',
-      'dependencies': [
-        'end2end_fixture_h2_sockpair',
-        'end2end_test_payload',
-        'end2end_certs',
-        'grpc_test_util',
-        'grpc',
-        'gpr_test_util',
-        'gpr',
-      ],
-      'sources': [
-      ]
-    },
-    {
-      'target_name': 'h2_sockpair_ping_pong_streaming_test',
-      'type': 'executable',
-      'dependencies': [
-        'end2end_fixture_h2_sockpair',
-        'end2end_test_ping_pong_streaming',
-        'end2end_certs',
-        'grpc_test_util',
-        'grpc',
-        'gpr_test_util',
-        'gpr',
-      ],
-      'sources': [
-      ]
-    },
-    {
-      'target_name': 'h2_sockpair_registered_call_test',
-      'type': 'executable',
-      'dependencies': [
-        'end2end_fixture_h2_sockpair',
-        'end2end_test_registered_call',
-        'end2end_certs',
-        'grpc_test_util',
-        'grpc',
-        'gpr_test_util',
-        'gpr',
-      ],
-      'sources': [
-      ]
-    },
-    {
-      'target_name': 'h2_sockpair_request_with_flags_test',
-      'type': 'executable',
-      'dependencies': [
-        'end2end_fixture_h2_sockpair',
-        'end2end_test_request_with_flags',
-        'end2end_certs',
-        'grpc_test_util',
-        'grpc',
-        'gpr_test_util',
-        'gpr',
-      ],
-      'sources': [
-      ]
-    },
-    {
-      'target_name': 'h2_sockpair_request_with_payload_test',
-      'type': 'executable',
-      'dependencies': [
-        'end2end_fixture_h2_sockpair',
-        'end2end_test_request_with_payload',
-        'end2end_certs',
-        'grpc_test_util',
-        'grpc',
-        'gpr_test_util',
-        'gpr',
-      ],
-      'sources': [
-      ]
-    },
-    {
-      'target_name': 'h2_sockpair_server_finishes_request_test',
-      'type': 'executable',
-      'dependencies': [
-        'end2end_fixture_h2_sockpair',
-        'end2end_test_server_finishes_request',
-        'end2end_certs',
-        'grpc_test_util',
-        'grpc',
-        'gpr_test_util',
-        'gpr',
-      ],
-      'sources': [
-      ]
-    },
-    {
-      'target_name': 'h2_sockpair_shutdown_finishes_calls_test',
-      'type': 'executable',
-      'dependencies': [
-        'end2end_fixture_h2_sockpair',
-        'end2end_test_shutdown_finishes_calls',
-        'end2end_certs',
-        'grpc_test_util',
-        'grpc',
-        'gpr_test_util',
-        'gpr',
-      ],
-      'sources': [
-      ]
-    },
-    {
-      'target_name': 'h2_sockpair_shutdown_finishes_tags_test',
-      'type': 'executable',
-      'dependencies': [
-        'end2end_fixture_h2_sockpair',
-        'end2end_test_shutdown_finishes_tags',
-        'end2end_certs',
-        'grpc_test_util',
-        'grpc',
-        'gpr_test_util',
-        'gpr',
-      ],
-      'sources': [
-      ]
-    },
-    {
-      'target_name': 'h2_sockpair_simple_request_test',
-      'type': 'executable',
-      'dependencies': [
-        'end2end_fixture_h2_sockpair',
-        'end2end_test_simple_request',
-        'end2end_certs',
-        'grpc_test_util',
-        'grpc',
-        'gpr_test_util',
-        'gpr',
-      ],
-      'sources': [
-      ]
-    },
-    {
-      'target_name': 'h2_sockpair_trailing_metadata_test',
-      'type': 'executable',
-      'dependencies': [
-        'end2end_fixture_h2_sockpair',
-        'end2end_test_trailing_metadata',
-        'end2end_certs',
-        'grpc_test_util',
-        'grpc',
-        'gpr_test_util',
-        'gpr',
-      ],
-      'sources': [
-      ]
-    },
-    {
-      'target_name': 'h2_sockpair+trace_bad_hostname_test',
-      'type': 'executable',
-      'dependencies': [
-        'end2end_fixture_h2_sockpair+trace',
-        'end2end_test_bad_hostname',
-        'end2end_certs',
-        'grpc_test_util',
-        'grpc',
-        'gpr_test_util',
-        'gpr',
-      ],
-      'sources': [
-      ]
-    },
-    {
-      'target_name': 'h2_sockpair+trace_binary_metadata_test',
-      'type': 'executable',
-      'dependencies': [
-        'end2end_fixture_h2_sockpair+trace',
-        'end2end_test_binary_metadata',
-        'end2end_certs',
-        'grpc_test_util',
-        'grpc',
-        'gpr_test_util',
-        'gpr',
-      ],
-      'sources': [
-      ]
-    },
-    {
-      'target_name': 'h2_sockpair+trace_call_creds_test',
-      'type': 'executable',
-      'dependencies': [
-        'end2end_fixture_h2_sockpair+trace',
-        'end2end_test_call_creds',
-        'end2end_certs',
-        'grpc_test_util',
-        'grpc',
-        'gpr_test_util',
-        'gpr',
-      ],
-      'sources': [
-      ]
-    },
-    {
-      'target_name': 'h2_sockpair+trace_cancel_after_accept_test',
-      'type': 'executable',
-      'dependencies': [
-        'end2end_fixture_h2_sockpair+trace',
-        'end2end_test_cancel_after_accept',
-        'end2end_certs',
-        'grpc_test_util',
-        'grpc',
-        'gpr_test_util',
-        'gpr',
-      ],
-      'sources': [
-      ]
-    },
-    {
-      'target_name': 'h2_sockpair+trace_cancel_after_client_done_test',
-      'type': 'executable',
-      'dependencies': [
-        'end2end_fixture_h2_sockpair+trace',
-        'end2end_test_cancel_after_client_done',
-        'end2end_certs',
-        'grpc_test_util',
-        'grpc',
-        'gpr_test_util',
-        'gpr',
-      ],
-      'sources': [
-      ]
-    },
-    {
-      'target_name': 'h2_sockpair+trace_cancel_after_invoke_test',
-      'type': 'executable',
-      'dependencies': [
-        'end2end_fixture_h2_sockpair+trace',
-        'end2end_test_cancel_after_invoke',
-        'end2end_certs',
-        'grpc_test_util',
-        'grpc',
-        'gpr_test_util',
-        'gpr',
-      ],
-      'sources': [
-      ]
-    },
-    {
-      'target_name': 'h2_sockpair+trace_cancel_before_invoke_test',
-      'type': 'executable',
-      'dependencies': [
-        'end2end_fixture_h2_sockpair+trace',
-        'end2end_test_cancel_before_invoke',
-        'end2end_certs',
-        'grpc_test_util',
-        'grpc',
-        'gpr_test_util',
-        'gpr',
-      ],
-      'sources': [
-      ]
-    },
-    {
-      'target_name': 'h2_sockpair+trace_cancel_in_a_vacuum_test',
-      'type': 'executable',
-      'dependencies': [
-        'end2end_fixture_h2_sockpair+trace',
-        'end2end_test_cancel_in_a_vacuum',
-        'end2end_certs',
-        'grpc_test_util',
-        'grpc',
-        'gpr_test_util',
-        'gpr',
-      ],
-      'sources': [
-      ]
-    },
-    {
-      'target_name': 'h2_sockpair+trace_census_simple_request_test',
-      'type': 'executable',
-      'dependencies': [
-        'end2end_fixture_h2_sockpair+trace',
-        'end2end_test_census_simple_request',
-        'end2end_certs',
-        'grpc_test_util',
-        'grpc',
-        'gpr_test_util',
-        'gpr',
-      ],
-      'sources': [
-      ]
-    },
-    {
-      'target_name': 'h2_sockpair+trace_compressed_payload_test',
-      'type': 'executable',
-      'dependencies': [
-        'end2end_fixture_h2_sockpair+trace',
-        'end2end_test_compressed_payload',
-        'end2end_certs',
-        'grpc_test_util',
-        'grpc',
-        'gpr_test_util',
-        'gpr',
-      ],
-      'sources': [
-      ]
-    },
-    {
-      'target_name': 'h2_sockpair+trace_empty_batch_test',
-      'type': 'executable',
-      'dependencies': [
-        'end2end_fixture_h2_sockpair+trace',
-        'end2end_test_empty_batch',
-        'end2end_certs',
-        'grpc_test_util',
-        'grpc',
-        'gpr_test_util',
-        'gpr',
-      ],
-      'sources': [
-      ]
-    },
-    {
-      'target_name': 'h2_sockpair+trace_graceful_server_shutdown_test',
-      'type': 'executable',
-      'dependencies': [
-        'end2end_fixture_h2_sockpair+trace',
-        'end2end_test_graceful_server_shutdown',
-        'end2end_certs',
-        'grpc_test_util',
-        'grpc',
-        'gpr_test_util',
-        'gpr',
-      ],
-      'sources': [
-      ]
-    },
-    {
-      'target_name': 'h2_sockpair+trace_high_initial_seqno_test',
-      'type': 'executable',
-      'dependencies': [
-        'end2end_fixture_h2_sockpair+trace',
-        'end2end_test_high_initial_seqno',
-        'end2end_certs',
-        'grpc_test_util',
-        'grpc',
-        'gpr_test_util',
-        'gpr',
-      ],
-      'sources': [
-      ]
-    },
-    {
-      'target_name': 'h2_sockpair+trace_invoke_large_request_test',
-      'type': 'executable',
-      'dependencies': [
-        'end2end_fixture_h2_sockpair+trace',
-        'end2end_test_invoke_large_request',
-        'end2end_certs',
-        'grpc_test_util',
-        'grpc',
-        'gpr_test_util',
-        'gpr',
-      ],
-      'sources': [
-      ]
-    },
-    {
-      'target_name': 'h2_sockpair+trace_large_metadata_test',
-      'type': 'executable',
-      'dependencies': [
-        'end2end_fixture_h2_sockpair+trace',
-        'end2end_test_large_metadata',
-        'end2end_certs',
-        'grpc_test_util',
-        'grpc',
-        'gpr_test_util',
-        'gpr',
-      ],
-      'sources': [
-      ]
-    },
-    {
-      'target_name': 'h2_sockpair+trace_max_concurrent_streams_test',
-      'type': 'executable',
-      'dependencies': [
-        'end2end_fixture_h2_sockpair+trace',
-        'end2end_test_max_concurrent_streams',
-        'end2end_certs',
-        'grpc_test_util',
-        'grpc',
-        'gpr_test_util',
-        'gpr',
-      ],
-      'sources': [
-      ]
-    },
-    {
-      'target_name': 'h2_sockpair+trace_max_message_length_test',
-      'type': 'executable',
-      'dependencies': [
-        'end2end_fixture_h2_sockpair+trace',
-        'end2end_test_max_message_length',
-        'end2end_certs',
-        'grpc_test_util',
-        'grpc',
-        'gpr_test_util',
-        'gpr',
-      ],
-      'sources': [
-      ]
-    },
-    {
-      'target_name': 'h2_sockpair+trace_metadata_test',
-      'type': 'executable',
-      'dependencies': [
-        'end2end_fixture_h2_sockpair+trace',
-        'end2end_test_metadata',
-        'end2end_certs',
-        'grpc_test_util',
-        'grpc',
-        'gpr_test_util',
-        'gpr',
-      ],
-      'sources': [
-      ]
-    },
-    {
-      'target_name': 'h2_sockpair+trace_no_op_test',
-      'type': 'executable',
-      'dependencies': [
-        'end2end_fixture_h2_sockpair+trace',
-        'end2end_test_no_op',
-        'end2end_certs',
-        'grpc_test_util',
-        'grpc',
-        'gpr_test_util',
-        'gpr',
-      ],
-      'sources': [
-      ]
-    },
-    {
-      'target_name': 'h2_sockpair+trace_payload_test',
-      'type': 'executable',
-      'dependencies': [
-        'end2end_fixture_h2_sockpair+trace',
-        'end2end_test_payload',
-        'end2end_certs',
-        'grpc_test_util',
-        'grpc',
-        'gpr_test_util',
-        'gpr',
-      ],
-      'sources': [
-      ]
-    },
-    {
-      'target_name': 'h2_sockpair+trace_ping_pong_streaming_test',
-      'type': 'executable',
-      'dependencies': [
-        'end2end_fixture_h2_sockpair+trace',
-        'end2end_test_ping_pong_streaming',
-        'end2end_certs',
-        'grpc_test_util',
-        'grpc',
-        'gpr_test_util',
-        'gpr',
-      ],
-      'sources': [
-      ]
-    },
-    {
-      'target_name': 'h2_sockpair+trace_registered_call_test',
-      'type': 'executable',
-      'dependencies': [
-        'end2end_fixture_h2_sockpair+trace',
-        'end2end_test_registered_call',
-        'end2end_certs',
-        'grpc_test_util',
-        'grpc',
-        'gpr_test_util',
-        'gpr',
-      ],
-      'sources': [
-      ]
-    },
-    {
-      'target_name': 'h2_sockpair+trace_request_with_flags_test',
-      'type': 'executable',
-      'dependencies': [
-        'end2end_fixture_h2_sockpair+trace',
-        'end2end_test_request_with_flags',
-        'end2end_certs',
-        'grpc_test_util',
-        'grpc',
-        'gpr_test_util',
-        'gpr',
-      ],
-      'sources': [
-      ]
-    },
-    {
-      'target_name': 'h2_sockpair+trace_request_with_payload_test',
-      'type': 'executable',
-      'dependencies': [
-        'end2end_fixture_h2_sockpair+trace',
-        'end2end_test_request_with_payload',
-        'end2end_certs',
-        'grpc_test_util',
-        'grpc',
-        'gpr_test_util',
-        'gpr',
-      ],
-      'sources': [
-      ]
-    },
-    {
-      'target_name': 'h2_sockpair+trace_server_finishes_request_test',
-      'type': 'executable',
-      'dependencies': [
-        'end2end_fixture_h2_sockpair+trace',
-        'end2end_test_server_finishes_request',
-        'end2end_certs',
-        'grpc_test_util',
-        'grpc',
-        'gpr_test_util',
-        'gpr',
-      ],
-      'sources': [
-      ]
-    },
-    {
-      'target_name': 'h2_sockpair+trace_shutdown_finishes_calls_test',
-      'type': 'executable',
-      'dependencies': [
-        'end2end_fixture_h2_sockpair+trace',
-        'end2end_test_shutdown_finishes_calls',
-        'end2end_certs',
-        'grpc_test_util',
-        'grpc',
-        'gpr_test_util',
-        'gpr',
-      ],
-      'sources': [
-      ]
-    },
-    {
-      'target_name': 'h2_sockpair+trace_shutdown_finishes_tags_test',
-      'type': 'executable',
-      'dependencies': [
-        'end2end_fixture_h2_sockpair+trace',
-        'end2end_test_shutdown_finishes_tags',
-        'end2end_certs',
-        'grpc_test_util',
-        'grpc',
-        'gpr_test_util',
-        'gpr',
-      ],
-      'sources': [
-      ]
-    },
-    {
-      'target_name': 'h2_sockpair+trace_simple_request_test',
-      'type': 'executable',
-      'dependencies': [
-        'end2end_fixture_h2_sockpair+trace',
-        'end2end_test_simple_request',
-        'end2end_certs',
-        'grpc_test_util',
-        'grpc',
-        'gpr_test_util',
-        'gpr',
-      ],
-      'sources': [
-      ]
-    },
-    {
-      'target_name': 'h2_sockpair+trace_trailing_metadata_test',
-      'type': 'executable',
-      'dependencies': [
-        'end2end_fixture_h2_sockpair+trace',
-        'end2end_test_trailing_metadata',
-        'end2end_certs',
-        'grpc_test_util',
-        'grpc',
-        'gpr_test_util',
-        'gpr',
-      ],
-      'sources': [
-      ]
-    },
-    {
-      'target_name': 'h2_sockpair_1byte_bad_hostname_test',
-      'type': 'executable',
-      'dependencies': [
-        'end2end_fixture_h2_sockpair_1byte',
-        'end2end_test_bad_hostname',
-        'end2end_certs',
-        'grpc_test_util',
-        'grpc',
-        'gpr_test_util',
-        'gpr',
-      ],
-      'sources': [
-      ]
-    },
-    {
-      'target_name': 'h2_sockpair_1byte_binary_metadata_test',
-      'type': 'executable',
-      'dependencies': [
-        'end2end_fixture_h2_sockpair_1byte',
-        'end2end_test_binary_metadata',
-        'end2end_certs',
-        'grpc_test_util',
-        'grpc',
-        'gpr_test_util',
-        'gpr',
-      ],
-      'sources': [
-      ]
-    },
-    {
-      'target_name': 'h2_sockpair_1byte_call_creds_test',
-      'type': 'executable',
-      'dependencies': [
-        'end2end_fixture_h2_sockpair_1byte',
-        'end2end_test_call_creds',
-        'end2end_certs',
-        'grpc_test_util',
-        'grpc',
-        'gpr_test_util',
-        'gpr',
-      ],
-      'sources': [
-      ]
-    },
-    {
-      'target_name': 'h2_sockpair_1byte_cancel_after_accept_test',
-      'type': 'executable',
-      'dependencies': [
-        'end2end_fixture_h2_sockpair_1byte',
-        'end2end_test_cancel_after_accept',
-        'end2end_certs',
-        'grpc_test_util',
-        'grpc',
-        'gpr_test_util',
-        'gpr',
-      ],
-      'sources': [
-      ]
-    },
-    {
-      'target_name': 'h2_sockpair_1byte_cancel_after_client_done_test',
-      'type': 'executable',
-      'dependencies': [
-        'end2end_fixture_h2_sockpair_1byte',
-        'end2end_test_cancel_after_client_done',
-        'end2end_certs',
-        'grpc_test_util',
-        'grpc',
-        'gpr_test_util',
-        'gpr',
-      ],
-      'sources': [
-      ]
-    },
-    {
-      'target_name': 'h2_sockpair_1byte_cancel_after_invoke_test',
-      'type': 'executable',
-      'dependencies': [
-        'end2end_fixture_h2_sockpair_1byte',
-        'end2end_test_cancel_after_invoke',
-        'end2end_certs',
-        'grpc_test_util',
-        'grpc',
-        'gpr_test_util',
-        'gpr',
-      ],
-      'sources': [
-      ]
-    },
-    {
-      'target_name': 'h2_sockpair_1byte_cancel_before_invoke_test',
-      'type': 'executable',
-      'dependencies': [
-        'end2end_fixture_h2_sockpair_1byte',
-        'end2end_test_cancel_before_invoke',
-        'end2end_certs',
-        'grpc_test_util',
-        'grpc',
-        'gpr_test_util',
-        'gpr',
-      ],
-      'sources': [
-      ]
-    },
-    {
-      'target_name': 'h2_sockpair_1byte_cancel_in_a_vacuum_test',
-      'type': 'executable',
-      'dependencies': [
-        'end2end_fixture_h2_sockpair_1byte',
-        'end2end_test_cancel_in_a_vacuum',
-        'end2end_certs',
-        'grpc_test_util',
-        'grpc',
-        'gpr_test_util',
-        'gpr',
-      ],
-      'sources': [
-      ]
-    },
-    {
-      'target_name': 'h2_sockpair_1byte_census_simple_request_test',
-      'type': 'executable',
-      'dependencies': [
-        'end2end_fixture_h2_sockpair_1byte',
-        'end2end_test_census_simple_request',
-        'end2end_certs',
-        'grpc_test_util',
-        'grpc',
-        'gpr_test_util',
-        'gpr',
-      ],
-      'sources': [
-      ]
-    },
-    {
-      'target_name': 'h2_sockpair_1byte_compressed_payload_test',
-      'type': 'executable',
-      'dependencies': [
-        'end2end_fixture_h2_sockpair_1byte',
-        'end2end_test_compressed_payload',
-        'end2end_certs',
-        'grpc_test_util',
-        'grpc',
-        'gpr_test_util',
-        'gpr',
-      ],
-      'sources': [
-      ]
-    },
-    {
-      'target_name': 'h2_sockpair_1byte_empty_batch_test',
-      'type': 'executable',
-      'dependencies': [
-        'end2end_fixture_h2_sockpair_1byte',
-        'end2end_test_empty_batch',
-        'end2end_certs',
-        'grpc_test_util',
-        'grpc',
-        'gpr_test_util',
-        'gpr',
-      ],
-      'sources': [
-      ]
-    },
-    {
-      'target_name': 'h2_sockpair_1byte_graceful_server_shutdown_test',
-      'type': 'executable',
-      'dependencies': [
-        'end2end_fixture_h2_sockpair_1byte',
-        'end2end_test_graceful_server_shutdown',
-        'end2end_certs',
-        'grpc_test_util',
-        'grpc',
-        'gpr_test_util',
-        'gpr',
-      ],
-      'sources': [
-      ]
-    },
-    {
-      'target_name': 'h2_sockpair_1byte_high_initial_seqno_test',
-      'type': 'executable',
-      'dependencies': [
-        'end2end_fixture_h2_sockpair_1byte',
-        'end2end_test_high_initial_seqno',
-        'end2end_certs',
-        'grpc_test_util',
-        'grpc',
-        'gpr_test_util',
-        'gpr',
-      ],
-      'sources': [
-      ]
-    },
-    {
-      'target_name': 'h2_sockpair_1byte_invoke_large_request_test',
-      'type': 'executable',
-      'dependencies': [
-        'end2end_fixture_h2_sockpair_1byte',
-        'end2end_test_invoke_large_request',
-        'end2end_certs',
-        'grpc_test_util',
-        'grpc',
-        'gpr_test_util',
-        'gpr',
-      ],
-      'sources': [
-      ]
-    },
-    {
-      'target_name': 'h2_sockpair_1byte_large_metadata_test',
-      'type': 'executable',
-      'dependencies': [
-        'end2end_fixture_h2_sockpair_1byte',
-        'end2end_test_large_metadata',
-        'end2end_certs',
-        'grpc_test_util',
-        'grpc',
-        'gpr_test_util',
-        'gpr',
-      ],
-      'sources': [
-      ]
-    },
-    {
-      'target_name': 'h2_sockpair_1byte_max_concurrent_streams_test',
-      'type': 'executable',
-      'dependencies': [
-        'end2end_fixture_h2_sockpair_1byte',
-        'end2end_test_max_concurrent_streams',
-        'end2end_certs',
-        'grpc_test_util',
-        'grpc',
-        'gpr_test_util',
-        'gpr',
-      ],
-      'sources': [
-      ]
-    },
-    {
-      'target_name': 'h2_sockpair_1byte_max_message_length_test',
-      'type': 'executable',
-      'dependencies': [
-        'end2end_fixture_h2_sockpair_1byte',
-        'end2end_test_max_message_length',
-        'end2end_certs',
-        'grpc_test_util',
-        'grpc',
-        'gpr_test_util',
-        'gpr',
-      ],
-      'sources': [
-      ]
-    },
-    {
-      'target_name': 'h2_sockpair_1byte_metadata_test',
-      'type': 'executable',
-      'dependencies': [
-        'end2end_fixture_h2_sockpair_1byte',
-        'end2end_test_metadata',
-        'end2end_certs',
-        'grpc_test_util',
-        'grpc',
-        'gpr_test_util',
-        'gpr',
-      ],
-      'sources': [
-      ]
-    },
-    {
-      'target_name': 'h2_sockpair_1byte_no_op_test',
-      'type': 'executable',
-      'dependencies': [
-        'end2end_fixture_h2_sockpair_1byte',
-        'end2end_test_no_op',
-        'end2end_certs',
-        'grpc_test_util',
-        'grpc',
-        'gpr_test_util',
-        'gpr',
-      ],
-      'sources': [
-      ]
-    },
-    {
-      'target_name': 'h2_sockpair_1byte_payload_test',
-      'type': 'executable',
-      'dependencies': [
-        'end2end_fixture_h2_sockpair_1byte',
-        'end2end_test_payload',
-        'end2end_certs',
-        'grpc_test_util',
-        'grpc',
-        'gpr_test_util',
-        'gpr',
-      ],
-      'sources': [
-      ]
-    },
-    {
-      'target_name': 'h2_sockpair_1byte_ping_pong_streaming_test',
-      'type': 'executable',
-      'dependencies': [
-        'end2end_fixture_h2_sockpair_1byte',
-        'end2end_test_ping_pong_streaming',
-        'end2end_certs',
-        'grpc_test_util',
-        'grpc',
-        'gpr_test_util',
-        'gpr',
-      ],
-      'sources': [
-      ]
-    },
-    {
-      'target_name': 'h2_sockpair_1byte_registered_call_test',
-      'type': 'executable',
-      'dependencies': [
-        'end2end_fixture_h2_sockpair_1byte',
-        'end2end_test_registered_call',
-        'end2end_certs',
-        'grpc_test_util',
-        'grpc',
-        'gpr_test_util',
-        'gpr',
-      ],
-      'sources': [
-      ]
-    },
-    {
-      'target_name': 'h2_sockpair_1byte_request_with_flags_test',
-      'type': 'executable',
-      'dependencies': [
-        'end2end_fixture_h2_sockpair_1byte',
-        'end2end_test_request_with_flags',
-        'end2end_certs',
-        'grpc_test_util',
-        'grpc',
-        'gpr_test_util',
-        'gpr',
-      ],
-      'sources': [
-      ]
-    },
-    {
-      'target_name': 'h2_sockpair_1byte_request_with_payload_test',
-      'type': 'executable',
-      'dependencies': [
-        'end2end_fixture_h2_sockpair_1byte',
-        'end2end_test_request_with_payload',
-        'end2end_certs',
-        'grpc_test_util',
-        'grpc',
-        'gpr_test_util',
-        'gpr',
-      ],
-      'sources': [
-      ]
-    },
-    {
-      'target_name': 'h2_sockpair_1byte_server_finishes_request_test',
-      'type': 'executable',
-      'dependencies': [
-        'end2end_fixture_h2_sockpair_1byte',
-        'end2end_test_server_finishes_request',
-        'end2end_certs',
-        'grpc_test_util',
-        'grpc',
-        'gpr_test_util',
-        'gpr',
-      ],
-      'sources': [
-      ]
-    },
-    {
-      'target_name': 'h2_sockpair_1byte_shutdown_finishes_calls_test',
-      'type': 'executable',
-      'dependencies': [
-        'end2end_fixture_h2_sockpair_1byte',
-        'end2end_test_shutdown_finishes_calls',
-        'end2end_certs',
-        'grpc_test_util',
-        'grpc',
-        'gpr_test_util',
-        'gpr',
-      ],
-      'sources': [
-      ]
-    },
-    {
-      'target_name': 'h2_sockpair_1byte_shutdown_finishes_tags_test',
-      'type': 'executable',
-      'dependencies': [
-        'end2end_fixture_h2_sockpair_1byte',
-        'end2end_test_shutdown_finishes_tags',
-        'end2end_certs',
-        'grpc_test_util',
-        'grpc',
-        'gpr_test_util',
-        'gpr',
-      ],
-      'sources': [
-      ]
-    },
-    {
-      'target_name': 'h2_sockpair_1byte_simple_request_test',
-      'type': 'executable',
-      'dependencies': [
-        'end2end_fixture_h2_sockpair_1byte',
-        'end2end_test_simple_request',
-        'end2end_certs',
-        'grpc_test_util',
-        'grpc',
-        'gpr_test_util',
-        'gpr',
-      ],
-      'sources': [
-      ]
-    },
-    {
-      'target_name': 'h2_sockpair_1byte_trailing_metadata_test',
-      'type': 'executable',
-      'dependencies': [
-        'end2end_fixture_h2_sockpair_1byte',
-        'end2end_test_trailing_metadata',
-        'end2end_certs',
-        'grpc_test_util',
-        'grpc',
-        'gpr_test_util',
-        'gpr',
-      ],
-      'sources': [
-      ]
-    },
-    {
-      'target_name': 'h2_ssl_bad_hostname_test',
-      'type': 'executable',
-      'dependencies': [
-        'end2end_fixture_h2_ssl',
-        'end2end_test_bad_hostname',
-        'end2end_certs',
-        'grpc_test_util',
-        'grpc',
-        'gpr_test_util',
-        'gpr',
-      ],
-      'sources': [
-      ]
-    },
-    {
-      'target_name': 'h2_ssl_binary_metadata_test',
-      'type': 'executable',
-      'dependencies': [
-        'end2end_fixture_h2_ssl',
-        'end2end_test_binary_metadata',
-        'end2end_certs',
-        'grpc_test_util',
-        'grpc',
-        'gpr_test_util',
-        'gpr',
-      ],
-      'sources': [
-      ]
-    },
-    {
-      'target_name': 'h2_ssl_call_creds_test',
-      'type': 'executable',
-      'dependencies': [
-        'end2end_fixture_h2_ssl',
-        'end2end_test_call_creds',
-        'end2end_certs',
-        'grpc_test_util',
-        'grpc',
-        'gpr_test_util',
-        'gpr',
-      ],
-      'sources': [
-      ]
-    },
-    {
-      'target_name': 'h2_ssl_cancel_after_accept_test',
-      'type': 'executable',
-      'dependencies': [
-        'end2end_fixture_h2_ssl',
-        'end2end_test_cancel_after_accept',
-        'end2end_certs',
-        'grpc_test_util',
-        'grpc',
-        'gpr_test_util',
-        'gpr',
-      ],
-      'sources': [
-      ]
-    },
-    {
-      'target_name': 'h2_ssl_cancel_after_client_done_test',
-      'type': 'executable',
-      'dependencies': [
-        'end2end_fixture_h2_ssl',
-        'end2end_test_cancel_after_client_done',
-        'end2end_certs',
-        'grpc_test_util',
-        'grpc',
-        'gpr_test_util',
-        'gpr',
-      ],
-      'sources': [
-      ]
-    },
-    {
-      'target_name': 'h2_ssl_cancel_after_invoke_test',
-      'type': 'executable',
-      'dependencies': [
-        'end2end_fixture_h2_ssl',
-        'end2end_test_cancel_after_invoke',
-        'end2end_certs',
-        'grpc_test_util',
-        'grpc',
-        'gpr_test_util',
-        'gpr',
-      ],
-      'sources': [
-      ]
-    },
-    {
-      'target_name': 'h2_ssl_cancel_before_invoke_test',
-      'type': 'executable',
-      'dependencies': [
-        'end2end_fixture_h2_ssl',
-        'end2end_test_cancel_before_invoke',
-        'end2end_certs',
-        'grpc_test_util',
-        'grpc',
-        'gpr_test_util',
-        'gpr',
-      ],
-      'sources': [
-      ]
-    },
-    {
-      'target_name': 'h2_ssl_cancel_in_a_vacuum_test',
-      'type': 'executable',
-      'dependencies': [
-        'end2end_fixture_h2_ssl',
-        'end2end_test_cancel_in_a_vacuum',
-        'end2end_certs',
-        'grpc_test_util',
-        'grpc',
-        'gpr_test_util',
-        'gpr',
-      ],
-      'sources': [
-      ]
-    },
-    {
-      'target_name': 'h2_ssl_census_simple_request_test',
-      'type': 'executable',
-      'dependencies': [
-        'end2end_fixture_h2_ssl',
-        'end2end_test_census_simple_request',
-        'end2end_certs',
-        'grpc_test_util',
-        'grpc',
-        'gpr_test_util',
-        'gpr',
-      ],
-      'sources': [
-      ]
-    },
-    {
-      'target_name': 'h2_ssl_channel_connectivity_test',
-      'type': 'executable',
-      'dependencies': [
-        'end2end_fixture_h2_ssl',
-        'end2end_test_channel_connectivity',
-        'end2end_certs',
-        'grpc_test_util',
-        'grpc',
-        'gpr_test_util',
-        'gpr',
-      ],
-      'sources': [
-      ]
-    },
-    {
-      'target_name': 'h2_ssl_compressed_payload_test',
-      'type': 'executable',
-      'dependencies': [
-        'end2end_fixture_h2_ssl',
-        'end2end_test_compressed_payload',
-        'end2end_certs',
-        'grpc_test_util',
-        'grpc',
-        'gpr_test_util',
-        'gpr',
-      ],
-      'sources': [
-      ]
-    },
-    {
-      'target_name': 'h2_ssl_default_host_test',
-      'type': 'executable',
-      'dependencies': [
-        'end2end_fixture_h2_ssl',
-        'end2end_test_default_host',
-        'end2end_certs',
-        'grpc_test_util',
-        'grpc',
-        'gpr_test_util',
-        'gpr',
-      ],
-      'sources': [
-      ]
-    },
-    {
-      'target_name': 'h2_ssl_disappearing_server_test',
-      'type': 'executable',
-      'dependencies': [
-        'end2end_fixture_h2_ssl',
-        'end2end_test_disappearing_server',
-        'end2end_certs',
-        'grpc_test_util',
-        'grpc',
-        'gpr_test_util',
-        'gpr',
-      ],
-      'sources': [
-      ]
-    },
-    {
-      'target_name': 'h2_ssl_empty_batch_test',
-      'type': 'executable',
-      'dependencies': [
-        'end2end_fixture_h2_ssl',
-        'end2end_test_empty_batch',
-        'end2end_certs',
-        'grpc_test_util',
-        'grpc',
-        'gpr_test_util',
-        'gpr',
-      ],
-      'sources': [
-      ]
-    },
-    {
-      'target_name': 'h2_ssl_graceful_server_shutdown_test',
-      'type': 'executable',
-      'dependencies': [
-        'end2end_fixture_h2_ssl',
-        'end2end_test_graceful_server_shutdown',
-        'end2end_certs',
-        'grpc_test_util',
-        'grpc',
-        'gpr_test_util',
-        'gpr',
-      ],
-      'sources': [
-      ]
-    },
-    {
-      'target_name': 'h2_ssl_high_initial_seqno_test',
-      'type': 'executable',
-      'dependencies': [
-        'end2end_fixture_h2_ssl',
-        'end2end_test_high_initial_seqno',
-        'end2end_certs',
-        'grpc_test_util',
-        'grpc',
-        'gpr_test_util',
-        'gpr',
-      ],
-      'sources': [
-      ]
-    },
-    {
-      'target_name': 'h2_ssl_invoke_large_request_test',
-      'type': 'executable',
-      'dependencies': [
-        'end2end_fixture_h2_ssl',
-        'end2end_test_invoke_large_request',
-        'end2end_certs',
-        'grpc_test_util',
-        'grpc',
-        'gpr_test_util',
-        'gpr',
-      ],
-      'sources': [
-      ]
-    },
-    {
-      'target_name': 'h2_ssl_large_metadata_test',
-      'type': 'executable',
-      'dependencies': [
-        'end2end_fixture_h2_ssl',
-        'end2end_test_large_metadata',
-        'end2end_certs',
-        'grpc_test_util',
-        'grpc',
-        'gpr_test_util',
-        'gpr',
-      ],
-      'sources': [
-      ]
-    },
-    {
-      'target_name': 'h2_ssl_max_concurrent_streams_test',
-      'type': 'executable',
-      'dependencies': [
-        'end2end_fixture_h2_ssl',
-        'end2end_test_max_concurrent_streams',
-        'end2end_certs',
-        'grpc_test_util',
-        'grpc',
-        'gpr_test_util',
-        'gpr',
-      ],
-      'sources': [
-      ]
-    },
-    {
-      'target_name': 'h2_ssl_max_message_length_test',
-      'type': 'executable',
-      'dependencies': [
-        'end2end_fixture_h2_ssl',
-        'end2end_test_max_message_length',
-        'end2end_certs',
-        'grpc_test_util',
-        'grpc',
-        'gpr_test_util',
-        'gpr',
-      ],
-      'sources': [
-      ]
-    },
-    {
-      'target_name': 'h2_ssl_metadata_test',
-      'type': 'executable',
-      'dependencies': [
-        'end2end_fixture_h2_ssl',
-        'end2end_test_metadata',
-        'end2end_certs',
-        'grpc_test_util',
-        'grpc',
-        'gpr_test_util',
-        'gpr',
-      ],
-      'sources': [
-      ]
-    },
-    {
-      'target_name': 'h2_ssl_no_op_test',
-      'type': 'executable',
-      'dependencies': [
-        'end2end_fixture_h2_ssl',
-        'end2end_test_no_op',
-        'end2end_certs',
-        'grpc_test_util',
-        'grpc',
-        'gpr_test_util',
-        'gpr',
-      ],
-      'sources': [
-      ]
-    },
-    {
-      'target_name': 'h2_ssl_payload_test',
-      'type': 'executable',
-      'dependencies': [
-        'end2end_fixture_h2_ssl',
-        'end2end_test_payload',
-        'end2end_certs',
-        'grpc_test_util',
-        'grpc',
-        'gpr_test_util',
-        'gpr',
-      ],
-      'sources': [
-      ]
-    },
-    {
-      'target_name': 'h2_ssl_ping_pong_streaming_test',
-      'type': 'executable',
-      'dependencies': [
-        'end2end_fixture_h2_ssl',
-        'end2end_test_ping_pong_streaming',
-        'end2end_certs',
-        'grpc_test_util',
-        'grpc',
-        'gpr_test_util',
-        'gpr',
-      ],
-      'sources': [
-      ]
-    },
-    {
-      'target_name': 'h2_ssl_registered_call_test',
-      'type': 'executable',
-      'dependencies': [
-        'end2end_fixture_h2_ssl',
-        'end2end_test_registered_call',
-        'end2end_certs',
-        'grpc_test_util',
-        'grpc',
-        'gpr_test_util',
-        'gpr',
-      ],
-      'sources': [
-      ]
-    },
-    {
-      'target_name': 'h2_ssl_request_with_flags_test',
-      'type': 'executable',
-      'dependencies': [
-        'end2end_fixture_h2_ssl',
-        'end2end_test_request_with_flags',
-        'end2end_certs',
-        'grpc_test_util',
-        'grpc',
-        'gpr_test_util',
-        'gpr',
-      ],
-      'sources': [
-      ]
-    },
-    {
-      'target_name': 'h2_ssl_request_with_payload_test',
-      'type': 'executable',
-      'dependencies': [
-        'end2end_fixture_h2_ssl',
-        'end2end_test_request_with_payload',
-        'end2end_certs',
-        'grpc_test_util',
-        'grpc',
-        'gpr_test_util',
-        'gpr',
-      ],
-      'sources': [
-      ]
-    },
-    {
-      'target_name': 'h2_ssl_server_finishes_request_test',
-      'type': 'executable',
-      'dependencies': [
-        'end2end_fixture_h2_ssl',
-        'end2end_test_server_finishes_request',
-        'end2end_certs',
-        'grpc_test_util',
-        'grpc',
-        'gpr_test_util',
-        'gpr',
-      ],
-      'sources': [
-      ]
-    },
-    {
-      'target_name': 'h2_ssl_shutdown_finishes_calls_test',
-      'type': 'executable',
-      'dependencies': [
-        'end2end_fixture_h2_ssl',
-        'end2end_test_shutdown_finishes_calls',
-        'end2end_certs',
-        'grpc_test_util',
-        'grpc',
-        'gpr_test_util',
-        'gpr',
-      ],
-      'sources': [
-      ]
-    },
-    {
-      'target_name': 'h2_ssl_shutdown_finishes_tags_test',
-      'type': 'executable',
-      'dependencies': [
-        'end2end_fixture_h2_ssl',
-        'end2end_test_shutdown_finishes_tags',
-        'end2end_certs',
-        'grpc_test_util',
-        'grpc',
-        'gpr_test_util',
-        'gpr',
-      ],
-      'sources': [
-      ]
-    },
-    {
-      'target_name': 'h2_ssl_simple_delayed_request_test',
-      'type': 'executable',
-      'dependencies': [
-        'end2end_fixture_h2_ssl',
-        'end2end_test_simple_delayed_request',
-        'end2end_certs',
-        'grpc_test_util',
-        'grpc',
-        'gpr_test_util',
-        'gpr',
-      ],
-      'sources': [
-      ]
-    },
-    {
-      'target_name': 'h2_ssl_simple_request_test',
-      'type': 'executable',
-      'dependencies': [
-        'end2end_fixture_h2_ssl',
-        'end2end_test_simple_request',
-        'end2end_certs',
-        'grpc_test_util',
-        'grpc',
-        'gpr_test_util',
-        'gpr',
-      ],
-      'sources': [
-      ]
-    },
-    {
-      'target_name': 'h2_ssl_trailing_metadata_test',
-      'type': 'executable',
-      'dependencies': [
-        'end2end_fixture_h2_ssl',
-        'end2end_test_trailing_metadata',
-        'end2end_certs',
-        'grpc_test_util',
-        'grpc',
-        'gpr_test_util',
-        'gpr',
-      ],
-      'sources': [
-      ]
-    },
-    {
-      'target_name': 'h2_ssl+poll_bad_hostname_test',
-      'type': 'executable',
-      'dependencies': [
-        'end2end_fixture_h2_ssl+poll',
-        'end2end_test_bad_hostname',
-        'end2end_certs',
-        'grpc_test_util',
-        'grpc',
-        'gpr_test_util',
-        'gpr',
-      ],
-      'sources': [
-      ]
-    },
-    {
-      'target_name': 'h2_ssl+poll_binary_metadata_test',
-      'type': 'executable',
-      'dependencies': [
-        'end2end_fixture_h2_ssl+poll',
-        'end2end_test_binary_metadata',
-        'end2end_certs',
-        'grpc_test_util',
-        'grpc',
-        'gpr_test_util',
-        'gpr',
-      ],
-      'sources': [
-      ]
-    },
-    {
-      'target_name': 'h2_ssl+poll_call_creds_test',
-      'type': 'executable',
-      'dependencies': [
-        'end2end_fixture_h2_ssl+poll',
-        'end2end_test_call_creds',
-        'end2end_certs',
-        'grpc_test_util',
-        'grpc',
-        'gpr_test_util',
-        'gpr',
-      ],
-      'sources': [
-      ]
-    },
-    {
-      'target_name': 'h2_ssl+poll_cancel_after_accept_test',
-      'type': 'executable',
-      'dependencies': [
-        'end2end_fixture_h2_ssl+poll',
-        'end2end_test_cancel_after_accept',
-        'end2end_certs',
-        'grpc_test_util',
-        'grpc',
-        'gpr_test_util',
-        'gpr',
-      ],
-      'sources': [
-      ]
-    },
-    {
-      'target_name': 'h2_ssl+poll_cancel_after_client_done_test',
-      'type': 'executable',
-      'dependencies': [
-        'end2end_fixture_h2_ssl+poll',
-        'end2end_test_cancel_after_client_done',
-        'end2end_certs',
-        'grpc_test_util',
-        'grpc',
-        'gpr_test_util',
-        'gpr',
-      ],
-      'sources': [
-      ]
-    },
-    {
-      'target_name': 'h2_ssl+poll_cancel_after_invoke_test',
-      'type': 'executable',
-      'dependencies': [
-        'end2end_fixture_h2_ssl+poll',
-        'end2end_test_cancel_after_invoke',
-        'end2end_certs',
-        'grpc_test_util',
-        'grpc',
-        'gpr_test_util',
-        'gpr',
-      ],
-      'sources': [
-      ]
-    },
-    {
-      'target_name': 'h2_ssl+poll_cancel_before_invoke_test',
-      'type': 'executable',
-      'dependencies': [
-        'end2end_fixture_h2_ssl+poll',
-        'end2end_test_cancel_before_invoke',
-        'end2end_certs',
-        'grpc_test_util',
-        'grpc',
-        'gpr_test_util',
-        'gpr',
-      ],
-      'sources': [
-      ]
-    },
-    {
-      'target_name': 'h2_ssl+poll_cancel_in_a_vacuum_test',
-      'type': 'executable',
-      'dependencies': [
-        'end2end_fixture_h2_ssl+poll',
-        'end2end_test_cancel_in_a_vacuum',
-        'end2end_certs',
-        'grpc_test_util',
-        'grpc',
-        'gpr_test_util',
-        'gpr',
-      ],
-      'sources': [
-      ]
-    },
-    {
-      'target_name': 'h2_ssl+poll_census_simple_request_test',
-      'type': 'executable',
-      'dependencies': [
-        'end2end_fixture_h2_ssl+poll',
-        'end2end_test_census_simple_request',
-        'end2end_certs',
-        'grpc_test_util',
-        'grpc',
-        'gpr_test_util',
-        'gpr',
-      ],
-      'sources': [
-      ]
-    },
-    {
-      'target_name': 'h2_ssl+poll_channel_connectivity_test',
-      'type': 'executable',
-      'dependencies': [
-        'end2end_fixture_h2_ssl+poll',
-        'end2end_test_channel_connectivity',
-        'end2end_certs',
-        'grpc_test_util',
-        'grpc',
-        'gpr_test_util',
-        'gpr',
-      ],
-      'sources': [
-      ]
-    },
-    {
-      'target_name': 'h2_ssl+poll_compressed_payload_test',
-      'type': 'executable',
-      'dependencies': [
-        'end2end_fixture_h2_ssl+poll',
-        'end2end_test_compressed_payload',
-        'end2end_certs',
-        'grpc_test_util',
-        'grpc',
-        'gpr_test_util',
-        'gpr',
-      ],
-      'sources': [
-      ]
-    },
-    {
-      'target_name': 'h2_ssl+poll_default_host_test',
-      'type': 'executable',
-      'dependencies': [
-        'end2end_fixture_h2_ssl+poll',
-        'end2end_test_default_host',
-        'end2end_certs',
-        'grpc_test_util',
-        'grpc',
-        'gpr_test_util',
-        'gpr',
-      ],
-      'sources': [
-      ]
-    },
-    {
-      'target_name': 'h2_ssl+poll_disappearing_server_test',
-      'type': 'executable',
-      'dependencies': [
-        'end2end_fixture_h2_ssl+poll',
-        'end2end_test_disappearing_server',
-        'end2end_certs',
-        'grpc_test_util',
-        'grpc',
-        'gpr_test_util',
-        'gpr',
-      ],
-      'sources': [
-      ]
-    },
-    {
-      'target_name': 'h2_ssl+poll_empty_batch_test',
-      'type': 'executable',
-      'dependencies': [
-        'end2end_fixture_h2_ssl+poll',
-        'end2end_test_empty_batch',
-        'end2end_certs',
-        'grpc_test_util',
-        'grpc',
-        'gpr_test_util',
-        'gpr',
-      ],
-      'sources': [
-      ]
-    },
-    {
-      'target_name': 'h2_ssl+poll_graceful_server_shutdown_test',
-      'type': 'executable',
-      'dependencies': [
-        'end2end_fixture_h2_ssl+poll',
-        'end2end_test_graceful_server_shutdown',
-        'end2end_certs',
-        'grpc_test_util',
-        'grpc',
-        'gpr_test_util',
-        'gpr',
-      ],
-      'sources': [
-      ]
-    },
-    {
-      'target_name': 'h2_ssl+poll_high_initial_seqno_test',
-      'type': 'executable',
-      'dependencies': [
-        'end2end_fixture_h2_ssl+poll',
-        'end2end_test_high_initial_seqno',
-        'end2end_certs',
-        'grpc_test_util',
-        'grpc',
-        'gpr_test_util',
-        'gpr',
-      ],
-      'sources': [
-      ]
-    },
-    {
-      'target_name': 'h2_ssl+poll_invoke_large_request_test',
-      'type': 'executable',
-      'dependencies': [
-        'end2end_fixture_h2_ssl+poll',
-        'end2end_test_invoke_large_request',
-        'end2end_certs',
-        'grpc_test_util',
-        'grpc',
-        'gpr_test_util',
-        'gpr',
-      ],
-      'sources': [
-      ]
-    },
-    {
-      'target_name': 'h2_ssl+poll_large_metadata_test',
-      'type': 'executable',
-      'dependencies': [
-        'end2end_fixture_h2_ssl+poll',
-        'end2end_test_large_metadata',
-        'end2end_certs',
-        'grpc_test_util',
-        'grpc',
-        'gpr_test_util',
-        'gpr',
-      ],
-      'sources': [
-      ]
-    },
-    {
-      'target_name': 'h2_ssl+poll_max_concurrent_streams_test',
-      'type': 'executable',
-      'dependencies': [
-        'end2end_fixture_h2_ssl+poll',
-        'end2end_test_max_concurrent_streams',
-        'end2end_certs',
-        'grpc_test_util',
-        'grpc',
-        'gpr_test_util',
-        'gpr',
-      ],
-      'sources': [
-      ]
-    },
-    {
-      'target_name': 'h2_ssl+poll_max_message_length_test',
-      'type': 'executable',
-      'dependencies': [
-        'end2end_fixture_h2_ssl+poll',
-        'end2end_test_max_message_length',
-        'end2end_certs',
-        'grpc_test_util',
-        'grpc',
-        'gpr_test_util',
-        'gpr',
-      ],
-      'sources': [
-      ]
-    },
-    {
-      'target_name': 'h2_ssl+poll_metadata_test',
-      'type': 'executable',
-      'dependencies': [
-        'end2end_fixture_h2_ssl+poll',
-        'end2end_test_metadata',
-        'end2end_certs',
-        'grpc_test_util',
-        'grpc',
-        'gpr_test_util',
-        'gpr',
-      ],
-      'sources': [
-      ]
-    },
-    {
-      'target_name': 'h2_ssl+poll_no_op_test',
-      'type': 'executable',
-      'dependencies': [
-        'end2end_fixture_h2_ssl+poll',
-        'end2end_test_no_op',
-        'end2end_certs',
-        'grpc_test_util',
-        'grpc',
-        'gpr_test_util',
-        'gpr',
-      ],
-      'sources': [
-      ]
-    },
-    {
-      'target_name': 'h2_ssl+poll_payload_test',
-      'type': 'executable',
-      'dependencies': [
-        'end2end_fixture_h2_ssl+poll',
-        'end2end_test_payload',
-        'end2end_certs',
-        'grpc_test_util',
-        'grpc',
-        'gpr_test_util',
-        'gpr',
-      ],
-      'sources': [
-      ]
-    },
-    {
-      'target_name': 'h2_ssl+poll_ping_pong_streaming_test',
-      'type': 'executable',
-      'dependencies': [
-        'end2end_fixture_h2_ssl+poll',
-        'end2end_test_ping_pong_streaming',
-        'end2end_certs',
-        'grpc_test_util',
-        'grpc',
-        'gpr_test_util',
-        'gpr',
-      ],
-      'sources': [
-      ]
-    },
-    {
-      'target_name': 'h2_ssl+poll_registered_call_test',
-      'type': 'executable',
-      'dependencies': [
-        'end2end_fixture_h2_ssl+poll',
-        'end2end_test_registered_call',
-        'end2end_certs',
-        'grpc_test_util',
-        'grpc',
-        'gpr_test_util',
-        'gpr',
-      ],
-      'sources': [
-      ]
-    },
-    {
-      'target_name': 'h2_ssl+poll_request_with_flags_test',
-      'type': 'executable',
-      'dependencies': [
-        'end2end_fixture_h2_ssl+poll',
-        'end2end_test_request_with_flags',
-        'end2end_certs',
-        'grpc_test_util',
-        'grpc',
-        'gpr_test_util',
-        'gpr',
-      ],
-      'sources': [
-      ]
-    },
-    {
-      'target_name': 'h2_ssl+poll_request_with_payload_test',
-      'type': 'executable',
-      'dependencies': [
-        'end2end_fixture_h2_ssl+poll',
-        'end2end_test_request_with_payload',
-        'end2end_certs',
-        'grpc_test_util',
-        'grpc',
-        'gpr_test_util',
-        'gpr',
-      ],
-      'sources': [
-      ]
-    },
-    {
-      'target_name': 'h2_ssl+poll_server_finishes_request_test',
-      'type': 'executable',
-      'dependencies': [
-        'end2end_fixture_h2_ssl+poll',
-        'end2end_test_server_finishes_request',
-        'end2end_certs',
-        'grpc_test_util',
-        'grpc',
-        'gpr_test_util',
-        'gpr',
-      ],
-      'sources': [
-      ]
-    },
-    {
-      'target_name': 'h2_ssl+poll_shutdown_finishes_calls_test',
-      'type': 'executable',
-      'dependencies': [
-        'end2end_fixture_h2_ssl+poll',
-        'end2end_test_shutdown_finishes_calls',
-        'end2end_certs',
-        'grpc_test_util',
-        'grpc',
-        'gpr_test_util',
-        'gpr',
-      ],
-      'sources': [
-      ]
-    },
-    {
-      'target_name': 'h2_ssl+poll_shutdown_finishes_tags_test',
-      'type': 'executable',
-      'dependencies': [
-        'end2end_fixture_h2_ssl+poll',
-        'end2end_test_shutdown_finishes_tags',
-        'end2end_certs',
-        'grpc_test_util',
-        'grpc',
-        'gpr_test_util',
-        'gpr',
-      ],
-      'sources': [
-      ]
-    },
-    {
-      'target_name': 'h2_ssl+poll_simple_delayed_request_test',
-      'type': 'executable',
-      'dependencies': [
-        'end2end_fixture_h2_ssl+poll',
-        'end2end_test_simple_delayed_request',
-        'end2end_certs',
-        'grpc_test_util',
-        'grpc',
-        'gpr_test_util',
-        'gpr',
-      ],
-      'sources': [
-      ]
-    },
-    {
-      'target_name': 'h2_ssl+poll_simple_request_test',
-      'type': 'executable',
-      'dependencies': [
-        'end2end_fixture_h2_ssl+poll',
-        'end2end_test_simple_request',
-        'end2end_certs',
-        'grpc_test_util',
-        'grpc',
-        'gpr_test_util',
-        'gpr',
-      ],
-      'sources': [
-      ]
-    },
-    {
-      'target_name': 'h2_ssl+poll_trailing_metadata_test',
-      'type': 'executable',
-      'dependencies': [
-        'end2end_fixture_h2_ssl+poll',
-        'end2end_test_trailing_metadata',
-        'end2end_certs',
-        'grpc_test_util',
-        'grpc',
-        'gpr_test_util',
-        'gpr',
-      ],
-      'sources': [
-      ]
-    },
-    {
-      'target_name': 'h2_ssl_proxy_bad_hostname_test',
-      'type': 'executable',
-      'dependencies': [
-        'end2end_fixture_h2_ssl_proxy',
-        'end2end_test_bad_hostname',
-        'end2end_certs',
-        'grpc_test_util',
-        'grpc',
-        'gpr_test_util',
-        'gpr',
-      ],
-      'sources': [
-      ]
-    },
-    {
-      'target_name': 'h2_ssl_proxy_binary_metadata_test',
-      'type': 'executable',
-      'dependencies': [
-        'end2end_fixture_h2_ssl_proxy',
-        'end2end_test_binary_metadata',
-        'end2end_certs',
-        'grpc_test_util',
-        'grpc',
-        'gpr_test_util',
-        'gpr',
-      ],
-      'sources': [
-      ]
-    },
-    {
-      'target_name': 'h2_ssl_proxy_call_creds_test',
-      'type': 'executable',
-      'dependencies': [
-        'end2end_fixture_h2_ssl_proxy',
-        'end2end_test_call_creds',
-        'end2end_certs',
-        'grpc_test_util',
-        'grpc',
-        'gpr_test_util',
-        'gpr',
-      ],
-      'sources': [
-      ]
-    },
-    {
-      'target_name': 'h2_ssl_proxy_cancel_after_accept_test',
-      'type': 'executable',
-      'dependencies': [
-        'end2end_fixture_h2_ssl_proxy',
-        'end2end_test_cancel_after_accept',
-        'end2end_certs',
-        'grpc_test_util',
-        'grpc',
-        'gpr_test_util',
-        'gpr',
-      ],
-      'sources': [
-      ]
-    },
-    {
-      'target_name': 'h2_ssl_proxy_cancel_after_client_done_test',
-      'type': 'executable',
-      'dependencies': [
-        'end2end_fixture_h2_ssl_proxy',
-        'end2end_test_cancel_after_client_done',
-        'end2end_certs',
-        'grpc_test_util',
-        'grpc',
-        'gpr_test_util',
-        'gpr',
-      ],
-      'sources': [
-      ]
-    },
-    {
-      'target_name': 'h2_ssl_proxy_cancel_after_invoke_test',
-      'type': 'executable',
-      'dependencies': [
-        'end2end_fixture_h2_ssl_proxy',
-        'end2end_test_cancel_after_invoke',
-        'end2end_certs',
-        'grpc_test_util',
-        'grpc',
-        'gpr_test_util',
-        'gpr',
-      ],
-      'sources': [
-      ]
-    },
-    {
-      'target_name': 'h2_ssl_proxy_cancel_before_invoke_test',
-      'type': 'executable',
-      'dependencies': [
-        'end2end_fixture_h2_ssl_proxy',
-        'end2end_test_cancel_before_invoke',
-        'end2end_certs',
-        'grpc_test_util',
-        'grpc',
-        'gpr_test_util',
-        'gpr',
-      ],
-      'sources': [
-      ]
-    },
-    {
-      'target_name': 'h2_ssl_proxy_cancel_in_a_vacuum_test',
-      'type': 'executable',
-      'dependencies': [
-        'end2end_fixture_h2_ssl_proxy',
-        'end2end_test_cancel_in_a_vacuum',
-        'end2end_certs',
-        'grpc_test_util',
-        'grpc',
-        'gpr_test_util',
-        'gpr',
-      ],
-      'sources': [
-      ]
-    },
-    {
-      'target_name': 'h2_ssl_proxy_census_simple_request_test',
-      'type': 'executable',
-      'dependencies': [
-        'end2end_fixture_h2_ssl_proxy',
-        'end2end_test_census_simple_request',
-        'end2end_certs',
-        'grpc_test_util',
-        'grpc',
-        'gpr_test_util',
-        'gpr',
-      ],
-      'sources': [
-      ]
-    },
-    {
-      'target_name': 'h2_ssl_proxy_default_host_test',
-      'type': 'executable',
-      'dependencies': [
-        'end2end_fixture_h2_ssl_proxy',
-        'end2end_test_default_host',
-        'end2end_certs',
-        'grpc_test_util',
-        'grpc',
-        'gpr_test_util',
-        'gpr',
-      ],
-      'sources': [
-      ]
-    },
-    {
-      'target_name': 'h2_ssl_proxy_disappearing_server_test',
-      'type': 'executable',
-      'dependencies': [
-        'end2end_fixture_h2_ssl_proxy',
-        'end2end_test_disappearing_server',
-        'end2end_certs',
-        'grpc_test_util',
-        'grpc',
-        'gpr_test_util',
-        'gpr',
-      ],
-      'sources': [
-      ]
-    },
-    {
-      'target_name': 'h2_ssl_proxy_empty_batch_test',
-      'type': 'executable',
-      'dependencies': [
-        'end2end_fixture_h2_ssl_proxy',
-        'end2end_test_empty_batch',
-        'end2end_certs',
-        'grpc_test_util',
-        'grpc',
-        'gpr_test_util',
-        'gpr',
-      ],
-      'sources': [
-      ]
-    },
-    {
-      'target_name': 'h2_ssl_proxy_graceful_server_shutdown_test',
-      'type': 'executable',
-      'dependencies': [
-        'end2end_fixture_h2_ssl_proxy',
-        'end2end_test_graceful_server_shutdown',
-        'end2end_certs',
-        'grpc_test_util',
-        'grpc',
-        'gpr_test_util',
-        'gpr',
-      ],
-      'sources': [
-      ]
-    },
-    {
-      'target_name': 'h2_ssl_proxy_high_initial_seqno_test',
-      'type': 'executable',
-      'dependencies': [
-        'end2end_fixture_h2_ssl_proxy',
-        'end2end_test_high_initial_seqno',
-        'end2end_certs',
-        'grpc_test_util',
-        'grpc',
-        'gpr_test_util',
-        'gpr',
-      ],
-      'sources': [
-      ]
-    },
-    {
-      'target_name': 'h2_ssl_proxy_invoke_large_request_test',
-      'type': 'executable',
-      'dependencies': [
-        'end2end_fixture_h2_ssl_proxy',
-        'end2end_test_invoke_large_request',
-        'end2end_certs',
-        'grpc_test_util',
-        'grpc',
-        'gpr_test_util',
-        'gpr',
-      ],
-      'sources': [
-      ]
-    },
-    {
-      'target_name': 'h2_ssl_proxy_large_metadata_test',
-      'type': 'executable',
-      'dependencies': [
-        'end2end_fixture_h2_ssl_proxy',
-        'end2end_test_large_metadata',
-        'end2end_certs',
-        'grpc_test_util',
-        'grpc',
-        'gpr_test_util',
-        'gpr',
-      ],
-      'sources': [
-      ]
-    },
-    {
-      'target_name': 'h2_ssl_proxy_max_message_length_test',
-      'type': 'executable',
-      'dependencies': [
-        'end2end_fixture_h2_ssl_proxy',
-        'end2end_test_max_message_length',
-        'end2end_certs',
-        'grpc_test_util',
-        'grpc',
-        'gpr_test_util',
-        'gpr',
-      ],
-      'sources': [
-      ]
-    },
-    {
-      'target_name': 'h2_ssl_proxy_metadata_test',
-      'type': 'executable',
-      'dependencies': [
-        'end2end_fixture_h2_ssl_proxy',
-        'end2end_test_metadata',
-        'end2end_certs',
-        'grpc_test_util',
-        'grpc',
-        'gpr_test_util',
-        'gpr',
-      ],
-      'sources': [
-      ]
-    },
-    {
-      'target_name': 'h2_ssl_proxy_no_op_test',
-      'type': 'executable',
-      'dependencies': [
-        'end2end_fixture_h2_ssl_proxy',
-        'end2end_test_no_op',
-        'end2end_certs',
-        'grpc_test_util',
-        'grpc',
-        'gpr_test_util',
-        'gpr',
-      ],
-      'sources': [
-      ]
-    },
-    {
-      'target_name': 'h2_ssl_proxy_payload_test',
-      'type': 'executable',
-      'dependencies': [
-        'end2end_fixture_h2_ssl_proxy',
-        'end2end_test_payload',
-        'end2end_certs',
-        'grpc_test_util',
-        'grpc',
-        'gpr_test_util',
-        'gpr',
-      ],
-      'sources': [
-      ]
-    },
-    {
-      'target_name': 'h2_ssl_proxy_ping_pong_streaming_test',
-      'type': 'executable',
-      'dependencies': [
-        'end2end_fixture_h2_ssl_proxy',
-        'end2end_test_ping_pong_streaming',
-        'end2end_certs',
-        'grpc_test_util',
-        'grpc',
-        'gpr_test_util',
-        'gpr',
-      ],
-      'sources': [
-      ]
-    },
-    {
-      'target_name': 'h2_ssl_proxy_registered_call_test',
-      'type': 'executable',
-      'dependencies': [
-        'end2end_fixture_h2_ssl_proxy',
-        'end2end_test_registered_call',
-        'end2end_certs',
-        'grpc_test_util',
-        'grpc',
-        'gpr_test_util',
-        'gpr',
-      ],
-      'sources': [
-      ]
-    },
-    {
-      'target_name': 'h2_ssl_proxy_request_with_payload_test',
-      'type': 'executable',
-      'dependencies': [
-        'end2end_fixture_h2_ssl_proxy',
-        'end2end_test_request_with_payload',
-        'end2end_certs',
-        'grpc_test_util',
-        'grpc',
-        'gpr_test_util',
-        'gpr',
-      ],
-      'sources': [
-      ]
-    },
-    {
-      'target_name': 'h2_ssl_proxy_server_finishes_request_test',
-      'type': 'executable',
-      'dependencies': [
-        'end2end_fixture_h2_ssl_proxy',
-        'end2end_test_server_finishes_request',
-        'end2end_certs',
-        'grpc_test_util',
-        'grpc',
-        'gpr_test_util',
-        'gpr',
-      ],
-      'sources': [
-      ]
-    },
-    {
-      'target_name': 'h2_ssl_proxy_shutdown_finishes_calls_test',
-      'type': 'executable',
-      'dependencies': [
-        'end2end_fixture_h2_ssl_proxy',
-        'end2end_test_shutdown_finishes_calls',
-        'end2end_certs',
-        'grpc_test_util',
-        'grpc',
-        'gpr_test_util',
-        'gpr',
-      ],
-      'sources': [
-      ]
-    },
-    {
-      'target_name': 'h2_ssl_proxy_shutdown_finishes_tags_test',
-      'type': 'executable',
-      'dependencies': [
-        'end2end_fixture_h2_ssl_proxy',
-        'end2end_test_shutdown_finishes_tags',
-        'end2end_certs',
-        'grpc_test_util',
-        'grpc',
-        'gpr_test_util',
-        'gpr',
-      ],
-      'sources': [
-      ]
-    },
-    {
-      'target_name': 'h2_ssl_proxy_simple_delayed_request_test',
-      'type': 'executable',
-      'dependencies': [
-        'end2end_fixture_h2_ssl_proxy',
-        'end2end_test_simple_delayed_request',
-        'end2end_certs',
-        'grpc_test_util',
-        'grpc',
-        'gpr_test_util',
-        'gpr',
-      ],
-      'sources': [
-      ]
-    },
-    {
-      'target_name': 'h2_ssl_proxy_simple_request_test',
-      'type': 'executable',
-      'dependencies': [
-        'end2end_fixture_h2_ssl_proxy',
-        'end2end_test_simple_request',
-        'end2end_certs',
-        'grpc_test_util',
-        'grpc',
-        'gpr_test_util',
-        'gpr',
-      ],
-      'sources': [
-      ]
-    },
-    {
-      'target_name': 'h2_ssl_proxy_trailing_metadata_test',
-      'type': 'executable',
-      'dependencies': [
-        'end2end_fixture_h2_ssl_proxy',
-        'end2end_test_trailing_metadata',
-        'end2end_certs',
-        'grpc_test_util',
-        'grpc',
-        'gpr_test_util',
-        'gpr',
-      ],
-      'sources': [
-      ]
-    },
-    {
-      'target_name': 'h2_uds_bad_hostname_test',
-      'type': 'executable',
-      'dependencies': [
-        'end2end_fixture_h2_uds',
-        'end2end_test_bad_hostname',
-        'end2end_certs',
-        'grpc_test_util',
-        'grpc',
-        'gpr_test_util',
-        'gpr',
-      ],
-      'sources': [
-      ]
-    },
-    {
-      'target_name': 'h2_uds_binary_metadata_test',
-      'type': 'executable',
-      'dependencies': [
-        'end2end_fixture_h2_uds',
-        'end2end_test_binary_metadata',
-        'end2end_certs',
-        'grpc_test_util',
-        'grpc',
-        'gpr_test_util',
-        'gpr',
-      ],
-      'sources': [
-      ]
-    },
-    {
-      'target_name': 'h2_uds_call_creds_test',
-      'type': 'executable',
-      'dependencies': [
-        'end2end_fixture_h2_uds',
-        'end2end_test_call_creds',
-        'end2end_certs',
-        'grpc_test_util',
-        'grpc',
-        'gpr_test_util',
-        'gpr',
-      ],
-      'sources': [
-      ]
-    },
-    {
-      'target_name': 'h2_uds_cancel_after_accept_test',
-      'type': 'executable',
-      'dependencies': [
-        'end2end_fixture_h2_uds',
-        'end2end_test_cancel_after_accept',
-        'end2end_certs',
-        'grpc_test_util',
-        'grpc',
-        'gpr_test_util',
-        'gpr',
-      ],
-      'sources': [
-      ]
-    },
-    {
-      'target_name': 'h2_uds_cancel_after_client_done_test',
-      'type': 'executable',
-      'dependencies': [
-        'end2end_fixture_h2_uds',
-        'end2end_test_cancel_after_client_done',
-        'end2end_certs',
-        'grpc_test_util',
-        'grpc',
-        'gpr_test_util',
-        'gpr',
-      ],
-      'sources': [
-      ]
-    },
-    {
-      'target_name': 'h2_uds_cancel_after_invoke_test',
-      'type': 'executable',
-      'dependencies': [
-        'end2end_fixture_h2_uds',
-        'end2end_test_cancel_after_invoke',
-        'end2end_certs',
-        'grpc_test_util',
-        'grpc',
-        'gpr_test_util',
-        'gpr',
-      ],
-      'sources': [
-      ]
-    },
-    {
-      'target_name': 'h2_uds_cancel_before_invoke_test',
-      'type': 'executable',
-      'dependencies': [
-        'end2end_fixture_h2_uds',
-        'end2end_test_cancel_before_invoke',
-        'end2end_certs',
-        'grpc_test_util',
-        'grpc',
-        'gpr_test_util',
-        'gpr',
-      ],
-      'sources': [
-      ]
-    },
-    {
-      'target_name': 'h2_uds_cancel_in_a_vacuum_test',
-      'type': 'executable',
-      'dependencies': [
-        'end2end_fixture_h2_uds',
-        'end2end_test_cancel_in_a_vacuum',
-        'end2end_certs',
-        'grpc_test_util',
-        'grpc',
-        'gpr_test_util',
-        'gpr',
-      ],
-      'sources': [
-      ]
-    },
-    {
-      'target_name': 'h2_uds_census_simple_request_test',
-      'type': 'executable',
-      'dependencies': [
-        'end2end_fixture_h2_uds',
-        'end2end_test_census_simple_request',
-        'end2end_certs',
-        'grpc_test_util',
-        'grpc',
-        'gpr_test_util',
-        'gpr',
-      ],
-      'sources': [
-      ]
-    },
-    {
-      'target_name': 'h2_uds_channel_connectivity_test',
-      'type': 'executable',
-      'dependencies': [
-        'end2end_fixture_h2_uds',
-        'end2end_test_channel_connectivity',
-        'end2end_certs',
-        'grpc_test_util',
-        'grpc',
-        'gpr_test_util',
-        'gpr',
-      ],
-      'sources': [
-      ]
-    },
-    {
-      'target_name': 'h2_uds_compressed_payload_test',
-      'type': 'executable',
-      'dependencies': [
-        'end2end_fixture_h2_uds',
-        'end2end_test_compressed_payload',
-        'end2end_certs',
-        'grpc_test_util',
-        'grpc',
-        'gpr_test_util',
-        'gpr',
-      ],
-      'sources': [
-      ]
-    },
-    {
-      'target_name': 'h2_uds_disappearing_server_test',
-      'type': 'executable',
-      'dependencies': [
-        'end2end_fixture_h2_uds',
-        'end2end_test_disappearing_server',
-        'end2end_certs',
-        'grpc_test_util',
-        'grpc',
-        'gpr_test_util',
-        'gpr',
-      ],
-      'sources': [
-      ]
-    },
-    {
-      'target_name': 'h2_uds_empty_batch_test',
-      'type': 'executable',
-      'dependencies': [
-        'end2end_fixture_h2_uds',
-        'end2end_test_empty_batch',
-        'end2end_certs',
-        'grpc_test_util',
-        'grpc',
-        'gpr_test_util',
-        'gpr',
-      ],
-      'sources': [
-      ]
-    },
-    {
-      'target_name': 'h2_uds_graceful_server_shutdown_test',
-      'type': 'executable',
-      'dependencies': [
-        'end2end_fixture_h2_uds',
-        'end2end_test_graceful_server_shutdown',
-        'end2end_certs',
-        'grpc_test_util',
-        'grpc',
-        'gpr_test_util',
-        'gpr',
-      ],
-      'sources': [
-      ]
-    },
-    {
-      'target_name': 'h2_uds_high_initial_seqno_test',
-      'type': 'executable',
-      'dependencies': [
-        'end2end_fixture_h2_uds',
-        'end2end_test_high_initial_seqno',
-        'end2end_certs',
-        'grpc_test_util',
-        'grpc',
-        'gpr_test_util',
-        'gpr',
-      ],
-      'sources': [
-      ]
-    },
-    {
-      'target_name': 'h2_uds_invoke_large_request_test',
-      'type': 'executable',
-      'dependencies': [
-        'end2end_fixture_h2_uds',
-        'end2end_test_invoke_large_request',
-        'end2end_certs',
-        'grpc_test_util',
-        'grpc',
-        'gpr_test_util',
-        'gpr',
-      ],
-      'sources': [
-      ]
-    },
-    {
-      'target_name': 'h2_uds_large_metadata_test',
-      'type': 'executable',
-      'dependencies': [
-        'end2end_fixture_h2_uds',
-        'end2end_test_large_metadata',
-        'end2end_certs',
-        'grpc_test_util',
-        'grpc',
-        'gpr_test_util',
-        'gpr',
-      ],
-      'sources': [
-      ]
-    },
-    {
-      'target_name': 'h2_uds_max_concurrent_streams_test',
-      'type': 'executable',
-      'dependencies': [
-        'end2end_fixture_h2_uds',
-        'end2end_test_max_concurrent_streams',
-        'end2end_certs',
-        'grpc_test_util',
-        'grpc',
-        'gpr_test_util',
-        'gpr',
-      ],
-      'sources': [
-      ]
-    },
-    {
-      'target_name': 'h2_uds_max_message_length_test',
-      'type': 'executable',
-      'dependencies': [
-        'end2end_fixture_h2_uds',
-        'end2end_test_max_message_length',
-        'end2end_certs',
-        'grpc_test_util',
-        'grpc',
-        'gpr_test_util',
-        'gpr',
-      ],
-      'sources': [
-      ]
-    },
-    {
-      'target_name': 'h2_uds_metadata_test',
-      'type': 'executable',
-      'dependencies': [
-        'end2end_fixture_h2_uds',
-        'end2end_test_metadata',
-        'end2end_certs',
-        'grpc_test_util',
-        'grpc',
-        'gpr_test_util',
-        'gpr',
-      ],
-      'sources': [
-      ]
-    },
-    {
-      'target_name': 'h2_uds_no_op_test',
-      'type': 'executable',
-      'dependencies': [
-        'end2end_fixture_h2_uds',
-        'end2end_test_no_op',
-        'end2end_certs',
-        'grpc_test_util',
-        'grpc',
-        'gpr_test_util',
-        'gpr',
-      ],
-      'sources': [
-      ]
-    },
-    {
-      'target_name': 'h2_uds_payload_test',
-      'type': 'executable',
-      'dependencies': [
-        'end2end_fixture_h2_uds',
-        'end2end_test_payload',
-        'end2end_certs',
-        'grpc_test_util',
-        'grpc',
-        'gpr_test_util',
-        'gpr',
-      ],
-      'sources': [
-      ]
-    },
-    {
-      'target_name': 'h2_uds_ping_pong_streaming_test',
-      'type': 'executable',
-      'dependencies': [
-        'end2end_fixture_h2_uds',
-        'end2end_test_ping_pong_streaming',
-        'end2end_certs',
-        'grpc_test_util',
-        'grpc',
-        'gpr_test_util',
-        'gpr',
-      ],
-      'sources': [
-      ]
-    },
-    {
-      'target_name': 'h2_uds_registered_call_test',
-      'type': 'executable',
-      'dependencies': [
-        'end2end_fixture_h2_uds',
-        'end2end_test_registered_call',
-        'end2end_certs',
-        'grpc_test_util',
-        'grpc',
-        'gpr_test_util',
-        'gpr',
-      ],
-      'sources': [
-      ]
-    },
-    {
-      'target_name': 'h2_uds_request_with_flags_test',
-      'type': 'executable',
-      'dependencies': [
-        'end2end_fixture_h2_uds',
-        'end2end_test_request_with_flags',
-        'end2end_certs',
-        'grpc_test_util',
-        'grpc',
-        'gpr_test_util',
-        'gpr',
-      ],
-      'sources': [
-      ]
-    },
-    {
-      'target_name': 'h2_uds_request_with_payload_test',
-      'type': 'executable',
-      'dependencies': [
-        'end2end_fixture_h2_uds',
-        'end2end_test_request_with_payload',
-        'end2end_certs',
-        'grpc_test_util',
-        'grpc',
-        'gpr_test_util',
-        'gpr',
-      ],
-      'sources': [
-      ]
-    },
-    {
-      'target_name': 'h2_uds_server_finishes_request_test',
-      'type': 'executable',
-      'dependencies': [
-        'end2end_fixture_h2_uds',
-        'end2end_test_server_finishes_request',
-        'end2end_certs',
-        'grpc_test_util',
-        'grpc',
-        'gpr_test_util',
-        'gpr',
-      ],
-      'sources': [
-      ]
-    },
-    {
-      'target_name': 'h2_uds_shutdown_finishes_calls_test',
-      'type': 'executable',
-      'dependencies': [
-        'end2end_fixture_h2_uds',
-        'end2end_test_shutdown_finishes_calls',
-        'end2end_certs',
-        'grpc_test_util',
-        'grpc',
-        'gpr_test_util',
-        'gpr',
-      ],
-      'sources': [
-      ]
-    },
-    {
-      'target_name': 'h2_uds_shutdown_finishes_tags_test',
-      'type': 'executable',
-      'dependencies': [
-        'end2end_fixture_h2_uds',
-        'end2end_test_shutdown_finishes_tags',
-        'end2end_certs',
-        'grpc_test_util',
-        'grpc',
-        'gpr_test_util',
-        'gpr',
-      ],
-      'sources': [
-      ]
-    },
-    {
-      'target_name': 'h2_uds_simple_delayed_request_test',
-      'type': 'executable',
-      'dependencies': [
-        'end2end_fixture_h2_uds',
-        'end2end_test_simple_delayed_request',
-        'end2end_certs',
-        'grpc_test_util',
-        'grpc',
-        'gpr_test_util',
-        'gpr',
-      ],
-      'sources': [
-      ]
-    },
-    {
-      'target_name': 'h2_uds_simple_request_test',
-      'type': 'executable',
-      'dependencies': [
-        'end2end_fixture_h2_uds',
-        'end2end_test_simple_request',
-        'end2end_certs',
-        'grpc_test_util',
-        'grpc',
-        'gpr_test_util',
-        'gpr',
-      ],
-      'sources': [
-      ]
-    },
-    {
-      'target_name': 'h2_uds_trailing_metadata_test',
-      'type': 'executable',
-      'dependencies': [
-        'end2end_fixture_h2_uds',
-        'end2end_test_trailing_metadata',
-        'end2end_certs',
-        'grpc_test_util',
-        'grpc',
-        'gpr_test_util',
-        'gpr',
-      ],
-      'sources': [
-      ]
-    },
-    {
-      'target_name': 'h2_uds+poll_bad_hostname_test',
-      'type': 'executable',
-      'dependencies': [
-        'end2end_fixture_h2_uds+poll',
-        'end2end_test_bad_hostname',
-        'end2end_certs',
-        'grpc_test_util',
-        'grpc',
-        'gpr_test_util',
-        'gpr',
-      ],
-      'sources': [
-      ]
-    },
-    {
-      'target_name': 'h2_uds+poll_binary_metadata_test',
-      'type': 'executable',
-      'dependencies': [
-        'end2end_fixture_h2_uds+poll',
-        'end2end_test_binary_metadata',
-        'end2end_certs',
-        'grpc_test_util',
-        'grpc',
-        'gpr_test_util',
-        'gpr',
-      ],
-      'sources': [
-      ]
-    },
-    {
-      'target_name': 'h2_uds+poll_call_creds_test',
-      'type': 'executable',
-      'dependencies': [
-        'end2end_fixture_h2_uds+poll',
-        'end2end_test_call_creds',
-        'end2end_certs',
-        'grpc_test_util',
-        'grpc',
-        'gpr_test_util',
-        'gpr',
-      ],
-      'sources': [
-      ]
-    },
-    {
-      'target_name': 'h2_uds+poll_cancel_after_accept_test',
-      'type': 'executable',
-      'dependencies': [
-        'end2end_fixture_h2_uds+poll',
-        'end2end_test_cancel_after_accept',
-        'end2end_certs',
-        'grpc_test_util',
-        'grpc',
-        'gpr_test_util',
-        'gpr',
-      ],
-      'sources': [
-      ]
-    },
-    {
-      'target_name': 'h2_uds+poll_cancel_after_client_done_test',
-      'type': 'executable',
-      'dependencies': [
-        'end2end_fixture_h2_uds+poll',
-        'end2end_test_cancel_after_client_done',
-        'end2end_certs',
-        'grpc_test_util',
-        'grpc',
-        'gpr_test_util',
-        'gpr',
-      ],
-      'sources': [
-      ]
-    },
-    {
-      'target_name': 'h2_uds+poll_cancel_after_invoke_test',
-      'type': 'executable',
-      'dependencies': [
-        'end2end_fixture_h2_uds+poll',
-        'end2end_test_cancel_after_invoke',
-        'end2end_certs',
-        'grpc_test_util',
-        'grpc',
-        'gpr_test_util',
-        'gpr',
-      ],
-      'sources': [
-      ]
-    },
-    {
-      'target_name': 'h2_uds+poll_cancel_before_invoke_test',
-      'type': 'executable',
-      'dependencies': [
-        'end2end_fixture_h2_uds+poll',
-        'end2end_test_cancel_before_invoke',
-        'end2end_certs',
-        'grpc_test_util',
-        'grpc',
-        'gpr_test_util',
-        'gpr',
-      ],
-      'sources': [
-      ]
-    },
-    {
-      'target_name': 'h2_uds+poll_cancel_in_a_vacuum_test',
-      'type': 'executable',
-      'dependencies': [
-        'end2end_fixture_h2_uds+poll',
-        'end2end_test_cancel_in_a_vacuum',
-        'end2end_certs',
-        'grpc_test_util',
-        'grpc',
-        'gpr_test_util',
-        'gpr',
-      ],
-      'sources': [
-      ]
-    },
-    {
-      'target_name': 'h2_uds+poll_census_simple_request_test',
-      'type': 'executable',
-      'dependencies': [
-        'end2end_fixture_h2_uds+poll',
-        'end2end_test_census_simple_request',
-        'end2end_certs',
-        'grpc_test_util',
-        'grpc',
-        'gpr_test_util',
-        'gpr',
-      ],
-      'sources': [
-      ]
-    },
-    {
-      'target_name': 'h2_uds+poll_channel_connectivity_test',
-      'type': 'executable',
-      'dependencies': [
-        'end2end_fixture_h2_uds+poll',
-        'end2end_test_channel_connectivity',
-        'end2end_certs',
-        'grpc_test_util',
-        'grpc',
-        'gpr_test_util',
-        'gpr',
-      ],
-      'sources': [
-      ]
-    },
-    {
-      'target_name': 'h2_uds+poll_compressed_payload_test',
-      'type': 'executable',
-      'dependencies': [
-        'end2end_fixture_h2_uds+poll',
-        'end2end_test_compressed_payload',
-        'end2end_certs',
-        'grpc_test_util',
-        'grpc',
-        'gpr_test_util',
-        'gpr',
-      ],
-      'sources': [
-      ]
-    },
-    {
-      'target_name': 'h2_uds+poll_disappearing_server_test',
-      'type': 'executable',
-      'dependencies': [
-        'end2end_fixture_h2_uds+poll',
-        'end2end_test_disappearing_server',
-        'end2end_certs',
-        'grpc_test_util',
-        'grpc',
-        'gpr_test_util',
-        'gpr',
-      ],
-      'sources': [
-      ]
-    },
-    {
-      'target_name': 'h2_uds+poll_empty_batch_test',
-      'type': 'executable',
-      'dependencies': [
-        'end2end_fixture_h2_uds+poll',
-        'end2end_test_empty_batch',
-        'end2end_certs',
-        'grpc_test_util',
-        'grpc',
-        'gpr_test_util',
-        'gpr',
-      ],
-      'sources': [
-      ]
-    },
-    {
-      'target_name': 'h2_uds+poll_graceful_server_shutdown_test',
-      'type': 'executable',
-      'dependencies': [
-        'end2end_fixture_h2_uds+poll',
-        'end2end_test_graceful_server_shutdown',
-        'end2end_certs',
-        'grpc_test_util',
-        'grpc',
-        'gpr_test_util',
-        'gpr',
-      ],
-      'sources': [
-      ]
-    },
-    {
-      'target_name': 'h2_uds+poll_high_initial_seqno_test',
-      'type': 'executable',
-      'dependencies': [
-        'end2end_fixture_h2_uds+poll',
-        'end2end_test_high_initial_seqno',
-        'end2end_certs',
-        'grpc_test_util',
-        'grpc',
-        'gpr_test_util',
-        'gpr',
-      ],
-      'sources': [
-      ]
-    },
-    {
-      'target_name': 'h2_uds+poll_invoke_large_request_test',
-      'type': 'executable',
-      'dependencies': [
-        'end2end_fixture_h2_uds+poll',
-        'end2end_test_invoke_large_request',
-        'end2end_certs',
-        'grpc_test_util',
-        'grpc',
-        'gpr_test_util',
-        'gpr',
-      ],
-      'sources': [
-      ]
-    },
-    {
-      'target_name': 'h2_uds+poll_large_metadata_test',
-      'type': 'executable',
-      'dependencies': [
-        'end2end_fixture_h2_uds+poll',
-        'end2end_test_large_metadata',
-        'end2end_certs',
-        'grpc_test_util',
-        'grpc',
-        'gpr_test_util',
-        'gpr',
-      ],
-      'sources': [
-      ]
-    },
-    {
-      'target_name': 'h2_uds+poll_max_concurrent_streams_test',
-      'type': 'executable',
-      'dependencies': [
-        'end2end_fixture_h2_uds+poll',
-        'end2end_test_max_concurrent_streams',
-        'end2end_certs',
-        'grpc_test_util',
-        'grpc',
-        'gpr_test_util',
-        'gpr',
-      ],
-      'sources': [
-      ]
-    },
-    {
-      'target_name': 'h2_uds+poll_max_message_length_test',
-      'type': 'executable',
-      'dependencies': [
-        'end2end_fixture_h2_uds+poll',
-        'end2end_test_max_message_length',
-        'end2end_certs',
-        'grpc_test_util',
-        'grpc',
-        'gpr_test_util',
-        'gpr',
-      ],
-      'sources': [
-      ]
-    },
-    {
-      'target_name': 'h2_uds+poll_metadata_test',
-      'type': 'executable',
-      'dependencies': [
-        'end2end_fixture_h2_uds+poll',
-        'end2end_test_metadata',
-        'end2end_certs',
-        'grpc_test_util',
-        'grpc',
-        'gpr_test_util',
-        'gpr',
-      ],
-      'sources': [
-      ]
-    },
-    {
-      'target_name': 'h2_uds+poll_no_op_test',
-      'type': 'executable',
-      'dependencies': [
-        'end2end_fixture_h2_uds+poll',
-        'end2end_test_no_op',
-        'end2end_certs',
-        'grpc_test_util',
-        'grpc',
-        'gpr_test_util',
-        'gpr',
-      ],
-      'sources': [
-      ]
-    },
-    {
-      'target_name': 'h2_uds+poll_payload_test',
-      'type': 'executable',
-      'dependencies': [
-        'end2end_fixture_h2_uds+poll',
-        'end2end_test_payload',
-        'end2end_certs',
-        'grpc_test_util',
-        'grpc',
-        'gpr_test_util',
-        'gpr',
-      ],
-      'sources': [
-      ]
-    },
-    {
-      'target_name': 'h2_uds+poll_ping_pong_streaming_test',
-      'type': 'executable',
-      'dependencies': [
-        'end2end_fixture_h2_uds+poll',
-        'end2end_test_ping_pong_streaming',
-        'end2end_certs',
-        'grpc_test_util',
-        'grpc',
-        'gpr_test_util',
-        'gpr',
-      ],
-      'sources': [
-      ]
-    },
-    {
-      'target_name': 'h2_uds+poll_registered_call_test',
-      'type': 'executable',
-      'dependencies': [
-        'end2end_fixture_h2_uds+poll',
-        'end2end_test_registered_call',
-        'end2end_certs',
-        'grpc_test_util',
-        'grpc',
-        'gpr_test_util',
-        'gpr',
-      ],
-      'sources': [
-      ]
-    },
-    {
-      'target_name': 'h2_uds+poll_request_with_flags_test',
-      'type': 'executable',
-      'dependencies': [
-        'end2end_fixture_h2_uds+poll',
-        'end2end_test_request_with_flags',
-        'end2end_certs',
-        'grpc_test_util',
-        'grpc',
-        'gpr_test_util',
-        'gpr',
-      ],
-      'sources': [
-      ]
-    },
-    {
-      'target_name': 'h2_uds+poll_request_with_payload_test',
-      'type': 'executable',
-      'dependencies': [
-        'end2end_fixture_h2_uds+poll',
-        'end2end_test_request_with_payload',
-        'end2end_certs',
-        'grpc_test_util',
-        'grpc',
-        'gpr_test_util',
-        'gpr',
-      ],
-      'sources': [
-      ]
-    },
-    {
-      'target_name': 'h2_uds+poll_server_finishes_request_test',
-      'type': 'executable',
-      'dependencies': [
-        'end2end_fixture_h2_uds+poll',
-        'end2end_test_server_finishes_request',
-        'end2end_certs',
-        'grpc_test_util',
-        'grpc',
-        'gpr_test_util',
-        'gpr',
-      ],
-      'sources': [
-      ]
-    },
-    {
-      'target_name': 'h2_uds+poll_shutdown_finishes_calls_test',
-      'type': 'executable',
-      'dependencies': [
-        'end2end_fixture_h2_uds+poll',
-        'end2end_test_shutdown_finishes_calls',
-        'end2end_certs',
-        'grpc_test_util',
-        'grpc',
-        'gpr_test_util',
-        'gpr',
-      ],
-      'sources': [
-      ]
-    },
-    {
-      'target_name': 'h2_uds+poll_shutdown_finishes_tags_test',
-      'type': 'executable',
-      'dependencies': [
-        'end2end_fixture_h2_uds+poll',
-        'end2end_test_shutdown_finishes_tags',
-        'end2end_certs',
-        'grpc_test_util',
-        'grpc',
-        'gpr_test_util',
-        'gpr',
-      ],
-      'sources': [
-      ]
-    },
-    {
-      'target_name': 'h2_uds+poll_simple_delayed_request_test',
-      'type': 'executable',
-      'dependencies': [
-        'end2end_fixture_h2_uds+poll',
-        'end2end_test_simple_delayed_request',
-        'end2end_certs',
-        'grpc_test_util',
-        'grpc',
-        'gpr_test_util',
-        'gpr',
-      ],
-      'sources': [
-      ]
-    },
-    {
-      'target_name': 'h2_uds+poll_simple_request_test',
-      'type': 'executable',
-      'dependencies': [
-        'end2end_fixture_h2_uds+poll',
-        'end2end_test_simple_request',
-        'end2end_certs',
-        'grpc_test_util',
-        'grpc',
-        'gpr_test_util',
-        'gpr',
-      ],
-      'sources': [
-      ]
-    },
-    {
-      'target_name': 'h2_uds+poll_trailing_metadata_test',
-      'type': 'executable',
-      'dependencies': [
-        'end2end_fixture_h2_uds+poll',
-        'end2end_test_trailing_metadata',
-        'end2end_certs',
-        'grpc_test_util',
-        'grpc',
-        'gpr_test_util',
-        'gpr',
-      ],
-      'sources': [
-      ]
-    },
-    {
-      'target_name': 'h2_compress_bad_hostname_nosec_test',
-      'type': 'executable',
-      'dependencies': [
-        'end2end_fixture_h2_compress',
-        'end2end_test_bad_hostname',
-        'grpc_test_util_unsecure',
-        'grpc_unsecure',
-        'gpr_test_util',
-        'gpr',
-      ],
-      'sources': [
-      ]
-    },
-    {
-      'target_name': 'h2_compress_binary_metadata_nosec_test',
-      'type': 'executable',
-      'dependencies': [
-        'end2end_fixture_h2_compress',
-        'end2end_test_binary_metadata',
-        'grpc_test_util_unsecure',
-        'grpc_unsecure',
-        'gpr_test_util',
-        'gpr',
-      ],
-      'sources': [
-      ]
-    },
-    {
-      'target_name': 'h2_compress_cancel_after_accept_nosec_test',
-      'type': 'executable',
-      'dependencies': [
-        'end2end_fixture_h2_compress',
-        'end2end_test_cancel_after_accept',
-        'grpc_test_util_unsecure',
-        'grpc_unsecure',
-        'gpr_test_util',
-        'gpr',
-      ],
-      'sources': [
-      ]
-    },
-    {
-      'target_name': 'h2_compress_cancel_after_client_done_nosec_test',
-      'type': 'executable',
-      'dependencies': [
-        'end2end_fixture_h2_compress',
-        'end2end_test_cancel_after_client_done',
-        'grpc_test_util_unsecure',
-        'grpc_unsecure',
-        'gpr_test_util',
-        'gpr',
-      ],
-      'sources': [
-      ]
-    },
-    {
-      'target_name': 'h2_compress_cancel_after_invoke_nosec_test',
-      'type': 'executable',
-      'dependencies': [
-        'end2end_fixture_h2_compress',
-        'end2end_test_cancel_after_invoke',
-        'grpc_test_util_unsecure',
-        'grpc_unsecure',
-        'gpr_test_util',
-        'gpr',
-      ],
-      'sources': [
-      ]
-    },
-    {
-      'target_name': 'h2_compress_cancel_before_invoke_nosec_test',
-      'type': 'executable',
-      'dependencies': [
-        'end2end_fixture_h2_compress',
-        'end2end_test_cancel_before_invoke',
-        'grpc_test_util_unsecure',
-        'grpc_unsecure',
-        'gpr_test_util',
-        'gpr',
-      ],
-      'sources': [
-      ]
-    },
-    {
-      'target_name': 'h2_compress_cancel_in_a_vacuum_nosec_test',
-      'type': 'executable',
-      'dependencies': [
-        'end2end_fixture_h2_compress',
-        'end2end_test_cancel_in_a_vacuum',
-        'grpc_test_util_unsecure',
-        'grpc_unsecure',
-        'gpr_test_util',
-        'gpr',
-      ],
-      'sources': [
-      ]
-    },
-    {
-      'target_name': 'h2_compress_census_simple_request_nosec_test',
-      'type': 'executable',
-      'dependencies': [
-        'end2end_fixture_h2_compress',
-        'end2end_test_census_simple_request',
-        'grpc_test_util_unsecure',
-        'grpc_unsecure',
-        'gpr_test_util',
-        'gpr',
-      ],
-      'sources': [
-      ]
-    },
-    {
-      'target_name': 'h2_compress_channel_connectivity_nosec_test',
-      'type': 'executable',
-      'dependencies': [
-        'end2end_fixture_h2_compress',
-        'end2end_test_channel_connectivity',
-        'grpc_test_util_unsecure',
-        'grpc_unsecure',
-        'gpr_test_util',
-        'gpr',
-      ],
-      'sources': [
-      ]
-    },
-    {
-      'target_name': 'h2_compress_compressed_payload_nosec_test',
-      'type': 'executable',
-      'dependencies': [
-        'end2end_fixture_h2_compress',
-        'end2end_test_compressed_payload',
-        'grpc_test_util_unsecure',
-        'grpc_unsecure',
-        'gpr_test_util',
-        'gpr',
-      ],
-      'sources': [
-      ]
-    },
-    {
-      'target_name': 'h2_compress_default_host_nosec_test',
-      'type': 'executable',
-      'dependencies': [
-        'end2end_fixture_h2_compress',
-        'end2end_test_default_host',
-        'grpc_test_util_unsecure',
-        'grpc_unsecure',
-        'gpr_test_util',
-        'gpr',
-      ],
-      'sources': [
-      ]
-    },
-    {
-      'target_name': 'h2_compress_disappearing_server_nosec_test',
-      'type': 'executable',
-      'dependencies': [
-        'end2end_fixture_h2_compress',
-        'end2end_test_disappearing_server',
-        'grpc_test_util_unsecure',
-        'grpc_unsecure',
-        'gpr_test_util',
-        'gpr',
-      ],
-      'sources': [
-      ]
-    },
-    {
-      'target_name': 'h2_compress_empty_batch_nosec_test',
-      'type': 'executable',
-      'dependencies': [
-        'end2end_fixture_h2_compress',
-        'end2end_test_empty_batch',
-        'grpc_test_util_unsecure',
-        'grpc_unsecure',
-        'gpr_test_util',
-        'gpr',
-      ],
-      'sources': [
-      ]
-    },
-    {
-      'target_name': 'h2_compress_graceful_server_shutdown_nosec_test',
-      'type': 'executable',
-      'dependencies': [
-        'end2end_fixture_h2_compress',
-        'end2end_test_graceful_server_shutdown',
-        'grpc_test_util_unsecure',
-        'grpc_unsecure',
-        'gpr_test_util',
-        'gpr',
-      ],
-      'sources': [
-      ]
-    },
-    {
-      'target_name': 'h2_compress_high_initial_seqno_nosec_test',
-      'type': 'executable',
-      'dependencies': [
-        'end2end_fixture_h2_compress',
-        'end2end_test_high_initial_seqno',
-        'grpc_test_util_unsecure',
-        'grpc_unsecure',
-        'gpr_test_util',
-        'gpr',
-      ],
-      'sources': [
-      ]
-    },
-    {
-      'target_name': 'h2_compress_invoke_large_request_nosec_test',
-      'type': 'executable',
-      'dependencies': [
-        'end2end_fixture_h2_compress',
-        'end2end_test_invoke_large_request',
-        'grpc_test_util_unsecure',
-        'grpc_unsecure',
-        'gpr_test_util',
-        'gpr',
-      ],
-      'sources': [
-      ]
-    },
-    {
-      'target_name': 'h2_compress_large_metadata_nosec_test',
-      'type': 'executable',
-      'dependencies': [
-        'end2end_fixture_h2_compress',
-        'end2end_test_large_metadata',
-        'grpc_test_util_unsecure',
-        'grpc_unsecure',
-        'gpr_test_util',
-        'gpr',
-      ],
-      'sources': [
-      ]
-    },
-    {
-      'target_name': 'h2_compress_max_concurrent_streams_nosec_test',
-      'type': 'executable',
-      'dependencies': [
-        'end2end_fixture_h2_compress',
-        'end2end_test_max_concurrent_streams',
-        'grpc_test_util_unsecure',
-        'grpc_unsecure',
-        'gpr_test_util',
-        'gpr',
-      ],
-      'sources': [
-      ]
-    },
-    {
-      'target_name': 'h2_compress_max_message_length_nosec_test',
-      'type': 'executable',
-      'dependencies': [
-        'end2end_fixture_h2_compress',
-        'end2end_test_max_message_length',
-        'grpc_test_util_unsecure',
-        'grpc_unsecure',
-        'gpr_test_util',
-        'gpr',
-      ],
-      'sources': [
-      ]
-    },
-    {
-      'target_name': 'h2_compress_metadata_nosec_test',
-      'type': 'executable',
-      'dependencies': [
-        'end2end_fixture_h2_compress',
-        'end2end_test_metadata',
-        'grpc_test_util_unsecure',
-        'grpc_unsecure',
-        'gpr_test_util',
-        'gpr',
-      ],
-      'sources': [
-      ]
-    },
-    {
-      'target_name': 'h2_compress_no_op_nosec_test',
-      'type': 'executable',
-      'dependencies': [
-        'end2end_fixture_h2_compress',
-        'end2end_test_no_op',
-        'grpc_test_util_unsecure',
-        'grpc_unsecure',
-        'gpr_test_util',
-        'gpr',
-      ],
-      'sources': [
-      ]
-    },
-    {
-      'target_name': 'h2_compress_payload_nosec_test',
-      'type': 'executable',
-      'dependencies': [
-        'end2end_fixture_h2_compress',
-        'end2end_test_payload',
-        'grpc_test_util_unsecure',
-        'grpc_unsecure',
-        'gpr_test_util',
-        'gpr',
-      ],
-      'sources': [
-      ]
-    },
-    {
-      'target_name': 'h2_compress_ping_pong_streaming_nosec_test',
-      'type': 'executable',
-      'dependencies': [
-        'end2end_fixture_h2_compress',
-        'end2end_test_ping_pong_streaming',
-        'grpc_test_util_unsecure',
-        'grpc_unsecure',
-        'gpr_test_util',
-        'gpr',
-      ],
-      'sources': [
-      ]
-    },
-    {
-      'target_name': 'h2_compress_registered_call_nosec_test',
-      'type': 'executable',
-      'dependencies': [
-        'end2end_fixture_h2_compress',
-        'end2end_test_registered_call',
-        'grpc_test_util_unsecure',
-        'grpc_unsecure',
-        'gpr_test_util',
-        'gpr',
-      ],
-      'sources': [
-      ]
-    },
-    {
-      'target_name': 'h2_compress_request_with_flags_nosec_test',
-      'type': 'executable',
-      'dependencies': [
-        'end2end_fixture_h2_compress',
-        'end2end_test_request_with_flags',
-        'grpc_test_util_unsecure',
-        'grpc_unsecure',
-        'gpr_test_util',
-        'gpr',
-      ],
-      'sources': [
-      ]
-    },
-    {
-      'target_name': 'h2_compress_request_with_payload_nosec_test',
-      'type': 'executable',
-      'dependencies': [
-        'end2end_fixture_h2_compress',
-        'end2end_test_request_with_payload',
-        'grpc_test_util_unsecure',
-        'grpc_unsecure',
-        'gpr_test_util',
-        'gpr',
-      ],
-      'sources': [
-      ]
-    },
-    {
-      'target_name': 'h2_compress_server_finishes_request_nosec_test',
-      'type': 'executable',
-      'dependencies': [
-        'end2end_fixture_h2_compress',
-        'end2end_test_server_finishes_request',
-        'grpc_test_util_unsecure',
-        'grpc_unsecure',
-        'gpr_test_util',
-        'gpr',
-      ],
-      'sources': [
-      ]
-    },
-    {
-      'target_name': 'h2_compress_shutdown_finishes_calls_nosec_test',
-      'type': 'executable',
-      'dependencies': [
-        'end2end_fixture_h2_compress',
-        'end2end_test_shutdown_finishes_calls',
-        'grpc_test_util_unsecure',
-        'grpc_unsecure',
-        'gpr_test_util',
-        'gpr',
-      ],
-      'sources': [
-      ]
-    },
-    {
-      'target_name': 'h2_compress_shutdown_finishes_tags_nosec_test',
-      'type': 'executable',
-      'dependencies': [
-        'end2end_fixture_h2_compress',
-        'end2end_test_shutdown_finishes_tags',
-        'grpc_test_util_unsecure',
-        'grpc_unsecure',
-        'gpr_test_util',
-        'gpr',
-      ],
-      'sources': [
-      ]
-    },
-    {
-      'target_name': 'h2_compress_simple_delayed_request_nosec_test',
-      'type': 'executable',
-      'dependencies': [
-        'end2end_fixture_h2_compress',
-        'end2end_test_simple_delayed_request',
-        'grpc_test_util_unsecure',
-        'grpc_unsecure',
-        'gpr_test_util',
-        'gpr',
-      ],
-      'sources': [
-      ]
-    },
-    {
-      'target_name': 'h2_compress_simple_request_nosec_test',
-      'type': 'executable',
-      'dependencies': [
-        'end2end_fixture_h2_compress',
-        'end2end_test_simple_request',
-        'grpc_test_util_unsecure',
-        'grpc_unsecure',
-        'gpr_test_util',
-        'gpr',
-      ],
-      'sources': [
-      ]
-    },
-    {
-      'target_name': 'h2_compress_trailing_metadata_nosec_test',
-      'type': 'executable',
-      'dependencies': [
-        'end2end_fixture_h2_compress',
-        'end2end_test_trailing_metadata',
-        'grpc_test_util_unsecure',
-        'grpc_unsecure',
-        'gpr_test_util',
-        'gpr',
-      ],
-      'sources': [
-      ]
-    },
-    {
-      'target_name': 'h2_full_bad_hostname_nosec_test',
-      'type': 'executable',
-      'dependencies': [
-        'end2end_fixture_h2_full',
-        'end2end_test_bad_hostname',
-        'grpc_test_util_unsecure',
-        'grpc_unsecure',
-        'gpr_test_util',
-        'gpr',
-      ],
-      'sources': [
-      ]
-    },
-    {
-      'target_name': 'h2_full_binary_metadata_nosec_test',
-      'type': 'executable',
-      'dependencies': [
-        'end2end_fixture_h2_full',
-        'end2end_test_binary_metadata',
-        'grpc_test_util_unsecure',
-        'grpc_unsecure',
-        'gpr_test_util',
-        'gpr',
-      ],
-      'sources': [
-      ]
-    },
-    {
-      'target_name': 'h2_full_cancel_after_accept_nosec_test',
-      'type': 'executable',
-      'dependencies': [
-        'end2end_fixture_h2_full',
-        'end2end_test_cancel_after_accept',
-        'grpc_test_util_unsecure',
-        'grpc_unsecure',
-        'gpr_test_util',
-        'gpr',
-      ],
-      'sources': [
-      ]
-    },
-    {
-      'target_name': 'h2_full_cancel_after_client_done_nosec_test',
-      'type': 'executable',
-      'dependencies': [
-        'end2end_fixture_h2_full',
-        'end2end_test_cancel_after_client_done',
-        'grpc_test_util_unsecure',
-        'grpc_unsecure',
-        'gpr_test_util',
-        'gpr',
-      ],
-      'sources': [
-      ]
-    },
-    {
-      'target_name': 'h2_full_cancel_after_invoke_nosec_test',
-      'type': 'executable',
-      'dependencies': [
-        'end2end_fixture_h2_full',
-        'end2end_test_cancel_after_invoke',
-        'grpc_test_util_unsecure',
-        'grpc_unsecure',
-        'gpr_test_util',
-        'gpr',
-      ],
-      'sources': [
-      ]
-    },
-    {
-      'target_name': 'h2_full_cancel_before_invoke_nosec_test',
-      'type': 'executable',
-      'dependencies': [
-        'end2end_fixture_h2_full',
-        'end2end_test_cancel_before_invoke',
-        'grpc_test_util_unsecure',
-        'grpc_unsecure',
-        'gpr_test_util',
-        'gpr',
-      ],
-      'sources': [
-      ]
-    },
-    {
-      'target_name': 'h2_full_cancel_in_a_vacuum_nosec_test',
-      'type': 'executable',
-      'dependencies': [
-        'end2end_fixture_h2_full',
-        'end2end_test_cancel_in_a_vacuum',
-        'grpc_test_util_unsecure',
-        'grpc_unsecure',
-        'gpr_test_util',
-        'gpr',
-      ],
-      'sources': [
-      ]
-    },
-    {
-      'target_name': 'h2_full_census_simple_request_nosec_test',
-      'type': 'executable',
-      'dependencies': [
-        'end2end_fixture_h2_full',
-        'end2end_test_census_simple_request',
-        'grpc_test_util_unsecure',
-        'grpc_unsecure',
-        'gpr_test_util',
-        'gpr',
-      ],
-      'sources': [
-      ]
-    },
-    {
-      'target_name': 'h2_full_channel_connectivity_nosec_test',
-      'type': 'executable',
-      'dependencies': [
-        'end2end_fixture_h2_full',
-        'end2end_test_channel_connectivity',
-        'grpc_test_util_unsecure',
-        'grpc_unsecure',
-        'gpr_test_util',
-        'gpr',
-      ],
-      'sources': [
-      ]
-    },
-    {
-      'target_name': 'h2_full_compressed_payload_nosec_test',
-      'type': 'executable',
-      'dependencies': [
-        'end2end_fixture_h2_full',
-        'end2end_test_compressed_payload',
-        'grpc_test_util_unsecure',
-        'grpc_unsecure',
-        'gpr_test_util',
-        'gpr',
-      ],
-      'sources': [
-      ]
-    },
-    {
-      'target_name': 'h2_full_default_host_nosec_test',
-      'type': 'executable',
-      'dependencies': [
-        'end2end_fixture_h2_full',
-        'end2end_test_default_host',
-        'grpc_test_util_unsecure',
-        'grpc_unsecure',
-        'gpr_test_util',
-        'gpr',
-      ],
-      'sources': [
-      ]
-    },
-    {
-      'target_name': 'h2_full_disappearing_server_nosec_test',
-      'type': 'executable',
-      'dependencies': [
-        'end2end_fixture_h2_full',
-        'end2end_test_disappearing_server',
-        'grpc_test_util_unsecure',
-        'grpc_unsecure',
-        'gpr_test_util',
-        'gpr',
-      ],
-      'sources': [
-      ]
-    },
-    {
-      'target_name': 'h2_full_empty_batch_nosec_test',
-      'type': 'executable',
-      'dependencies': [
-        'end2end_fixture_h2_full',
-        'end2end_test_empty_batch',
-        'grpc_test_util_unsecure',
-        'grpc_unsecure',
-        'gpr_test_util',
-        'gpr',
-      ],
-      'sources': [
-      ]
-    },
-    {
-      'target_name': 'h2_full_graceful_server_shutdown_nosec_test',
-      'type': 'executable',
-      'dependencies': [
-        'end2end_fixture_h2_full',
-        'end2end_test_graceful_server_shutdown',
-        'grpc_test_util_unsecure',
-        'grpc_unsecure',
-        'gpr_test_util',
-        'gpr',
-      ],
-      'sources': [
-      ]
-    },
-    {
-      'target_name': 'h2_full_high_initial_seqno_nosec_test',
-      'type': 'executable',
-      'dependencies': [
-        'end2end_fixture_h2_full',
-        'end2end_test_high_initial_seqno',
-        'grpc_test_util_unsecure',
-        'grpc_unsecure',
-        'gpr_test_util',
-        'gpr',
-      ],
-      'sources': [
-      ]
-    },
-    {
-      'target_name': 'h2_full_invoke_large_request_nosec_test',
-      'type': 'executable',
-      'dependencies': [
-        'end2end_fixture_h2_full',
-        'end2end_test_invoke_large_request',
-        'grpc_test_util_unsecure',
-        'grpc_unsecure',
-        'gpr_test_util',
-        'gpr',
-      ],
-      'sources': [
-      ]
-    },
-    {
-      'target_name': 'h2_full_large_metadata_nosec_test',
-      'type': 'executable',
-      'dependencies': [
-        'end2end_fixture_h2_full',
-        'end2end_test_large_metadata',
-        'grpc_test_util_unsecure',
-        'grpc_unsecure',
-        'gpr_test_util',
-        'gpr',
-      ],
-      'sources': [
-      ]
-    },
-    {
-      'target_name': 'h2_full_max_concurrent_streams_nosec_test',
-      'type': 'executable',
-      'dependencies': [
-        'end2end_fixture_h2_full',
-        'end2end_test_max_concurrent_streams',
-        'grpc_test_util_unsecure',
-        'grpc_unsecure',
-        'gpr_test_util',
-        'gpr',
-      ],
-      'sources': [
-      ]
-    },
-    {
-      'target_name': 'h2_full_max_message_length_nosec_test',
-      'type': 'executable',
-      'dependencies': [
-        'end2end_fixture_h2_full',
-        'end2end_test_max_message_length',
-        'grpc_test_util_unsecure',
-        'grpc_unsecure',
-        'gpr_test_util',
-        'gpr',
-      ],
-      'sources': [
-      ]
-    },
-    {
-      'target_name': 'h2_full_metadata_nosec_test',
-      'type': 'executable',
-      'dependencies': [
-        'end2end_fixture_h2_full',
-        'end2end_test_metadata',
-        'grpc_test_util_unsecure',
-        'grpc_unsecure',
-        'gpr_test_util',
-        'gpr',
-      ],
-      'sources': [
-      ]
-    },
-    {
-      'target_name': 'h2_full_no_op_nosec_test',
-      'type': 'executable',
-      'dependencies': [
-        'end2end_fixture_h2_full',
-        'end2end_test_no_op',
-        'grpc_test_util_unsecure',
-        'grpc_unsecure',
-        'gpr_test_util',
-        'gpr',
-      ],
-      'sources': [
-      ]
-    },
-    {
-      'target_name': 'h2_full_payload_nosec_test',
-      'type': 'executable',
-      'dependencies': [
-        'end2end_fixture_h2_full',
-        'end2end_test_payload',
-        'grpc_test_util_unsecure',
-        'grpc_unsecure',
-        'gpr_test_util',
-        'gpr',
-      ],
-      'sources': [
-      ]
-    },
-    {
-      'target_name': 'h2_full_ping_pong_streaming_nosec_test',
-      'type': 'executable',
-      'dependencies': [
-        'end2end_fixture_h2_full',
-        'end2end_test_ping_pong_streaming',
-        'grpc_test_util_unsecure',
-        'grpc_unsecure',
-        'gpr_test_util',
-        'gpr',
-      ],
-      'sources': [
-      ]
-    },
-    {
-      'target_name': 'h2_full_registered_call_nosec_test',
-      'type': 'executable',
-      'dependencies': [
-        'end2end_fixture_h2_full',
-        'end2end_test_registered_call',
-        'grpc_test_util_unsecure',
-        'grpc_unsecure',
-        'gpr_test_util',
-        'gpr',
-      ],
-      'sources': [
-      ]
-    },
-    {
-      'target_name': 'h2_full_request_with_flags_nosec_test',
-      'type': 'executable',
-      'dependencies': [
-        'end2end_fixture_h2_full',
-        'end2end_test_request_with_flags',
-        'grpc_test_util_unsecure',
-        'grpc_unsecure',
-        'gpr_test_util',
-        'gpr',
-      ],
-      'sources': [
-      ]
-    },
-    {
-      'target_name': 'h2_full_request_with_payload_nosec_test',
-      'type': 'executable',
-      'dependencies': [
-        'end2end_fixture_h2_full',
-        'end2end_test_request_with_payload',
-        'grpc_test_util_unsecure',
-        'grpc_unsecure',
-        'gpr_test_util',
-        'gpr',
-      ],
-      'sources': [
-      ]
-    },
-    {
-      'target_name': 'h2_full_server_finishes_request_nosec_test',
-      'type': 'executable',
-      'dependencies': [
-        'end2end_fixture_h2_full',
-        'end2end_test_server_finishes_request',
-        'grpc_test_util_unsecure',
-        'grpc_unsecure',
-        'gpr_test_util',
-        'gpr',
-      ],
-      'sources': [
-      ]
-    },
-    {
-      'target_name': 'h2_full_shutdown_finishes_calls_nosec_test',
-      'type': 'executable',
-      'dependencies': [
-        'end2end_fixture_h2_full',
-        'end2end_test_shutdown_finishes_calls',
-        'grpc_test_util_unsecure',
-        'grpc_unsecure',
-        'gpr_test_util',
-        'gpr',
-      ],
-      'sources': [
-      ]
-    },
-    {
-      'target_name': 'h2_full_shutdown_finishes_tags_nosec_test',
-      'type': 'executable',
-      'dependencies': [
-        'end2end_fixture_h2_full',
-        'end2end_test_shutdown_finishes_tags',
-        'grpc_test_util_unsecure',
-        'grpc_unsecure',
-        'gpr_test_util',
-        'gpr',
-      ],
-      'sources': [
-      ]
-    },
-    {
-      'target_name': 'h2_full_simple_delayed_request_nosec_test',
-      'type': 'executable',
-      'dependencies': [
-        'end2end_fixture_h2_full',
-        'end2end_test_simple_delayed_request',
-        'grpc_test_util_unsecure',
-        'grpc_unsecure',
-        'gpr_test_util',
-        'gpr',
-      ],
-      'sources': [
-      ]
-    },
-    {
-      'target_name': 'h2_full_simple_request_nosec_test',
-      'type': 'executable',
-      'dependencies': [
-        'end2end_fixture_h2_full',
-        'end2end_test_simple_request',
-        'grpc_test_util_unsecure',
-        'grpc_unsecure',
-        'gpr_test_util',
-        'gpr',
-      ],
-      'sources': [
-      ]
-    },
-    {
-      'target_name': 'h2_full_trailing_metadata_nosec_test',
-      'type': 'executable',
-      'dependencies': [
-        'end2end_fixture_h2_full',
-        'end2end_test_trailing_metadata',
-        'grpc_test_util_unsecure',
-        'grpc_unsecure',
-        'gpr_test_util',
-        'gpr',
-      ],
-      'sources': [
-      ]
-    },
-    {
-      'target_name': 'h2_full+poll_bad_hostname_nosec_test',
-      'type': 'executable',
-      'dependencies': [
-        'end2end_fixture_h2_full+poll',
-        'end2end_test_bad_hostname',
-        'grpc_test_util_unsecure',
-        'grpc_unsecure',
-        'gpr_test_util',
-        'gpr',
-      ],
-      'sources': [
-      ]
-    },
-    {
-      'target_name': 'h2_full+poll_binary_metadata_nosec_test',
-      'type': 'executable',
-      'dependencies': [
-        'end2end_fixture_h2_full+poll',
-        'end2end_test_binary_metadata',
-        'grpc_test_util_unsecure',
-        'grpc_unsecure',
-        'gpr_test_util',
-        'gpr',
-      ],
-      'sources': [
-      ]
-    },
-    {
-      'target_name': 'h2_full+poll_cancel_after_accept_nosec_test',
-      'type': 'executable',
-      'dependencies': [
-        'end2end_fixture_h2_full+poll',
-        'end2end_test_cancel_after_accept',
-        'grpc_test_util_unsecure',
-        'grpc_unsecure',
-        'gpr_test_util',
-        'gpr',
-      ],
-      'sources': [
-      ]
-    },
-    {
-      'target_name': 'h2_full+poll_cancel_after_client_done_nosec_test',
-      'type': 'executable',
-      'dependencies': [
-        'end2end_fixture_h2_full+poll',
-        'end2end_test_cancel_after_client_done',
-        'grpc_test_util_unsecure',
-        'grpc_unsecure',
-        'gpr_test_util',
-        'gpr',
-      ],
-      'sources': [
-      ]
-    },
-    {
-      'target_name': 'h2_full+poll_cancel_after_invoke_nosec_test',
-      'type': 'executable',
-      'dependencies': [
-        'end2end_fixture_h2_full+poll',
-        'end2end_test_cancel_after_invoke',
-        'grpc_test_util_unsecure',
-        'grpc_unsecure',
-        'gpr_test_util',
-        'gpr',
-      ],
-      'sources': [
-      ]
-    },
-    {
-      'target_name': 'h2_full+poll_cancel_before_invoke_nosec_test',
-      'type': 'executable',
-      'dependencies': [
-        'end2end_fixture_h2_full+poll',
-        'end2end_test_cancel_before_invoke',
-        'grpc_test_util_unsecure',
-        'grpc_unsecure',
-        'gpr_test_util',
-        'gpr',
-      ],
-      'sources': [
-      ]
-    },
-    {
-      'target_name': 'h2_full+poll_cancel_in_a_vacuum_nosec_test',
-      'type': 'executable',
-      'dependencies': [
-        'end2end_fixture_h2_full+poll',
-        'end2end_test_cancel_in_a_vacuum',
-        'grpc_test_util_unsecure',
-        'grpc_unsecure',
-        'gpr_test_util',
-        'gpr',
-      ],
-      'sources': [
-      ]
-    },
-    {
-      'target_name': 'h2_full+poll_census_simple_request_nosec_test',
-      'type': 'executable',
-      'dependencies': [
-        'end2end_fixture_h2_full+poll',
-        'end2end_test_census_simple_request',
-        'grpc_test_util_unsecure',
-        'grpc_unsecure',
-        'gpr_test_util',
-        'gpr',
-      ],
-      'sources': [
-      ]
-    },
-    {
-      'target_name': 'h2_full+poll_channel_connectivity_nosec_test',
-      'type': 'executable',
-      'dependencies': [
-        'end2end_fixture_h2_full+poll',
-        'end2end_test_channel_connectivity',
-        'grpc_test_util_unsecure',
-        'grpc_unsecure',
-        'gpr_test_util',
-        'gpr',
-      ],
-      'sources': [
-      ]
-    },
-    {
-      'target_name': 'h2_full+poll_compressed_payload_nosec_test',
-      'type': 'executable',
-      'dependencies': [
-        'end2end_fixture_h2_full+poll',
-        'end2end_test_compressed_payload',
-        'grpc_test_util_unsecure',
-        'grpc_unsecure',
-        'gpr_test_util',
-        'gpr',
-      ],
-      'sources': [
-      ]
-    },
-    {
-      'target_name': 'h2_full+poll_default_host_nosec_test',
-      'type': 'executable',
-      'dependencies': [
-        'end2end_fixture_h2_full+poll',
-        'end2end_test_default_host',
-        'grpc_test_util_unsecure',
-        'grpc_unsecure',
-        'gpr_test_util',
-        'gpr',
-      ],
-      'sources': [
-      ]
-    },
-    {
-      'target_name': 'h2_full+poll_disappearing_server_nosec_test',
-      'type': 'executable',
-      'dependencies': [
-        'end2end_fixture_h2_full+poll',
-        'end2end_test_disappearing_server',
-        'grpc_test_util_unsecure',
-        'grpc_unsecure',
-        'gpr_test_util',
-        'gpr',
-      ],
-      'sources': [
-      ]
-    },
-    {
-      'target_name': 'h2_full+poll_empty_batch_nosec_test',
-      'type': 'executable',
-      'dependencies': [
-        'end2end_fixture_h2_full+poll',
-        'end2end_test_empty_batch',
-        'grpc_test_util_unsecure',
-        'grpc_unsecure',
-        'gpr_test_util',
-        'gpr',
-      ],
-      'sources': [
-      ]
-    },
-    {
-      'target_name': 'h2_full+poll_graceful_server_shutdown_nosec_test',
-      'type': 'executable',
-      'dependencies': [
-        'end2end_fixture_h2_full+poll',
-        'end2end_test_graceful_server_shutdown',
-        'grpc_test_util_unsecure',
-        'grpc_unsecure',
-        'gpr_test_util',
-        'gpr',
-      ],
-      'sources': [
-      ]
-    },
-    {
-      'target_name': 'h2_full+poll_high_initial_seqno_nosec_test',
-      'type': 'executable',
-      'dependencies': [
-        'end2end_fixture_h2_full+poll',
-        'end2end_test_high_initial_seqno',
-        'grpc_test_util_unsecure',
-        'grpc_unsecure',
-        'gpr_test_util',
-        'gpr',
-      ],
-      'sources': [
-      ]
-    },
-    {
-      'target_name': 'h2_full+poll_invoke_large_request_nosec_test',
-      'type': 'executable',
-      'dependencies': [
-        'end2end_fixture_h2_full+poll',
-        'end2end_test_invoke_large_request',
-        'grpc_test_util_unsecure',
-        'grpc_unsecure',
-        'gpr_test_util',
-        'gpr',
-      ],
-      'sources': [
-      ]
-    },
-    {
-      'target_name': 'h2_full+poll_large_metadata_nosec_test',
-      'type': 'executable',
-      'dependencies': [
-        'end2end_fixture_h2_full+poll',
-        'end2end_test_large_metadata',
-        'grpc_test_util_unsecure',
-        'grpc_unsecure',
-        'gpr_test_util',
-        'gpr',
-      ],
-      'sources': [
-      ]
-    },
-    {
-      'target_name': 'h2_full+poll_max_concurrent_streams_nosec_test',
-      'type': 'executable',
-      'dependencies': [
-        'end2end_fixture_h2_full+poll',
-        'end2end_test_max_concurrent_streams',
-        'grpc_test_util_unsecure',
-        'grpc_unsecure',
-        'gpr_test_util',
-        'gpr',
-      ],
-      'sources': [
-      ]
-    },
-    {
-      'target_name': 'h2_full+poll_max_message_length_nosec_test',
-      'type': 'executable',
-      'dependencies': [
-        'end2end_fixture_h2_full+poll',
-        'end2end_test_max_message_length',
-        'grpc_test_util_unsecure',
-        'grpc_unsecure',
-        'gpr_test_util',
-        'gpr',
-      ],
-      'sources': [
-      ]
-    },
-    {
-      'target_name': 'h2_full+poll_metadata_nosec_test',
-      'type': 'executable',
-      'dependencies': [
-        'end2end_fixture_h2_full+poll',
-        'end2end_test_metadata',
-        'grpc_test_util_unsecure',
-        'grpc_unsecure',
-        'gpr_test_util',
-        'gpr',
-      ],
-      'sources': [
-      ]
-    },
-    {
-      'target_name': 'h2_full+poll_no_op_nosec_test',
-      'type': 'executable',
-      'dependencies': [
-        'end2end_fixture_h2_full+poll',
-        'end2end_test_no_op',
-        'grpc_test_util_unsecure',
-        'grpc_unsecure',
-        'gpr_test_util',
-        'gpr',
-      ],
-      'sources': [
-      ]
-    },
-    {
-      'target_name': 'h2_full+poll_payload_nosec_test',
-      'type': 'executable',
-      'dependencies': [
-        'end2end_fixture_h2_full+poll',
-        'end2end_test_payload',
-        'grpc_test_util_unsecure',
-        'grpc_unsecure',
-        'gpr_test_util',
-        'gpr',
-      ],
-      'sources': [
-      ]
-    },
-    {
-      'target_name': 'h2_full+poll_ping_pong_streaming_nosec_test',
-      'type': 'executable',
-      'dependencies': [
-        'end2end_fixture_h2_full+poll',
-        'end2end_test_ping_pong_streaming',
-        'grpc_test_util_unsecure',
-        'grpc_unsecure',
-        'gpr_test_util',
-        'gpr',
-      ],
-      'sources': [
-      ]
-    },
-    {
-      'target_name': 'h2_full+poll_registered_call_nosec_test',
-      'type': 'executable',
-      'dependencies': [
-        'end2end_fixture_h2_full+poll',
-        'end2end_test_registered_call',
-        'grpc_test_util_unsecure',
-        'grpc_unsecure',
-        'gpr_test_util',
-        'gpr',
-      ],
-      'sources': [
-      ]
-    },
-    {
-      'target_name': 'h2_full+poll_request_with_flags_nosec_test',
-      'type': 'executable',
-      'dependencies': [
-        'end2end_fixture_h2_full+poll',
-        'end2end_test_request_with_flags',
-        'grpc_test_util_unsecure',
-        'grpc_unsecure',
-        'gpr_test_util',
-        'gpr',
-      ],
-      'sources': [
-      ]
-    },
-    {
-      'target_name': 'h2_full+poll_request_with_payload_nosec_test',
-      'type': 'executable',
-      'dependencies': [
-        'end2end_fixture_h2_full+poll',
-        'end2end_test_request_with_payload',
-        'grpc_test_util_unsecure',
-        'grpc_unsecure',
-        'gpr_test_util',
-        'gpr',
-      ],
-      'sources': [
-      ]
-    },
-    {
-      'target_name': 'h2_full+poll_server_finishes_request_nosec_test',
-      'type': 'executable',
-      'dependencies': [
-        'end2end_fixture_h2_full+poll',
-        'end2end_test_server_finishes_request',
-        'grpc_test_util_unsecure',
-        'grpc_unsecure',
-        'gpr_test_util',
-        'gpr',
-      ],
-      'sources': [
-      ]
-    },
-    {
-      'target_name': 'h2_full+poll_shutdown_finishes_calls_nosec_test',
-      'type': 'executable',
-      'dependencies': [
-        'end2end_fixture_h2_full+poll',
-        'end2end_test_shutdown_finishes_calls',
-        'grpc_test_util_unsecure',
-        'grpc_unsecure',
-        'gpr_test_util',
-        'gpr',
-      ],
-      'sources': [
-      ]
-    },
-    {
-      'target_name': 'h2_full+poll_shutdown_finishes_tags_nosec_test',
-      'type': 'executable',
-      'dependencies': [
-        'end2end_fixture_h2_full+poll',
-        'end2end_test_shutdown_finishes_tags',
-        'grpc_test_util_unsecure',
-        'grpc_unsecure',
-        'gpr_test_util',
-        'gpr',
-      ],
-      'sources': [
-      ]
-    },
-    {
-      'target_name': 'h2_full+poll_simple_delayed_request_nosec_test',
-      'type': 'executable',
-      'dependencies': [
-        'end2end_fixture_h2_full+poll',
-        'end2end_test_simple_delayed_request',
-        'grpc_test_util_unsecure',
-        'grpc_unsecure',
-        'gpr_test_util',
-        'gpr',
-      ],
-      'sources': [
-      ]
-    },
-    {
-      'target_name': 'h2_full+poll_simple_request_nosec_test',
-      'type': 'executable',
-      'dependencies': [
-        'end2end_fixture_h2_full+poll',
-        'end2end_test_simple_request',
-        'grpc_test_util_unsecure',
-        'grpc_unsecure',
-        'gpr_test_util',
-        'gpr',
-      ],
-      'sources': [
-      ]
-    },
-    {
-      'target_name': 'h2_full+poll_trailing_metadata_nosec_test',
-      'type': 'executable',
-      'dependencies': [
-        'end2end_fixture_h2_full+poll',
-        'end2end_test_trailing_metadata',
-        'grpc_test_util_unsecure',
-        'grpc_unsecure',
-        'gpr_test_util',
-        'gpr',
-      ],
-      'sources': [
-      ]
-    },
-    {
-      'target_name': 'h2_proxy_bad_hostname_nosec_test',
-      'type': 'executable',
-      'dependencies': [
-        'end2end_fixture_h2_proxy',
-        'end2end_test_bad_hostname',
-        'grpc_test_util_unsecure',
-        'grpc_unsecure',
-        'gpr_test_util',
-        'gpr',
-      ],
-      'sources': [
-      ]
-    },
-    {
-      'target_name': 'h2_proxy_binary_metadata_nosec_test',
-      'type': 'executable',
-      'dependencies': [
-        'end2end_fixture_h2_proxy',
-        'end2end_test_binary_metadata',
-        'grpc_test_util_unsecure',
-        'grpc_unsecure',
-        'gpr_test_util',
-        'gpr',
-      ],
-      'sources': [
-      ]
-    },
-    {
-      'target_name': 'h2_proxy_cancel_after_accept_nosec_test',
-      'type': 'executable',
-      'dependencies': [
-        'end2end_fixture_h2_proxy',
-        'end2end_test_cancel_after_accept',
-        'grpc_test_util_unsecure',
-        'grpc_unsecure',
-        'gpr_test_util',
-        'gpr',
-      ],
-      'sources': [
-      ]
-    },
-    {
-      'target_name': 'h2_proxy_cancel_after_client_done_nosec_test',
-      'type': 'executable',
-      'dependencies': [
-        'end2end_fixture_h2_proxy',
-        'end2end_test_cancel_after_client_done',
-        'grpc_test_util_unsecure',
-        'grpc_unsecure',
-        'gpr_test_util',
-        'gpr',
-      ],
-      'sources': [
-      ]
-    },
-    {
-      'target_name': 'h2_proxy_cancel_after_invoke_nosec_test',
-      'type': 'executable',
-      'dependencies': [
-        'end2end_fixture_h2_proxy',
-        'end2end_test_cancel_after_invoke',
-        'grpc_test_util_unsecure',
-        'grpc_unsecure',
-        'gpr_test_util',
-        'gpr',
-      ],
-      'sources': [
-      ]
-    },
-    {
-      'target_name': 'h2_proxy_cancel_before_invoke_nosec_test',
-      'type': 'executable',
-      'dependencies': [
-        'end2end_fixture_h2_proxy',
-        'end2end_test_cancel_before_invoke',
-        'grpc_test_util_unsecure',
-        'grpc_unsecure',
-        'gpr_test_util',
-        'gpr',
-      ],
-      'sources': [
-      ]
-    },
-    {
-      'target_name': 'h2_proxy_cancel_in_a_vacuum_nosec_test',
-      'type': 'executable',
-      'dependencies': [
-        'end2end_fixture_h2_proxy',
-        'end2end_test_cancel_in_a_vacuum',
-        'grpc_test_util_unsecure',
-        'grpc_unsecure',
-        'gpr_test_util',
-        'gpr',
-      ],
-      'sources': [
-      ]
-    },
-    {
-      'target_name': 'h2_proxy_census_simple_request_nosec_test',
-      'type': 'executable',
-      'dependencies': [
-        'end2end_fixture_h2_proxy',
-        'end2end_test_census_simple_request',
-        'grpc_test_util_unsecure',
-        'grpc_unsecure',
-        'gpr_test_util',
-        'gpr',
-      ],
-      'sources': [
-      ]
-    },
-    {
-      'target_name': 'h2_proxy_default_host_nosec_test',
-      'type': 'executable',
-      'dependencies': [
-        'end2end_fixture_h2_proxy',
-        'end2end_test_default_host',
-        'grpc_test_util_unsecure',
-        'grpc_unsecure',
-        'gpr_test_util',
-        'gpr',
-      ],
-      'sources': [
-      ]
-    },
-    {
-      'target_name': 'h2_proxy_disappearing_server_nosec_test',
-      'type': 'executable',
-      'dependencies': [
-        'end2end_fixture_h2_proxy',
-        'end2end_test_disappearing_server',
-        'grpc_test_util_unsecure',
-        'grpc_unsecure',
-        'gpr_test_util',
-        'gpr',
-      ],
-      'sources': [
-      ]
-    },
-    {
-      'target_name': 'h2_proxy_empty_batch_nosec_test',
-      'type': 'executable',
-      'dependencies': [
-        'end2end_fixture_h2_proxy',
-        'end2end_test_empty_batch',
-        'grpc_test_util_unsecure',
-        'grpc_unsecure',
-        'gpr_test_util',
-        'gpr',
-      ],
-      'sources': [
-      ]
-    },
-    {
-      'target_name': 'h2_proxy_graceful_server_shutdown_nosec_test',
-      'type': 'executable',
-      'dependencies': [
-        'end2end_fixture_h2_proxy',
-        'end2end_test_graceful_server_shutdown',
-        'grpc_test_util_unsecure',
-        'grpc_unsecure',
-        'gpr_test_util',
-        'gpr',
-      ],
-      'sources': [
-      ]
-    },
-    {
-      'target_name': 'h2_proxy_high_initial_seqno_nosec_test',
-      'type': 'executable',
-      'dependencies': [
-        'end2end_fixture_h2_proxy',
-        'end2end_test_high_initial_seqno',
-        'grpc_test_util_unsecure',
-        'grpc_unsecure',
-        'gpr_test_util',
-        'gpr',
-      ],
-      'sources': [
-      ]
-    },
-    {
-      'target_name': 'h2_proxy_invoke_large_request_nosec_test',
-      'type': 'executable',
-      'dependencies': [
-        'end2end_fixture_h2_proxy',
-        'end2end_test_invoke_large_request',
-        'grpc_test_util_unsecure',
-        'grpc_unsecure',
-        'gpr_test_util',
-        'gpr',
-      ],
-      'sources': [
-      ]
-    },
-    {
-      'target_name': 'h2_proxy_large_metadata_nosec_test',
-      'type': 'executable',
-      'dependencies': [
-        'end2end_fixture_h2_proxy',
-        'end2end_test_large_metadata',
-        'grpc_test_util_unsecure',
-        'grpc_unsecure',
-        'gpr_test_util',
-        'gpr',
-      ],
-      'sources': [
-      ]
-    },
-    {
-      'target_name': 'h2_proxy_max_message_length_nosec_test',
-      'type': 'executable',
-      'dependencies': [
-        'end2end_fixture_h2_proxy',
-        'end2end_test_max_message_length',
-        'grpc_test_util_unsecure',
-        'grpc_unsecure',
-        'gpr_test_util',
-        'gpr',
-      ],
-      'sources': [
-      ]
-    },
-    {
-      'target_name': 'h2_proxy_metadata_nosec_test',
-      'type': 'executable',
-      'dependencies': [
-        'end2end_fixture_h2_proxy',
-        'end2end_test_metadata',
-        'grpc_test_util_unsecure',
-        'grpc_unsecure',
-        'gpr_test_util',
-        'gpr',
-      ],
-      'sources': [
-      ]
-    },
-    {
-      'target_name': 'h2_proxy_no_op_nosec_test',
-      'type': 'executable',
-      'dependencies': [
-        'end2end_fixture_h2_proxy',
-        'end2end_test_no_op',
-        'grpc_test_util_unsecure',
-        'grpc_unsecure',
-        'gpr_test_util',
-        'gpr',
-      ],
-      'sources': [
-      ]
-    },
-    {
-      'target_name': 'h2_proxy_payload_nosec_test',
-      'type': 'executable',
-      'dependencies': [
-        'end2end_fixture_h2_proxy',
-        'end2end_test_payload',
-        'grpc_test_util_unsecure',
-        'grpc_unsecure',
-        'gpr_test_util',
-        'gpr',
-      ],
-      'sources': [
-      ]
-    },
-    {
-      'target_name': 'h2_proxy_ping_pong_streaming_nosec_test',
-      'type': 'executable',
-      'dependencies': [
-        'end2end_fixture_h2_proxy',
-        'end2end_test_ping_pong_streaming',
-        'grpc_test_util_unsecure',
-        'grpc_unsecure',
-        'gpr_test_util',
-        'gpr',
-      ],
-      'sources': [
-      ]
-    },
-    {
-      'target_name': 'h2_proxy_registered_call_nosec_test',
-      'type': 'executable',
-      'dependencies': [
-        'end2end_fixture_h2_proxy',
-        'end2end_test_registered_call',
-        'grpc_test_util_unsecure',
-        'grpc_unsecure',
-        'gpr_test_util',
-        'gpr',
-      ],
-      'sources': [
-      ]
-    },
-    {
-      'target_name': 'h2_proxy_request_with_payload_nosec_test',
-      'type': 'executable',
-      'dependencies': [
-        'end2end_fixture_h2_proxy',
-        'end2end_test_request_with_payload',
-        'grpc_test_util_unsecure',
-        'grpc_unsecure',
-        'gpr_test_util',
-        'gpr',
-      ],
-      'sources': [
-      ]
-    },
-    {
-      'target_name': 'h2_proxy_server_finishes_request_nosec_test',
-      'type': 'executable',
-      'dependencies': [
-        'end2end_fixture_h2_proxy',
-        'end2end_test_server_finishes_request',
-        'grpc_test_util_unsecure',
-        'grpc_unsecure',
-        'gpr_test_util',
-        'gpr',
-      ],
-      'sources': [
-      ]
-    },
-    {
-      'target_name': 'h2_proxy_shutdown_finishes_calls_nosec_test',
-      'type': 'executable',
-      'dependencies': [
-        'end2end_fixture_h2_proxy',
-        'end2end_test_shutdown_finishes_calls',
-        'grpc_test_util_unsecure',
-        'grpc_unsecure',
-        'gpr_test_util',
-        'gpr',
-      ],
-      'sources': [
-      ]
-    },
-    {
-      'target_name': 'h2_proxy_shutdown_finishes_tags_nosec_test',
-      'type': 'executable',
-      'dependencies': [
-        'end2end_fixture_h2_proxy',
-        'end2end_test_shutdown_finishes_tags',
-        'grpc_test_util_unsecure',
-        'grpc_unsecure',
-        'gpr_test_util',
-        'gpr',
-      ],
-      'sources': [
-      ]
-    },
-    {
-      'target_name': 'h2_proxy_simple_delayed_request_nosec_test',
-      'type': 'executable',
-      'dependencies': [
-        'end2end_fixture_h2_proxy',
-        'end2end_test_simple_delayed_request',
-        'grpc_test_util_unsecure',
-        'grpc_unsecure',
-        'gpr_test_util',
-        'gpr',
-      ],
-      'sources': [
-      ]
-    },
-    {
-      'target_name': 'h2_proxy_simple_request_nosec_test',
-      'type': 'executable',
-      'dependencies': [
-        'end2end_fixture_h2_proxy',
-        'end2end_test_simple_request',
-        'grpc_test_util_unsecure',
-        'grpc_unsecure',
-        'gpr_test_util',
-        'gpr',
-      ],
-      'sources': [
-      ]
-    },
-    {
-      'target_name': 'h2_proxy_trailing_metadata_nosec_test',
-      'type': 'executable',
-      'dependencies': [
-        'end2end_fixture_h2_proxy',
-        'end2end_test_trailing_metadata',
-        'grpc_test_util_unsecure',
-        'grpc_unsecure',
-        'gpr_test_util',
-        'gpr',
-      ],
-      'sources': [
-      ]
-    },
-    {
-      'target_name': 'h2_sockpair_bad_hostname_nosec_test',
-      'type': 'executable',
-      'dependencies': [
-        'end2end_fixture_h2_sockpair',
-        'end2end_test_bad_hostname',
-        'grpc_test_util_unsecure',
-        'grpc_unsecure',
-        'gpr_test_util',
-        'gpr',
-      ],
-      'sources': [
-      ]
-    },
-    {
-      'target_name': 'h2_sockpair_binary_metadata_nosec_test',
-      'type': 'executable',
-      'dependencies': [
-        'end2end_fixture_h2_sockpair',
-        'end2end_test_binary_metadata',
-        'grpc_test_util_unsecure',
-        'grpc_unsecure',
-        'gpr_test_util',
-        'gpr',
-      ],
-      'sources': [
-      ]
-    },
-    {
-      'target_name': 'h2_sockpair_cancel_after_accept_nosec_test',
-      'type': 'executable',
-      'dependencies': [
-        'end2end_fixture_h2_sockpair',
-        'end2end_test_cancel_after_accept',
-        'grpc_test_util_unsecure',
-        'grpc_unsecure',
-        'gpr_test_util',
-        'gpr',
-      ],
-      'sources': [
-      ]
-    },
-    {
-      'target_name': 'h2_sockpair_cancel_after_client_done_nosec_test',
-      'type': 'executable',
-      'dependencies': [
-        'end2end_fixture_h2_sockpair',
-        'end2end_test_cancel_after_client_done',
-        'grpc_test_util_unsecure',
-        'grpc_unsecure',
-        'gpr_test_util',
-        'gpr',
-      ],
-      'sources': [
-      ]
-    },
-    {
-      'target_name': 'h2_sockpair_cancel_after_invoke_nosec_test',
-      'type': 'executable',
-      'dependencies': [
-        'end2end_fixture_h2_sockpair',
-        'end2end_test_cancel_after_invoke',
-        'grpc_test_util_unsecure',
-        'grpc_unsecure',
-        'gpr_test_util',
-        'gpr',
-      ],
-      'sources': [
-      ]
-    },
-    {
-      'target_name': 'h2_sockpair_cancel_before_invoke_nosec_test',
-      'type': 'executable',
-      'dependencies': [
-        'end2end_fixture_h2_sockpair',
-        'end2end_test_cancel_before_invoke',
-        'grpc_test_util_unsecure',
-        'grpc_unsecure',
-        'gpr_test_util',
-        'gpr',
-      ],
-      'sources': [
-      ]
-    },
-    {
-      'target_name': 'h2_sockpair_cancel_in_a_vacuum_nosec_test',
-      'type': 'executable',
-      'dependencies': [
-        'end2end_fixture_h2_sockpair',
-        'end2end_test_cancel_in_a_vacuum',
-        'grpc_test_util_unsecure',
-        'grpc_unsecure',
-        'gpr_test_util',
-        'gpr',
-      ],
-      'sources': [
-      ]
-    },
-    {
-      'target_name': 'h2_sockpair_census_simple_request_nosec_test',
-      'type': 'executable',
-      'dependencies': [
-        'end2end_fixture_h2_sockpair',
-        'end2end_test_census_simple_request',
-        'grpc_test_util_unsecure',
-        'grpc_unsecure',
-        'gpr_test_util',
-        'gpr',
-      ],
-      'sources': [
-      ]
-    },
-    {
-      'target_name': 'h2_sockpair_compressed_payload_nosec_test',
-      'type': 'executable',
-      'dependencies': [
-        'end2end_fixture_h2_sockpair',
-        'end2end_test_compressed_payload',
-        'grpc_test_util_unsecure',
-        'grpc_unsecure',
-        'gpr_test_util',
-        'gpr',
-      ],
-      'sources': [
-      ]
-    },
-    {
-      'target_name': 'h2_sockpair_empty_batch_nosec_test',
-      'type': 'executable',
-      'dependencies': [
-        'end2end_fixture_h2_sockpair',
-        'end2end_test_empty_batch',
-        'grpc_test_util_unsecure',
-        'grpc_unsecure',
-        'gpr_test_util',
-        'gpr',
-      ],
-      'sources': [
-      ]
-    },
-    {
-      'target_name': 'h2_sockpair_graceful_server_shutdown_nosec_test',
-      'type': 'executable',
-      'dependencies': [
-        'end2end_fixture_h2_sockpair',
-        'end2end_test_graceful_server_shutdown',
-        'grpc_test_util_unsecure',
-        'grpc_unsecure',
-        'gpr_test_util',
-        'gpr',
-      ],
-      'sources': [
-      ]
-    },
-    {
-      'target_name': 'h2_sockpair_high_initial_seqno_nosec_test',
-      'type': 'executable',
-      'dependencies': [
-        'end2end_fixture_h2_sockpair',
-        'end2end_test_high_initial_seqno',
-        'grpc_test_util_unsecure',
-        'grpc_unsecure',
-        'gpr_test_util',
-        'gpr',
-      ],
-      'sources': [
-      ]
-    },
-    {
-      'target_name': 'h2_sockpair_invoke_large_request_nosec_test',
-      'type': 'executable',
-      'dependencies': [
-        'end2end_fixture_h2_sockpair',
-        'end2end_test_invoke_large_request',
-        'grpc_test_util_unsecure',
-        'grpc_unsecure',
-        'gpr_test_util',
-        'gpr',
-      ],
-      'sources': [
-      ]
-    },
-    {
-      'target_name': 'h2_sockpair_large_metadata_nosec_test',
-      'type': 'executable',
-      'dependencies': [
-        'end2end_fixture_h2_sockpair',
-        'end2end_test_large_metadata',
-        'grpc_test_util_unsecure',
-        'grpc_unsecure',
-        'gpr_test_util',
-        'gpr',
-      ],
-      'sources': [
-      ]
-    },
-    {
-      'target_name': 'h2_sockpair_max_concurrent_streams_nosec_test',
-      'type': 'executable',
-      'dependencies': [
-        'end2end_fixture_h2_sockpair',
-        'end2end_test_max_concurrent_streams',
-        'grpc_test_util_unsecure',
-        'grpc_unsecure',
-        'gpr_test_util',
-        'gpr',
-      ],
-      'sources': [
-      ]
-    },
-    {
-      'target_name': 'h2_sockpair_max_message_length_nosec_test',
-      'type': 'executable',
-      'dependencies': [
-        'end2end_fixture_h2_sockpair',
-        'end2end_test_max_message_length',
-        'grpc_test_util_unsecure',
-        'grpc_unsecure',
-        'gpr_test_util',
-        'gpr',
-      ],
-      'sources': [
-      ]
-    },
-    {
-      'target_name': 'h2_sockpair_metadata_nosec_test',
-      'type': 'executable',
-      'dependencies': [
-        'end2end_fixture_h2_sockpair',
-        'end2end_test_metadata',
-        'grpc_test_util_unsecure',
-        'grpc_unsecure',
-        'gpr_test_util',
-        'gpr',
-      ],
-      'sources': [
-      ]
-    },
-    {
-      'target_name': 'h2_sockpair_no_op_nosec_test',
-      'type': 'executable',
-      'dependencies': [
-        'end2end_fixture_h2_sockpair',
-        'end2end_test_no_op',
-        'grpc_test_util_unsecure',
-        'grpc_unsecure',
-        'gpr_test_util',
-        'gpr',
-      ],
-      'sources': [
-      ]
-    },
-    {
-      'target_name': 'h2_sockpair_payload_nosec_test',
-      'type': 'executable',
-      'dependencies': [
-        'end2end_fixture_h2_sockpair',
-        'end2end_test_payload',
-        'grpc_test_util_unsecure',
-        'grpc_unsecure',
-        'gpr_test_util',
-        'gpr',
-      ],
-      'sources': [
-      ]
-    },
-    {
-      'target_name': 'h2_sockpair_ping_pong_streaming_nosec_test',
-      'type': 'executable',
-      'dependencies': [
-        'end2end_fixture_h2_sockpair',
-        'end2end_test_ping_pong_streaming',
-        'grpc_test_util_unsecure',
-        'grpc_unsecure',
-        'gpr_test_util',
-        'gpr',
-      ],
-      'sources': [
-      ]
-    },
-    {
-      'target_name': 'h2_sockpair_registered_call_nosec_test',
-      'type': 'executable',
-      'dependencies': [
-        'end2end_fixture_h2_sockpair',
-        'end2end_test_registered_call',
-        'grpc_test_util_unsecure',
-        'grpc_unsecure',
-        'gpr_test_util',
-        'gpr',
-      ],
-      'sources': [
-      ]
-    },
-    {
-      'target_name': 'h2_sockpair_request_with_flags_nosec_test',
-      'type': 'executable',
-      'dependencies': [
-        'end2end_fixture_h2_sockpair',
-        'end2end_test_request_with_flags',
-        'grpc_test_util_unsecure',
-        'grpc_unsecure',
-        'gpr_test_util',
-        'gpr',
-      ],
-      'sources': [
-      ]
-    },
-    {
-      'target_name': 'h2_sockpair_request_with_payload_nosec_test',
-      'type': 'executable',
-      'dependencies': [
-        'end2end_fixture_h2_sockpair',
-        'end2end_test_request_with_payload',
-        'grpc_test_util_unsecure',
-        'grpc_unsecure',
-        'gpr_test_util',
-        'gpr',
-      ],
-      'sources': [
-      ]
-    },
-    {
-      'target_name': 'h2_sockpair_server_finishes_request_nosec_test',
-      'type': 'executable',
-      'dependencies': [
-        'end2end_fixture_h2_sockpair',
-        'end2end_test_server_finishes_request',
-        'grpc_test_util_unsecure',
-        'grpc_unsecure',
-        'gpr_test_util',
-        'gpr',
-      ],
-      'sources': [
-      ]
-    },
-    {
-      'target_name': 'h2_sockpair_shutdown_finishes_calls_nosec_test',
-      'type': 'executable',
-      'dependencies': [
-        'end2end_fixture_h2_sockpair',
-        'end2end_test_shutdown_finishes_calls',
-        'grpc_test_util_unsecure',
-        'grpc_unsecure',
-        'gpr_test_util',
-        'gpr',
-      ],
-      'sources': [
-      ]
-    },
-    {
-      'target_name': 'h2_sockpair_shutdown_finishes_tags_nosec_test',
-      'type': 'executable',
-      'dependencies': [
-        'end2end_fixture_h2_sockpair',
-        'end2end_test_shutdown_finishes_tags',
-        'grpc_test_util_unsecure',
-        'grpc_unsecure',
-        'gpr_test_util',
-        'gpr',
-      ],
-      'sources': [
-      ]
-    },
-    {
-      'target_name': 'h2_sockpair_simple_request_nosec_test',
-      'type': 'executable',
-      'dependencies': [
-        'end2end_fixture_h2_sockpair',
-        'end2end_test_simple_request',
-        'grpc_test_util_unsecure',
-        'grpc_unsecure',
-        'gpr_test_util',
-        'gpr',
-      ],
-      'sources': [
-      ]
-    },
-    {
-      'target_name': 'h2_sockpair_trailing_metadata_nosec_test',
-      'type': 'executable',
-      'dependencies': [
-        'end2end_fixture_h2_sockpair',
-        'end2end_test_trailing_metadata',
-        'grpc_test_util_unsecure',
-        'grpc_unsecure',
-        'gpr_test_util',
-        'gpr',
-      ],
-      'sources': [
-      ]
-    },
-    {
-      'target_name': 'h2_sockpair+trace_bad_hostname_nosec_test',
-      'type': 'executable',
-      'dependencies': [
-        'end2end_fixture_h2_sockpair+trace',
-        'end2end_test_bad_hostname',
-        'grpc_test_util_unsecure',
-        'grpc_unsecure',
-        'gpr_test_util',
-        'gpr',
-      ],
-      'sources': [
-      ]
-    },
-    {
-      'target_name': 'h2_sockpair+trace_binary_metadata_nosec_test',
-      'type': 'executable',
-      'dependencies': [
-        'end2end_fixture_h2_sockpair+trace',
-        'end2end_test_binary_metadata',
-        'grpc_test_util_unsecure',
-        'grpc_unsecure',
-        'gpr_test_util',
-        'gpr',
-      ],
-      'sources': [
-      ]
-    },
-    {
-      'target_name': 'h2_sockpair+trace_cancel_after_accept_nosec_test',
-      'type': 'executable',
-      'dependencies': [
-        'end2end_fixture_h2_sockpair+trace',
-        'end2end_test_cancel_after_accept',
-        'grpc_test_util_unsecure',
-        'grpc_unsecure',
-        'gpr_test_util',
-        'gpr',
-      ],
-      'sources': [
-      ]
-    },
-    {
-      'target_name': 'h2_sockpair+trace_cancel_after_client_done_nosec_test',
-      'type': 'executable',
-      'dependencies': [
-        'end2end_fixture_h2_sockpair+trace',
-        'end2end_test_cancel_after_client_done',
-        'grpc_test_util_unsecure',
-        'grpc_unsecure',
-        'gpr_test_util',
-        'gpr',
-      ],
-      'sources': [
-      ]
-    },
-    {
-      'target_name': 'h2_sockpair+trace_cancel_after_invoke_nosec_test',
-      'type': 'executable',
-      'dependencies': [
-        'end2end_fixture_h2_sockpair+trace',
-        'end2end_test_cancel_after_invoke',
-        'grpc_test_util_unsecure',
-        'grpc_unsecure',
-        'gpr_test_util',
-        'gpr',
-      ],
-      'sources': [
-      ]
-    },
-    {
-      'target_name': 'h2_sockpair+trace_cancel_before_invoke_nosec_test',
-      'type': 'executable',
-      'dependencies': [
-        'end2end_fixture_h2_sockpair+trace',
-        'end2end_test_cancel_before_invoke',
-        'grpc_test_util_unsecure',
-        'grpc_unsecure',
-        'gpr_test_util',
-        'gpr',
-      ],
-      'sources': [
-      ]
-    },
-    {
-      'target_name': 'h2_sockpair+trace_cancel_in_a_vacuum_nosec_test',
-      'type': 'executable',
-      'dependencies': [
-        'end2end_fixture_h2_sockpair+trace',
-        'end2end_test_cancel_in_a_vacuum',
-        'grpc_test_util_unsecure',
-        'grpc_unsecure',
-        'gpr_test_util',
-        'gpr',
-      ],
-      'sources': [
-      ]
-    },
-    {
-      'target_name': 'h2_sockpair+trace_census_simple_request_nosec_test',
-      'type': 'executable',
-      'dependencies': [
-        'end2end_fixture_h2_sockpair+trace',
-        'end2end_test_census_simple_request',
-        'grpc_test_util_unsecure',
-        'grpc_unsecure',
-        'gpr_test_util',
-        'gpr',
-      ],
-      'sources': [
-      ]
-    },
-    {
-      'target_name': 'h2_sockpair+trace_compressed_payload_nosec_test',
-      'type': 'executable',
-      'dependencies': [
-        'end2end_fixture_h2_sockpair+trace',
-        'end2end_test_compressed_payload',
-        'grpc_test_util_unsecure',
-        'grpc_unsecure',
-        'gpr_test_util',
-        'gpr',
-      ],
-      'sources': [
-      ]
-    },
-    {
-      'target_name': 'h2_sockpair+trace_empty_batch_nosec_test',
-      'type': 'executable',
-      'dependencies': [
-        'end2end_fixture_h2_sockpair+trace',
-        'end2end_test_empty_batch',
-        'grpc_test_util_unsecure',
-        'grpc_unsecure',
-        'gpr_test_util',
-        'gpr',
-      ],
-      'sources': [
-      ]
-    },
-    {
-      'target_name': 'h2_sockpair+trace_graceful_server_shutdown_nosec_test',
-      'type': 'executable',
-      'dependencies': [
-        'end2end_fixture_h2_sockpair+trace',
-        'end2end_test_graceful_server_shutdown',
-        'grpc_test_util_unsecure',
-        'grpc_unsecure',
-        'gpr_test_util',
-        'gpr',
-      ],
-      'sources': [
-      ]
-    },
-    {
-      'target_name': 'h2_sockpair+trace_high_initial_seqno_nosec_test',
-      'type': 'executable',
-      'dependencies': [
-        'end2end_fixture_h2_sockpair+trace',
-        'end2end_test_high_initial_seqno',
-        'grpc_test_util_unsecure',
-        'grpc_unsecure',
-        'gpr_test_util',
-        'gpr',
-      ],
-      'sources': [
-      ]
-    },
-    {
-      'target_name': 'h2_sockpair+trace_invoke_large_request_nosec_test',
-      'type': 'executable',
-      'dependencies': [
-        'end2end_fixture_h2_sockpair+trace',
-        'end2end_test_invoke_large_request',
-        'grpc_test_util_unsecure',
-        'grpc_unsecure',
-        'gpr_test_util',
-        'gpr',
-      ],
-      'sources': [
-      ]
-    },
-    {
-      'target_name': 'h2_sockpair+trace_large_metadata_nosec_test',
-      'type': 'executable',
-      'dependencies': [
-        'end2end_fixture_h2_sockpair+trace',
-        'end2end_test_large_metadata',
-        'grpc_test_util_unsecure',
-        'grpc_unsecure',
-        'gpr_test_util',
-        'gpr',
-      ],
-      'sources': [
-      ]
-    },
-    {
-      'target_name': 'h2_sockpair+trace_max_concurrent_streams_nosec_test',
-      'type': 'executable',
-      'dependencies': [
-        'end2end_fixture_h2_sockpair+trace',
-        'end2end_test_max_concurrent_streams',
-        'grpc_test_util_unsecure',
-        'grpc_unsecure',
-        'gpr_test_util',
-        'gpr',
-      ],
-      'sources': [
-      ]
-    },
-    {
-      'target_name': 'h2_sockpair+trace_max_message_length_nosec_test',
-      'type': 'executable',
-      'dependencies': [
-        'end2end_fixture_h2_sockpair+trace',
-        'end2end_test_max_message_length',
-        'grpc_test_util_unsecure',
-        'grpc_unsecure',
-        'gpr_test_util',
-        'gpr',
-      ],
-      'sources': [
-      ]
-    },
-    {
-      'target_name': 'h2_sockpair+trace_metadata_nosec_test',
-      'type': 'executable',
-      'dependencies': [
-        'end2end_fixture_h2_sockpair+trace',
-        'end2end_test_metadata',
-        'grpc_test_util_unsecure',
-        'grpc_unsecure',
-        'gpr_test_util',
-        'gpr',
-      ],
-      'sources': [
-      ]
-    },
-    {
-      'target_name': 'h2_sockpair+trace_no_op_nosec_test',
-      'type': 'executable',
-      'dependencies': [
-        'end2end_fixture_h2_sockpair+trace',
-        'end2end_test_no_op',
-        'grpc_test_util_unsecure',
-        'grpc_unsecure',
-        'gpr_test_util',
-        'gpr',
-      ],
-      'sources': [
-      ]
-    },
-    {
-      'target_name': 'h2_sockpair+trace_payload_nosec_test',
-      'type': 'executable',
-      'dependencies': [
-        'end2end_fixture_h2_sockpair+trace',
-        'end2end_test_payload',
-        'grpc_test_util_unsecure',
-        'grpc_unsecure',
-        'gpr_test_util',
-        'gpr',
-      ],
-      'sources': [
-      ]
-    },
-    {
-      'target_name': 'h2_sockpair+trace_ping_pong_streaming_nosec_test',
-      'type': 'executable',
-      'dependencies': [
-        'end2end_fixture_h2_sockpair+trace',
-        'end2end_test_ping_pong_streaming',
-        'grpc_test_util_unsecure',
-        'grpc_unsecure',
-        'gpr_test_util',
-        'gpr',
-      ],
-      'sources': [
-      ]
-    },
-    {
-      'target_name': 'h2_sockpair+trace_registered_call_nosec_test',
-      'type': 'executable',
-      'dependencies': [
-        'end2end_fixture_h2_sockpair+trace',
-        'end2end_test_registered_call',
-        'grpc_test_util_unsecure',
-        'grpc_unsecure',
-        'gpr_test_util',
-        'gpr',
-      ],
-      'sources': [
-      ]
-    },
-    {
-      'target_name': 'h2_sockpair+trace_request_with_flags_nosec_test',
-      'type': 'executable',
-      'dependencies': [
-        'end2end_fixture_h2_sockpair+trace',
-        'end2end_test_request_with_flags',
-        'grpc_test_util_unsecure',
-        'grpc_unsecure',
-        'gpr_test_util',
-        'gpr',
-      ],
-      'sources': [
-      ]
-    },
-    {
-      'target_name': 'h2_sockpair+trace_request_with_payload_nosec_test',
-      'type': 'executable',
-      'dependencies': [
-        'end2end_fixture_h2_sockpair+trace',
-        'end2end_test_request_with_payload',
-        'grpc_test_util_unsecure',
-        'grpc_unsecure',
-        'gpr_test_util',
-        'gpr',
-      ],
-      'sources': [
-      ]
-    },
-    {
-      'target_name': 'h2_sockpair+trace_server_finishes_request_nosec_test',
-      'type': 'executable',
-      'dependencies': [
-        'end2end_fixture_h2_sockpair+trace',
-        'end2end_test_server_finishes_request',
-        'grpc_test_util_unsecure',
-        'grpc_unsecure',
-        'gpr_test_util',
-        'gpr',
-      ],
-      'sources': [
-      ]
-    },
-    {
-      'target_name': 'h2_sockpair+trace_shutdown_finishes_calls_nosec_test',
-      'type': 'executable',
-      'dependencies': [
-        'end2end_fixture_h2_sockpair+trace',
-        'end2end_test_shutdown_finishes_calls',
-        'grpc_test_util_unsecure',
-        'grpc_unsecure',
-        'gpr_test_util',
-        'gpr',
-      ],
-      'sources': [
-      ]
-    },
-    {
-      'target_name': 'h2_sockpair+trace_shutdown_finishes_tags_nosec_test',
-      'type': 'executable',
-      'dependencies': [
-        'end2end_fixture_h2_sockpair+trace',
-        'end2end_test_shutdown_finishes_tags',
-        'grpc_test_util_unsecure',
-        'grpc_unsecure',
-        'gpr_test_util',
-        'gpr',
-      ],
-      'sources': [
-      ]
-    },
-    {
-      'target_name': 'h2_sockpair+trace_simple_request_nosec_test',
-      'type': 'executable',
-      'dependencies': [
-        'end2end_fixture_h2_sockpair+trace',
-        'end2end_test_simple_request',
-        'grpc_test_util_unsecure',
-        'grpc_unsecure',
-        'gpr_test_util',
-        'gpr',
-      ],
-      'sources': [
-      ]
-    },
-    {
-      'target_name': 'h2_sockpair+trace_trailing_metadata_nosec_test',
-      'type': 'executable',
-      'dependencies': [
-        'end2end_fixture_h2_sockpair+trace',
-        'end2end_test_trailing_metadata',
-        'grpc_test_util_unsecure',
-        'grpc_unsecure',
-        'gpr_test_util',
-        'gpr',
-      ],
-      'sources': [
-      ]
-    },
-    {
-      'target_name': 'h2_sockpair_1byte_bad_hostname_nosec_test',
-      'type': 'executable',
-      'dependencies': [
-        'end2end_fixture_h2_sockpair_1byte',
-        'end2end_test_bad_hostname',
-        'grpc_test_util_unsecure',
-        'grpc_unsecure',
-        'gpr_test_util',
-        'gpr',
-      ],
-      'sources': [
-      ]
-    },
-    {
-      'target_name': 'h2_sockpair_1byte_binary_metadata_nosec_test',
-      'type': 'executable',
-      'dependencies': [
-        'end2end_fixture_h2_sockpair_1byte',
-        'end2end_test_binary_metadata',
-        'grpc_test_util_unsecure',
-        'grpc_unsecure',
-        'gpr_test_util',
-        'gpr',
-      ],
-      'sources': [
-      ]
-    },
-    {
-      'target_name': 'h2_sockpair_1byte_cancel_after_accept_nosec_test',
-      'type': 'executable',
-      'dependencies': [
-        'end2end_fixture_h2_sockpair_1byte',
-        'end2end_test_cancel_after_accept',
-        'grpc_test_util_unsecure',
-        'grpc_unsecure',
-        'gpr_test_util',
-        'gpr',
-      ],
-      'sources': [
-      ]
-    },
-    {
-      'target_name': 'h2_sockpair_1byte_cancel_after_client_done_nosec_test',
-      'type': 'executable',
-      'dependencies': [
-        'end2end_fixture_h2_sockpair_1byte',
-        'end2end_test_cancel_after_client_done',
-        'grpc_test_util_unsecure',
-        'grpc_unsecure',
-        'gpr_test_util',
-        'gpr',
-      ],
-      'sources': [
-      ]
-    },
-    {
-      'target_name': 'h2_sockpair_1byte_cancel_after_invoke_nosec_test',
-      'type': 'executable',
-      'dependencies': [
-        'end2end_fixture_h2_sockpair_1byte',
-        'end2end_test_cancel_after_invoke',
-        'grpc_test_util_unsecure',
-        'grpc_unsecure',
-        'gpr_test_util',
-        'gpr',
-      ],
-      'sources': [
-      ]
-    },
-    {
-      'target_name': 'h2_sockpair_1byte_cancel_before_invoke_nosec_test',
-      'type': 'executable',
-      'dependencies': [
-        'end2end_fixture_h2_sockpair_1byte',
-        'end2end_test_cancel_before_invoke',
-        'grpc_test_util_unsecure',
-        'grpc_unsecure',
-        'gpr_test_util',
-        'gpr',
-      ],
-      'sources': [
-      ]
-    },
-    {
-      'target_name': 'h2_sockpair_1byte_cancel_in_a_vacuum_nosec_test',
-      'type': 'executable',
-      'dependencies': [
-        'end2end_fixture_h2_sockpair_1byte',
-        'end2end_test_cancel_in_a_vacuum',
-        'grpc_test_util_unsecure',
-        'grpc_unsecure',
-        'gpr_test_util',
-        'gpr',
-      ],
-      'sources': [
-      ]
-    },
-    {
-      'target_name': 'h2_sockpair_1byte_census_simple_request_nosec_test',
-      'type': 'executable',
-      'dependencies': [
-        'end2end_fixture_h2_sockpair_1byte',
-        'end2end_test_census_simple_request',
-        'grpc_test_util_unsecure',
-        'grpc_unsecure',
-        'gpr_test_util',
-        'gpr',
-      ],
-      'sources': [
-      ]
-    },
-    {
-      'target_name': 'h2_sockpair_1byte_compressed_payload_nosec_test',
-      'type': 'executable',
-      'dependencies': [
-        'end2end_fixture_h2_sockpair_1byte',
-        'end2end_test_compressed_payload',
-        'grpc_test_util_unsecure',
-        'grpc_unsecure',
-        'gpr_test_util',
-        'gpr',
-      ],
-      'sources': [
-      ]
-    },
-    {
-      'target_name': 'h2_sockpair_1byte_empty_batch_nosec_test',
-      'type': 'executable',
-      'dependencies': [
-        'end2end_fixture_h2_sockpair_1byte',
-        'end2end_test_empty_batch',
-        'grpc_test_util_unsecure',
-        'grpc_unsecure',
-        'gpr_test_util',
-        'gpr',
-      ],
-      'sources': [
-      ]
-    },
-    {
-      'target_name': 'h2_sockpair_1byte_graceful_server_shutdown_nosec_test',
-      'type': 'executable',
-      'dependencies': [
-        'end2end_fixture_h2_sockpair_1byte',
-        'end2end_test_graceful_server_shutdown',
-        'grpc_test_util_unsecure',
-        'grpc_unsecure',
-        'gpr_test_util',
-        'gpr',
-      ],
-      'sources': [
-      ]
-    },
-    {
-      'target_name': 'h2_sockpair_1byte_high_initial_seqno_nosec_test',
-      'type': 'executable',
-      'dependencies': [
-        'end2end_fixture_h2_sockpair_1byte',
-        'end2end_test_high_initial_seqno',
-        'grpc_test_util_unsecure',
-        'grpc_unsecure',
-        'gpr_test_util',
-        'gpr',
-      ],
-      'sources': [
-      ]
-    },
-    {
-      'target_name': 'h2_sockpair_1byte_invoke_large_request_nosec_test',
-      'type': 'executable',
-      'dependencies': [
-        'end2end_fixture_h2_sockpair_1byte',
-        'end2end_test_invoke_large_request',
-        'grpc_test_util_unsecure',
-        'grpc_unsecure',
-        'gpr_test_util',
-        'gpr',
-      ],
-      'sources': [
-      ]
-    },
-    {
-      'target_name': 'h2_sockpair_1byte_large_metadata_nosec_test',
-      'type': 'executable',
-      'dependencies': [
-        'end2end_fixture_h2_sockpair_1byte',
-        'end2end_test_large_metadata',
-        'grpc_test_util_unsecure',
-        'grpc_unsecure',
-        'gpr_test_util',
-        'gpr',
-      ],
-      'sources': [
-      ]
-    },
-    {
-      'target_name': 'h2_sockpair_1byte_max_concurrent_streams_nosec_test',
-      'type': 'executable',
-      'dependencies': [
-        'end2end_fixture_h2_sockpair_1byte',
-        'end2end_test_max_concurrent_streams',
-        'grpc_test_util_unsecure',
-        'grpc_unsecure',
-        'gpr_test_util',
-        'gpr',
-      ],
-      'sources': [
-      ]
-    },
-    {
-      'target_name': 'h2_sockpair_1byte_max_message_length_nosec_test',
-      'type': 'executable',
-      'dependencies': [
-        'end2end_fixture_h2_sockpair_1byte',
-        'end2end_test_max_message_length',
-        'grpc_test_util_unsecure',
-        'grpc_unsecure',
-        'gpr_test_util',
-        'gpr',
-      ],
-      'sources': [
-      ]
-    },
-    {
-      'target_name': 'h2_sockpair_1byte_metadata_nosec_test',
-      'type': 'executable',
-      'dependencies': [
-        'end2end_fixture_h2_sockpair_1byte',
-        'end2end_test_metadata',
-        'grpc_test_util_unsecure',
-        'grpc_unsecure',
-        'gpr_test_util',
-        'gpr',
-      ],
-      'sources': [
-      ]
-    },
-    {
-      'target_name': 'h2_sockpair_1byte_no_op_nosec_test',
-      'type': 'executable',
-      'dependencies': [
-        'end2end_fixture_h2_sockpair_1byte',
-        'end2end_test_no_op',
-        'grpc_test_util_unsecure',
-        'grpc_unsecure',
-        'gpr_test_util',
-        'gpr',
-      ],
-      'sources': [
-      ]
-    },
-    {
-      'target_name': 'h2_sockpair_1byte_payload_nosec_test',
-      'type': 'executable',
-      'dependencies': [
-        'end2end_fixture_h2_sockpair_1byte',
-        'end2end_test_payload',
-        'grpc_test_util_unsecure',
-        'grpc_unsecure',
-        'gpr_test_util',
-        'gpr',
-      ],
-      'sources': [
-      ]
-    },
-    {
-      'target_name': 'h2_sockpair_1byte_ping_pong_streaming_nosec_test',
-      'type': 'executable',
-      'dependencies': [
-        'end2end_fixture_h2_sockpair_1byte',
-        'end2end_test_ping_pong_streaming',
-        'grpc_test_util_unsecure',
-        'grpc_unsecure',
-        'gpr_test_util',
-        'gpr',
-      ],
-      'sources': [
-      ]
-    },
-    {
-      'target_name': 'h2_sockpair_1byte_registered_call_nosec_test',
-      'type': 'executable',
-      'dependencies': [
-        'end2end_fixture_h2_sockpair_1byte',
-        'end2end_test_registered_call',
-        'grpc_test_util_unsecure',
-        'grpc_unsecure',
-        'gpr_test_util',
-        'gpr',
-      ],
-      'sources': [
-      ]
-    },
-    {
-      'target_name': 'h2_sockpair_1byte_request_with_flags_nosec_test',
-      'type': 'executable',
-      'dependencies': [
-        'end2end_fixture_h2_sockpair_1byte',
-        'end2end_test_request_with_flags',
-        'grpc_test_util_unsecure',
-        'grpc_unsecure',
-        'gpr_test_util',
-        'gpr',
-      ],
-      'sources': [
-      ]
-    },
-    {
-      'target_name': 'h2_sockpair_1byte_request_with_payload_nosec_test',
-      'type': 'executable',
-      'dependencies': [
-        'end2end_fixture_h2_sockpair_1byte',
-        'end2end_test_request_with_payload',
-        'grpc_test_util_unsecure',
-        'grpc_unsecure',
-        'gpr_test_util',
-        'gpr',
-      ],
-      'sources': [
-      ]
-    },
-    {
-      'target_name': 'h2_sockpair_1byte_server_finishes_request_nosec_test',
-      'type': 'executable',
-      'dependencies': [
-        'end2end_fixture_h2_sockpair_1byte',
-        'end2end_test_server_finishes_request',
-        'grpc_test_util_unsecure',
-        'grpc_unsecure',
-        'gpr_test_util',
-        'gpr',
-      ],
-      'sources': [
-      ]
-    },
-    {
-      'target_name': 'h2_sockpair_1byte_shutdown_finishes_calls_nosec_test',
-      'type': 'executable',
-      'dependencies': [
-        'end2end_fixture_h2_sockpair_1byte',
-        'end2end_test_shutdown_finishes_calls',
-        'grpc_test_util_unsecure',
-        'grpc_unsecure',
-        'gpr_test_util',
-        'gpr',
-      ],
-      'sources': [
-      ]
-    },
-    {
-      'target_name': 'h2_sockpair_1byte_shutdown_finishes_tags_nosec_test',
-      'type': 'executable',
-      'dependencies': [
-        'end2end_fixture_h2_sockpair_1byte',
-        'end2end_test_shutdown_finishes_tags',
-        'grpc_test_util_unsecure',
-        'grpc_unsecure',
-        'gpr_test_util',
-        'gpr',
-      ],
-      'sources': [
-      ]
-    },
-    {
-      'target_name': 'h2_sockpair_1byte_simple_request_nosec_test',
-      'type': 'executable',
-      'dependencies': [
-        'end2end_fixture_h2_sockpair_1byte',
-        'end2end_test_simple_request',
-        'grpc_test_util_unsecure',
-        'grpc_unsecure',
-        'gpr_test_util',
-        'gpr',
-      ],
-      'sources': [
-      ]
-    },
-    {
-      'target_name': 'h2_sockpair_1byte_trailing_metadata_nosec_test',
-      'type': 'executable',
-      'dependencies': [
-        'end2end_fixture_h2_sockpair_1byte',
-        'end2end_test_trailing_metadata',
-        'grpc_test_util_unsecure',
-        'grpc_unsecure',
-        'gpr_test_util',
-        'gpr',
-      ],
-      'sources': [
-      ]
-    },
-    {
-      'target_name': 'h2_uds_bad_hostname_nosec_test',
-      'type': 'executable',
-      'dependencies': [
-        'end2end_fixture_h2_uds',
-        'end2end_test_bad_hostname',
-        'grpc_test_util_unsecure',
-        'grpc_unsecure',
-        'gpr_test_util',
-        'gpr',
-      ],
-      'sources': [
-      ]
-    },
-    {
-      'target_name': 'h2_uds_binary_metadata_nosec_test',
-      'type': 'executable',
-      'dependencies': [
-        'end2end_fixture_h2_uds',
-        'end2end_test_binary_metadata',
-        'grpc_test_util_unsecure',
-        'grpc_unsecure',
-        'gpr_test_util',
-        'gpr',
-      ],
-      'sources': [
-      ]
-    },
-    {
-      'target_name': 'h2_uds_cancel_after_accept_nosec_test',
-      'type': 'executable',
-      'dependencies': [
-        'end2end_fixture_h2_uds',
-        'end2end_test_cancel_after_accept',
-        'grpc_test_util_unsecure',
-        'grpc_unsecure',
-        'gpr_test_util',
-        'gpr',
-      ],
-      'sources': [
-      ]
-    },
-    {
-      'target_name': 'h2_uds_cancel_after_client_done_nosec_test',
-      'type': 'executable',
-      'dependencies': [
-        'end2end_fixture_h2_uds',
-        'end2end_test_cancel_after_client_done',
-        'grpc_test_util_unsecure',
-        'grpc_unsecure',
-        'gpr_test_util',
-        'gpr',
-      ],
-      'sources': [
-      ]
-    },
-    {
-      'target_name': 'h2_uds_cancel_after_invoke_nosec_test',
-      'type': 'executable',
-      'dependencies': [
-        'end2end_fixture_h2_uds',
-        'end2end_test_cancel_after_invoke',
-        'grpc_test_util_unsecure',
-        'grpc_unsecure',
-        'gpr_test_util',
-        'gpr',
-      ],
-      'sources': [
-      ]
-    },
-    {
-      'target_name': 'h2_uds_cancel_before_invoke_nosec_test',
-      'type': 'executable',
-      'dependencies': [
-        'end2end_fixture_h2_uds',
-        'end2end_test_cancel_before_invoke',
-        'grpc_test_util_unsecure',
-        'grpc_unsecure',
-        'gpr_test_util',
-        'gpr',
-      ],
-      'sources': [
-      ]
-    },
-    {
-      'target_name': 'h2_uds_cancel_in_a_vacuum_nosec_test',
-      'type': 'executable',
-      'dependencies': [
-        'end2end_fixture_h2_uds',
-        'end2end_test_cancel_in_a_vacuum',
-        'grpc_test_util_unsecure',
-        'grpc_unsecure',
-        'gpr_test_util',
-        'gpr',
-      ],
-      'sources': [
-      ]
-    },
-    {
-      'target_name': 'h2_uds_census_simple_request_nosec_test',
-      'type': 'executable',
-      'dependencies': [
-        'end2end_fixture_h2_uds',
-        'end2end_test_census_simple_request',
-        'grpc_test_util_unsecure',
-        'grpc_unsecure',
-        'gpr_test_util',
-        'gpr',
-      ],
-      'sources': [
-      ]
-    },
-    {
-      'target_name': 'h2_uds_channel_connectivity_nosec_test',
-      'type': 'executable',
-      'dependencies': [
-        'end2end_fixture_h2_uds',
-        'end2end_test_channel_connectivity',
-        'grpc_test_util_unsecure',
-        'grpc_unsecure',
-        'gpr_test_util',
-        'gpr',
-      ],
-      'sources': [
-      ]
-    },
-    {
-      'target_name': 'h2_uds_compressed_payload_nosec_test',
-      'type': 'executable',
-      'dependencies': [
-        'end2end_fixture_h2_uds',
-        'end2end_test_compressed_payload',
-        'grpc_test_util_unsecure',
-        'grpc_unsecure',
-        'gpr_test_util',
-        'gpr',
-      ],
-      'sources': [
-      ]
-    },
-    {
-      'target_name': 'h2_uds_disappearing_server_nosec_test',
-      'type': 'executable',
-      'dependencies': [
-        'end2end_fixture_h2_uds',
-        'end2end_test_disappearing_server',
-        'grpc_test_util_unsecure',
-        'grpc_unsecure',
-        'gpr_test_util',
-        'gpr',
-      ],
-      'sources': [
-      ]
-    },
-    {
-      'target_name': 'h2_uds_empty_batch_nosec_test',
-      'type': 'executable',
-      'dependencies': [
-        'end2end_fixture_h2_uds',
-        'end2end_test_empty_batch',
-        'grpc_test_util_unsecure',
-        'grpc_unsecure',
-        'gpr_test_util',
-        'gpr',
-      ],
-      'sources': [
-      ]
-    },
-    {
-      'target_name': 'h2_uds_graceful_server_shutdown_nosec_test',
-      'type': 'executable',
-      'dependencies': [
-        'end2end_fixture_h2_uds',
-        'end2end_test_graceful_server_shutdown',
-        'grpc_test_util_unsecure',
-        'grpc_unsecure',
-        'gpr_test_util',
-        'gpr',
-      ],
-      'sources': [
-      ]
-    },
-    {
-      'target_name': 'h2_uds_high_initial_seqno_nosec_test',
-      'type': 'executable',
-      'dependencies': [
-        'end2end_fixture_h2_uds',
-        'end2end_test_high_initial_seqno',
-        'grpc_test_util_unsecure',
-        'grpc_unsecure',
-        'gpr_test_util',
-        'gpr',
-      ],
-      'sources': [
-      ]
-    },
-    {
-      'target_name': 'h2_uds_invoke_large_request_nosec_test',
-      'type': 'executable',
-      'dependencies': [
-        'end2end_fixture_h2_uds',
-        'end2end_test_invoke_large_request',
-        'grpc_test_util_unsecure',
-        'grpc_unsecure',
-        'gpr_test_util',
-        'gpr',
-      ],
-      'sources': [
-      ]
-    },
-    {
-      'target_name': 'h2_uds_large_metadata_nosec_test',
-      'type': 'executable',
-      'dependencies': [
-        'end2end_fixture_h2_uds',
-        'end2end_test_large_metadata',
-        'grpc_test_util_unsecure',
-        'grpc_unsecure',
-        'gpr_test_util',
-        'gpr',
-      ],
-      'sources': [
-      ]
-    },
-    {
-      'target_name': 'h2_uds_max_concurrent_streams_nosec_test',
-      'type': 'executable',
-      'dependencies': [
-        'end2end_fixture_h2_uds',
-        'end2end_test_max_concurrent_streams',
-        'grpc_test_util_unsecure',
-        'grpc_unsecure',
-        'gpr_test_util',
-        'gpr',
-      ],
-      'sources': [
-      ]
-    },
-    {
-      'target_name': 'h2_uds_max_message_length_nosec_test',
-      'type': 'executable',
-      'dependencies': [
-        'end2end_fixture_h2_uds',
-        'end2end_test_max_message_length',
-        'grpc_test_util_unsecure',
-        'grpc_unsecure',
-        'gpr_test_util',
-        'gpr',
-      ],
-      'sources': [
-      ]
-    },
-    {
-      'target_name': 'h2_uds_metadata_nosec_test',
-      'type': 'executable',
-      'dependencies': [
-        'end2end_fixture_h2_uds',
-        'end2end_test_metadata',
-        'grpc_test_util_unsecure',
-        'grpc_unsecure',
-        'gpr_test_util',
-        'gpr',
-      ],
-      'sources': [
-      ]
-    },
-    {
-      'target_name': 'h2_uds_no_op_nosec_test',
-      'type': 'executable',
-      'dependencies': [
-        'end2end_fixture_h2_uds',
-        'end2end_test_no_op',
-        'grpc_test_util_unsecure',
-        'grpc_unsecure',
-        'gpr_test_util',
-        'gpr',
-      ],
-      'sources': [
-      ]
-    },
-    {
-      'target_name': 'h2_uds_payload_nosec_test',
-      'type': 'executable',
-      'dependencies': [
-        'end2end_fixture_h2_uds',
-        'end2end_test_payload',
-        'grpc_test_util_unsecure',
-        'grpc_unsecure',
-        'gpr_test_util',
-        'gpr',
-      ],
-      'sources': [
-      ]
-    },
-    {
-      'target_name': 'h2_uds_ping_pong_streaming_nosec_test',
-      'type': 'executable',
-      'dependencies': [
-        'end2end_fixture_h2_uds',
-        'end2end_test_ping_pong_streaming',
-        'grpc_test_util_unsecure',
-        'grpc_unsecure',
-        'gpr_test_util',
-        'gpr',
-      ],
-      'sources': [
-      ]
-    },
-    {
-      'target_name': 'h2_uds_registered_call_nosec_test',
-      'type': 'executable',
-      'dependencies': [
-        'end2end_fixture_h2_uds',
-        'end2end_test_registered_call',
-        'grpc_test_util_unsecure',
-        'grpc_unsecure',
-        'gpr_test_util',
-        'gpr',
-      ],
-      'sources': [
-      ]
-    },
-    {
-      'target_name': 'h2_uds_request_with_flags_nosec_test',
-      'type': 'executable',
-      'dependencies': [
-        'end2end_fixture_h2_uds',
-        'end2end_test_request_with_flags',
-        'grpc_test_util_unsecure',
-        'grpc_unsecure',
-        'gpr_test_util',
-        'gpr',
-      ],
-      'sources': [
-      ]
-    },
-    {
-      'target_name': 'h2_uds_request_with_payload_nosec_test',
-      'type': 'executable',
-      'dependencies': [
-        'end2end_fixture_h2_uds',
-        'end2end_test_request_with_payload',
-        'grpc_test_util_unsecure',
-        'grpc_unsecure',
-        'gpr_test_util',
-        'gpr',
-      ],
-      'sources': [
-      ]
-    },
-    {
-      'target_name': 'h2_uds_server_finishes_request_nosec_test',
-      'type': 'executable',
-      'dependencies': [
-        'end2end_fixture_h2_uds',
-        'end2end_test_server_finishes_request',
-        'grpc_test_util_unsecure',
-        'grpc_unsecure',
-        'gpr_test_util',
-        'gpr',
-      ],
-      'sources': [
-      ]
-    },
-    {
-      'target_name': 'h2_uds_shutdown_finishes_calls_nosec_test',
-      'type': 'executable',
-      'dependencies': [
-        'end2end_fixture_h2_uds',
-        'end2end_test_shutdown_finishes_calls',
-        'grpc_test_util_unsecure',
-        'grpc_unsecure',
-        'gpr_test_util',
-        'gpr',
-      ],
-      'sources': [
-      ]
-    },
-    {
-      'target_name': 'h2_uds_shutdown_finishes_tags_nosec_test',
-      'type': 'executable',
-      'dependencies': [
-        'end2end_fixture_h2_uds',
-        'end2end_test_shutdown_finishes_tags',
-        'grpc_test_util_unsecure',
-        'grpc_unsecure',
-        'gpr_test_util',
-        'gpr',
-      ],
-      'sources': [
-      ]
-    },
-    {
-      'target_name': 'h2_uds_simple_delayed_request_nosec_test',
-      'type': 'executable',
-      'dependencies': [
-        'end2end_fixture_h2_uds',
-        'end2end_test_simple_delayed_request',
-        'grpc_test_util_unsecure',
-        'grpc_unsecure',
-        'gpr_test_util',
-        'gpr',
-      ],
-      'sources': [
-      ]
-    },
-    {
-      'target_name': 'h2_uds_simple_request_nosec_test',
-      'type': 'executable',
-      'dependencies': [
-        'end2end_fixture_h2_uds',
-        'end2end_test_simple_request',
-        'grpc_test_util_unsecure',
-        'grpc_unsecure',
-        'gpr_test_util',
-        'gpr',
-      ],
-      'sources': [
-      ]
-    },
-    {
-      'target_name': 'h2_uds_trailing_metadata_nosec_test',
-      'type': 'executable',
-      'dependencies': [
-        'end2end_fixture_h2_uds',
-        'end2end_test_trailing_metadata',
-        'grpc_test_util_unsecure',
-        'grpc_unsecure',
-        'gpr_test_util',
-        'gpr',
-      ],
-      'sources': [
-      ]
-    },
-    {
-      'target_name': 'h2_uds+poll_bad_hostname_nosec_test',
-      'type': 'executable',
-      'dependencies': [
-        'end2end_fixture_h2_uds+poll',
-        'end2end_test_bad_hostname',
-        'grpc_test_util_unsecure',
-        'grpc_unsecure',
-        'gpr_test_util',
-        'gpr',
-      ],
-      'sources': [
-      ]
-    },
-    {
-      'target_name': 'h2_uds+poll_binary_metadata_nosec_test',
-      'type': 'executable',
-      'dependencies': [
-        'end2end_fixture_h2_uds+poll',
-        'end2end_test_binary_metadata',
-        'grpc_test_util_unsecure',
-        'grpc_unsecure',
-        'gpr_test_util',
-        'gpr',
-      ],
-      'sources': [
-      ]
-    },
-    {
-      'target_name': 'h2_uds+poll_cancel_after_accept_nosec_test',
-      'type': 'executable',
-      'dependencies': [
-        'end2end_fixture_h2_uds+poll',
-        'end2end_test_cancel_after_accept',
-        'grpc_test_util_unsecure',
-        'grpc_unsecure',
-        'gpr_test_util',
-        'gpr',
-      ],
-      'sources': [
-      ]
-    },
-    {
-      'target_name': 'h2_uds+poll_cancel_after_client_done_nosec_test',
-      'type': 'executable',
-      'dependencies': [
-        'end2end_fixture_h2_uds+poll',
-        'end2end_test_cancel_after_client_done',
-        'grpc_test_util_unsecure',
-        'grpc_unsecure',
-        'gpr_test_util',
-        'gpr',
-      ],
-      'sources': [
-      ]
-    },
-    {
-      'target_name': 'h2_uds+poll_cancel_after_invoke_nosec_test',
-      'type': 'executable',
-      'dependencies': [
-        'end2end_fixture_h2_uds+poll',
-        'end2end_test_cancel_after_invoke',
-        'grpc_test_util_unsecure',
-        'grpc_unsecure',
-        'gpr_test_util',
-        'gpr',
-      ],
-      'sources': [
-      ]
-    },
-    {
-      'target_name': 'h2_uds+poll_cancel_before_invoke_nosec_test',
-      'type': 'executable',
-      'dependencies': [
-        'end2end_fixture_h2_uds+poll',
-        'end2end_test_cancel_before_invoke',
-        'grpc_test_util_unsecure',
-        'grpc_unsecure',
-        'gpr_test_util',
-        'gpr',
-      ],
-      'sources': [
-      ]
-    },
-    {
-      'target_name': 'h2_uds+poll_cancel_in_a_vacuum_nosec_test',
-      'type': 'executable',
-      'dependencies': [
-        'end2end_fixture_h2_uds+poll',
-        'end2end_test_cancel_in_a_vacuum',
-        'grpc_test_util_unsecure',
-        'grpc_unsecure',
-        'gpr_test_util',
-        'gpr',
-      ],
-      'sources': [
-      ]
-    },
-    {
-      'target_name': 'h2_uds+poll_census_simple_request_nosec_test',
-      'type': 'executable',
-      'dependencies': [
-        'end2end_fixture_h2_uds+poll',
-        'end2end_test_census_simple_request',
-        'grpc_test_util_unsecure',
-        'grpc_unsecure',
-        'gpr_test_util',
-        'gpr',
-      ],
-      'sources': [
-      ]
-    },
-    {
-      'target_name': 'h2_uds+poll_channel_connectivity_nosec_test',
-      'type': 'executable',
-      'dependencies': [
-        'end2end_fixture_h2_uds+poll',
-        'end2end_test_channel_connectivity',
-        'grpc_test_util_unsecure',
-        'grpc_unsecure',
-        'gpr_test_util',
-        'gpr',
-      ],
-      'sources': [
-      ]
-    },
-    {
-      'target_name': 'h2_uds+poll_compressed_payload_nosec_test',
-      'type': 'executable',
-      'dependencies': [
-        'end2end_fixture_h2_uds+poll',
-        'end2end_test_compressed_payload',
-        'grpc_test_util_unsecure',
-        'grpc_unsecure',
-        'gpr_test_util',
-        'gpr',
-      ],
-      'sources': [
-      ]
-    },
-    {
-      'target_name': 'h2_uds+poll_disappearing_server_nosec_test',
-      'type': 'executable',
-      'dependencies': [
-        'end2end_fixture_h2_uds+poll',
-        'end2end_test_disappearing_server',
-        'grpc_test_util_unsecure',
-        'grpc_unsecure',
-        'gpr_test_util',
-        'gpr',
-      ],
-      'sources': [
-      ]
-    },
-    {
-      'target_name': 'h2_uds+poll_empty_batch_nosec_test',
-      'type': 'executable',
-      'dependencies': [
-        'end2end_fixture_h2_uds+poll',
-        'end2end_test_empty_batch',
-        'grpc_test_util_unsecure',
-        'grpc_unsecure',
-        'gpr_test_util',
-        'gpr',
-      ],
-      'sources': [
-      ]
-    },
-    {
-      'target_name': 'h2_uds+poll_graceful_server_shutdown_nosec_test',
-      'type': 'executable',
-      'dependencies': [
-        'end2end_fixture_h2_uds+poll',
-        'end2end_test_graceful_server_shutdown',
-        'grpc_test_util_unsecure',
-        'grpc_unsecure',
-        'gpr_test_util',
-        'gpr',
-      ],
-      'sources': [
-      ]
-    },
-    {
-      'target_name': 'h2_uds+poll_high_initial_seqno_nosec_test',
-      'type': 'executable',
-      'dependencies': [
-        'end2end_fixture_h2_uds+poll',
-        'end2end_test_high_initial_seqno',
-        'grpc_test_util_unsecure',
-        'grpc_unsecure',
-        'gpr_test_util',
-        'gpr',
-      ],
-      'sources': [
-      ]
-    },
-    {
-      'target_name': 'h2_uds+poll_invoke_large_request_nosec_test',
-      'type': 'executable',
-      'dependencies': [
-        'end2end_fixture_h2_uds+poll',
-        'end2end_test_invoke_large_request',
-        'grpc_test_util_unsecure',
-        'grpc_unsecure',
-        'gpr_test_util',
-        'gpr',
-      ],
-      'sources': [
-      ]
-    },
-    {
-      'target_name': 'h2_uds+poll_large_metadata_nosec_test',
-      'type': 'executable',
-      'dependencies': [
-        'end2end_fixture_h2_uds+poll',
-        'end2end_test_large_metadata',
-        'grpc_test_util_unsecure',
-        'grpc_unsecure',
-        'gpr_test_util',
-        'gpr',
-      ],
-      'sources': [
-      ]
-    },
-    {
-      'target_name': 'h2_uds+poll_max_concurrent_streams_nosec_test',
-      'type': 'executable',
-      'dependencies': [
-        'end2end_fixture_h2_uds+poll',
-        'end2end_test_max_concurrent_streams',
-        'grpc_test_util_unsecure',
-        'grpc_unsecure',
-        'gpr_test_util',
-        'gpr',
-      ],
-      'sources': [
-      ]
-    },
-    {
-      'target_name': 'h2_uds+poll_max_message_length_nosec_test',
-      'type': 'executable',
-      'dependencies': [
-        'end2end_fixture_h2_uds+poll',
-        'end2end_test_max_message_length',
-        'grpc_test_util_unsecure',
-        'grpc_unsecure',
-        'gpr_test_util',
-        'gpr',
-      ],
-      'sources': [
-      ]
-    },
-    {
-      'target_name': 'h2_uds+poll_metadata_nosec_test',
-      'type': 'executable',
-      'dependencies': [
-        'end2end_fixture_h2_uds+poll',
-        'end2end_test_metadata',
-        'grpc_test_util_unsecure',
-        'grpc_unsecure',
-        'gpr_test_util',
-        'gpr',
-      ],
-      'sources': [
-      ]
-    },
-    {
-      'target_name': 'h2_uds+poll_no_op_nosec_test',
-      'type': 'executable',
-      'dependencies': [
-        'end2end_fixture_h2_uds+poll',
-        'end2end_test_no_op',
-        'grpc_test_util_unsecure',
-        'grpc_unsecure',
-        'gpr_test_util',
-        'gpr',
-      ],
-      'sources': [
-      ]
-    },
-    {
-      'target_name': 'h2_uds+poll_payload_nosec_test',
-      'type': 'executable',
-      'dependencies': [
-        'end2end_fixture_h2_uds+poll',
-        'end2end_test_payload',
-        'grpc_test_util_unsecure',
-        'grpc_unsecure',
-        'gpr_test_util',
-        'gpr',
-      ],
-      'sources': [
-      ]
-    },
-    {
-      'target_name': 'h2_uds+poll_ping_pong_streaming_nosec_test',
-      'type': 'executable',
-      'dependencies': [
-        'end2end_fixture_h2_uds+poll',
-        'end2end_test_ping_pong_streaming',
-        'grpc_test_util_unsecure',
-        'grpc_unsecure',
-        'gpr_test_util',
-        'gpr',
-      ],
-      'sources': [
-      ]
-    },
-    {
-      'target_name': 'h2_uds+poll_registered_call_nosec_test',
-      'type': 'executable',
-      'dependencies': [
-        'end2end_fixture_h2_uds+poll',
-        'end2end_test_registered_call',
-        'grpc_test_util_unsecure',
-        'grpc_unsecure',
-        'gpr_test_util',
-        'gpr',
-      ],
-      'sources': [
-      ]
-    },
-    {
-      'target_name': 'h2_uds+poll_request_with_flags_nosec_test',
-      'type': 'executable',
-      'dependencies': [
-        'end2end_fixture_h2_uds+poll',
-        'end2end_test_request_with_flags',
-        'grpc_test_util_unsecure',
-        'grpc_unsecure',
-        'gpr_test_util',
-        'gpr',
-      ],
-      'sources': [
-      ]
-    },
-    {
-      'target_name': 'h2_uds+poll_request_with_payload_nosec_test',
-      'type': 'executable',
-      'dependencies': [
-        'end2end_fixture_h2_uds+poll',
-        'end2end_test_request_with_payload',
-        'grpc_test_util_unsecure',
-        'grpc_unsecure',
-        'gpr_test_util',
-        'gpr',
-      ],
-      'sources': [
-      ]
-    },
-    {
-      'target_name': 'h2_uds+poll_server_finishes_request_nosec_test',
-      'type': 'executable',
-      'dependencies': [
-        'end2end_fixture_h2_uds+poll',
-        'end2end_test_server_finishes_request',
-        'grpc_test_util_unsecure',
-        'grpc_unsecure',
-        'gpr_test_util',
-        'gpr',
-      ],
-      'sources': [
-      ]
-    },
-    {
-      'target_name': 'h2_uds+poll_shutdown_finishes_calls_nosec_test',
-      'type': 'executable',
-      'dependencies': [
-        'end2end_fixture_h2_uds+poll',
-        'end2end_test_shutdown_finishes_calls',
-        'grpc_test_util_unsecure',
-        'grpc_unsecure',
-        'gpr_test_util',
-        'gpr',
-      ],
-      'sources': [
-      ]
-    },
-    {
-      'target_name': 'h2_uds+poll_shutdown_finishes_tags_nosec_test',
-      'type': 'executable',
-      'dependencies': [
-        'end2end_fixture_h2_uds+poll',
-        'end2end_test_shutdown_finishes_tags',
-        'grpc_test_util_unsecure',
-        'grpc_unsecure',
-        'gpr_test_util',
-        'gpr',
-      ],
-      'sources': [
-      ]
-    },
-    {
-      'target_name': 'h2_uds+poll_simple_delayed_request_nosec_test',
-      'type': 'executable',
-      'dependencies': [
-        'end2end_fixture_h2_uds+poll',
-        'end2end_test_simple_delayed_request',
-        'grpc_test_util_unsecure',
-        'grpc_unsecure',
-        'gpr_test_util',
-        'gpr',
-      ],
-      'sources': [
-      ]
-    },
-    {
-      'target_name': 'h2_uds+poll_simple_request_nosec_test',
-      'type': 'executable',
-      'dependencies': [
-        'end2end_fixture_h2_uds+poll',
-        'end2end_test_simple_request',
-        'grpc_test_util_unsecure',
-        'grpc_unsecure',
-        'gpr_test_util',
-        'gpr',
-      ],
-      'sources': [
-      ]
-    },
-    {
-      'target_name': 'h2_uds+poll_trailing_metadata_nosec_test',
-      'type': 'executable',
-      'dependencies': [
-        'end2end_fixture_h2_uds+poll',
-        'end2end_test_trailing_metadata',
-        'grpc_test_util_unsecure',
-        'grpc_unsecure',
-        'gpr_test_util',
-        'gpr',
-      ],
-      'sources': [
-      ]
-    },
-    {
-      'target_name': 'connection_prefix_bad_client_test',
-      'type': 'executable',
-      'dependencies': [
-        'bad_client_test',
-        'grpc_test_util_unsecure',
-        'grpc_unsecure',
-        'gpr_test_util',
-        'gpr',
-      ],
-      'sources': [
-        'test/core/bad_client/tests/connection_prefix.c',
-      ]
-    },
-    {
-      'target_name': 'initial_settings_frame_bad_client_test',
-      'type': 'executable',
-      'dependencies': [
-        'bad_client_test',
-        'grpc_test_util_unsecure',
-        'grpc_unsecure',
-        'gpr_test_util',
-        'gpr',
-      ],
-      'sources': [
-        'test/core/bad_client/tests/initial_settings_frame.c',
-      ]
-    },
-=======
->>>>>>> b53b36e2
   ]
 }