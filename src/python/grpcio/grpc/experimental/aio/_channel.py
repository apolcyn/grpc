--- conflicted
+++ resolved
@@ -142,31 +142,17 @@
             metadata = _IMMUTABLE_EMPTY_TUPLE
 
         if not self._interceptors:
-<<<<<<< HEAD
             call = UnaryUnaryCall(request, _timeout_to_deadline(timeout),
-                                  metadata, credentials, self._channel,
-                                  self._method, self._request_serializer,
-                                  self._response_deserializer, self._loop)
-        else:
-            call = InterceptedUnaryUnaryCall(self._interceptors, request,
-                                             timeout, metadata, credentials,
-                                             self._channel, self._method,
-                                             self._request_serializer,
-                                             self._response_deserializer,
-                                             self._loop)
-=======
-            return UnaryUnaryCall(request, _timeout_to_deadline(timeout),
                                   metadata, credentials, wait_for_ready,
                                   self._channel, self._method,
                                   self._request_serializer,
                                   self._response_deserializer, self._loop)
         else:
-            return InterceptedUnaryUnaryCall(
+            call = InterceptedUnaryUnaryCall(
                 self._interceptors, request, timeout, metadata, credentials,
                 wait_for_ready, self._channel, self._method,
                 self._request_serializer, self._response_deserializer,
                 self._loop)
->>>>>>> 2a7191ab
 
         self._ongoing_calls.trace_call(call)
         return call
@@ -209,13 +195,8 @@
         if metadata is None:
             metadata = _IMMUTABLE_EMPTY_TUPLE
 
-<<<<<<< HEAD
         call = UnaryStreamCall(request, deadline, metadata, credentials,
-                               self._channel, self._method,
-=======
-        return UnaryStreamCall(request, deadline, metadata, credentials,
                                wait_for_ready, self._channel, self._method,
->>>>>>> 2a7191ab
                                self._request_serializer,
                                self._response_deserializer, self._loop)
         self._ongoing_calls.trace_call(call)
@@ -263,15 +244,9 @@
         if metadata is None:
             metadata = _IMMUTABLE_EMPTY_TUPLE
 
-<<<<<<< HEAD
         call = StreamUnaryCall(request_async_iterator, deadline, metadata,
-                               credentials, self._channel, self._method,
-                               self._request_serializer,
-=======
-        return StreamUnaryCall(request_async_iterator, deadline, metadata,
                                credentials, wait_for_ready, self._channel,
                                self._method, self._request_serializer,
->>>>>>> 2a7191ab
                                self._response_deserializer, self._loop)
         self._ongoing_calls.trace_call(call)
         return call
@@ -318,15 +293,9 @@
         if metadata is None:
             metadata = _IMMUTABLE_EMPTY_TUPLE
 
-<<<<<<< HEAD
         call = StreamStreamCall(request_async_iterator, deadline, metadata,
-                                credentials, self._channel, self._method,
-                                self._request_serializer,
-=======
-        return StreamStreamCall(request_async_iterator, deadline, metadata,
                                 credentials, wait_for_ready, self._channel,
                                 self._method, self._request_serializer,
->>>>>>> 2a7191ab
                                 self._response_deserializer, self._loop)
         self._ongoing_calls.trace_call(call)
         return call
