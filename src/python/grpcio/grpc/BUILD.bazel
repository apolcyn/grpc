--- conflicted
+++ resolved
@@ -67,13 +67,13 @@
 )
 
 py_library(
-<<<<<<< HEAD
     name = "aio",
     srcs = glob(["aio/**/*.py"]),
-=======
+)
+
+py_library(
     name = "_runtime_protos",
     srcs = ["_runtime_protos.py"],
->>>>>>> 7e815c1a
 )
 
 py_library(
