--- conflicted
+++ resolved
@@ -350,12 +350,7 @@
  */
 VALUE grpc_rb_compression_options_algorithm_value_to_name(
     VALUE self, VALUE algorithm_value) {
-<<<<<<< HEAD
-  (void)self;
-  algorithm_internal_value =
-=======
   grpc_compression_algorithm algorithm_internal_value =
->>>>>>> b72cc3dd
       (grpc_compression_algorithm)NUM2INT(algorithm_value);
   (void)self;
 
