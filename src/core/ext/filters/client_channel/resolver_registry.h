/*
 *
 * Copyright 2015 gRPC authors.
 *
 * Licensed under the Apache License, Version 2.0 (the "License");
 * you may not use this file except in compliance with the License.
 * You may obtain a copy of the License at
 *
 *     http://www.apache.org/licenses/LICENSE-2.0
 *
 * Unless required by applicable law or agreed to in writing, software
 * distributed under the License is distributed on an "AS IS" BASIS,
 * WITHOUT WARRANTIES OR CONDITIONS OF ANY KIND, either express or implied.
 * See the License for the specific language governing permissions and
 * limitations under the License.
 *
 */

#ifndef GRPC_CORE_EXT_FILTERS_CLIENT_CHANNEL_RESOLVER_REGISTRY_H
#define GRPC_CORE_EXT_FILTERS_CLIENT_CHANNEL_RESOLVER_REGISTRY_H

#include "src/core/ext/filters/client_channel/resolver_factory.h"
#include "src/core/lib/iomgr/pollset_set.h"

#ifdef __cplusplus
extern "C" {
#endif

void grpc_resolver_registry_init();
void grpc_resolver_registry_shutdown(void);

/** Set the default URI prefix to \a default_prefix. */
void grpc_resolver_registry_set_default_prefix(const char* default_prefix);

/** Register a resolver type.
    URI's of \a scheme will be resolved with the given resolver.
    If \a priority is greater than zero, then the resolver will be eligible
    to resolve names that are passed in with no scheme. Higher priority
    resolvers will be tried before lower priority schemes. */
void grpc_register_resolver_type(grpc_resolver_factory* factory);

/** Create a resolver given \a target.
    First tries to parse \a target as a URI. If this succeeds, tries
    to locate a registered resolver factory based on the URI scheme.
    If parsing or location fails, prefixes default_prefix from
    grpc_resolver_registry_init to target, and tries again (if default_prefix
    was not NULL).
    If a resolver factory was found, use it to instantiate a resolver and
    return it.
    If a resolver factory was not found, return NULL.
    \a args is a set of channel arguments to be included in the result
    (typically the set of arguments passed in from the client API).
    \a pollset_set is used to drive IO in the name resolution process, it
    should not be NULL. */
<<<<<<< HEAD
grpc_resolver *grpc_resolver_create(const char *target,
                                    const grpc_channel_args *args,
                                    grpc_pollset_set *pollset_set,
                                    grpc_combiner *combiner);
=======
grpc_resolver* grpc_resolver_create(grpc_exec_ctx* exec_ctx, const char* target,
                                    const grpc_channel_args* args,
                                    grpc_pollset_set* pollset_set,
                                    grpc_combiner* combiner);
>>>>>>> d9da7387

/** Find a resolver factory given a name and return an (owned-by-the-caller)
 *  reference to it */
grpc_resolver_factory* grpc_resolver_factory_lookup(const char* name);

/** Given a target, return a (freshly allocated with gpr_malloc) string
    representing the default authority to pass from a client. */
<<<<<<< HEAD
char *grpc_get_default_authority(const char *target);

/** Returns a newly allocated string containing \a target, adding the
    default prefix if needed. */
char *grpc_resolver_factory_add_default_prefix_if_needed(const char *target);
=======
char* grpc_get_default_authority(grpc_exec_ctx* exec_ctx, const char* target);

/** Returns a newly allocated string containing \a target, adding the
    default prefix if needed. */
char* grpc_resolver_factory_add_default_prefix_if_needed(
    grpc_exec_ctx* exec_ctx, const char* target);
>>>>>>> d9da7387

#ifdef __cplusplus
}
#endif

#endif /* GRPC_CORE_EXT_FILTERS_CLIENT_CHANNEL_RESOLVER_REGISTRY_H */<|MERGE_RESOLUTION|>--- conflicted
+++ resolved
@@ -52,17 +52,10 @@
     (typically the set of arguments passed in from the client API).
     \a pollset_set is used to drive IO in the name resolution process, it
     should not be NULL. */
-<<<<<<< HEAD
-grpc_resolver *grpc_resolver_create(const char *target,
-                                    const grpc_channel_args *args,
-                                    grpc_pollset_set *pollset_set,
-                                    grpc_combiner *combiner);
-=======
-grpc_resolver* grpc_resolver_create(grpc_exec_ctx* exec_ctx, const char* target,
+grpc_resolver* grpc_resolver_create(const char* target,
                                     const grpc_channel_args* args,
                                     grpc_pollset_set* pollset_set,
                                     grpc_combiner* combiner);
->>>>>>> d9da7387
 
 /** Find a resolver factory given a name and return an (owned-by-the-caller)
  *  reference to it */
@@ -70,20 +63,11 @@
 
 /** Given a target, return a (freshly allocated with gpr_malloc) string
     representing the default authority to pass from a client. */
-<<<<<<< HEAD
-char *grpc_get_default_authority(const char *target);
+char* grpc_get_default_authority(const char* target);
 
 /** Returns a newly allocated string containing \a target, adding the
     default prefix if needed. */
-char *grpc_resolver_factory_add_default_prefix_if_needed(const char *target);
-=======
-char* grpc_get_default_authority(grpc_exec_ctx* exec_ctx, const char* target);
-
-/** Returns a newly allocated string containing \a target, adding the
-    default prefix if needed. */
-char* grpc_resolver_factory_add_default_prefix_if_needed(
-    grpc_exec_ctx* exec_ctx, const char* target);
->>>>>>> d9da7387
+char* grpc_resolver_factory_add_default_prefix_if_needed(const char* target);
 
 #ifdef __cplusplus
 }
