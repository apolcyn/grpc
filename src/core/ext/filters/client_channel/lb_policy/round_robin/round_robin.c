--- conflicted
+++ resolved
@@ -641,12 +641,8 @@
       }
       grpc_closure_init(&sd->connectivity_changed_closure,
                         rr_connectivity_changed_locked, sd,
-<<<<<<< HEAD
                         grpc_combiner_scheduler(args->combiner));
-=======
-                        grpc_combiner_scheduler(args->combiner, false));
       ++subchannel_index;
->>>>>>> 0a94f3c8
     }
   }
   if (subchannel_index == 0) {
