--- conflicted
+++ resolved
@@ -482,11 +482,6 @@
   const char* scheme() const override { return "dns"; }
 };
 
-<<<<<<< HEAD
-class AresDNSResolver;
-
-AresDNSResolver* g_ares_dns_resolver;
-
 class AresDNSResolver : public DNSResolver {
  public:
   class AresRequest : public DNSResolver::Request {
@@ -582,10 +577,11 @@
 
   // gets the singleton instance, possibly creating it first
   static AresDNSResolver* GetOrCreate() {
-    if (g_ares_dns_resolver == nullptr) {
-      g_ares_dns_resolver = new AresDNSResolver();
-    }
-    return g_ares_dns_resolver;
+    static AresDNSResolver* instance;
+    if (instance == nullptr) {
+      instance = new AresDNSResolver();
+    }
+    return instance;
   }
 
   OrphanablePtr<DNSResolver::Request> ResolveName(
@@ -599,129 +595,11 @@
 
   absl::StatusOr<std::vector<grpc_resolved_address>> ResolveNameBlocking(
       absl::string_view name, absl::string_view default_port) override {
-    return default_resolver_->ResolveNameBlocking(name, default_port);
-  }
-
-=======
-class AresDNSResolver : public DNSResolver {
- public:
-  class AresRequest : public DNSResolver::Request {
-   public:
-    AresRequest(
-        absl::string_view name, absl::string_view default_port,
-        grpc_pollset_set* interested_parties,
-        std::function<void(absl::StatusOr<std::vector<grpc_resolved_address>>)>
-            on_resolve_address_done)
-        : name_(std::string(name)),
-          default_port_(std::string(default_port)),
-          interested_parties_(interested_parties),
-          on_resolve_address_done_(std::move(on_resolve_address_done)) {
-      GRPC_CARES_TRACE_LOG("AresRequest:%p ctor", this);
-      GRPC_CLOSURE_INIT(&on_dns_lookup_done_, OnDnsLookupDone, this,
-                        grpc_schedule_on_exec_ctx);
-    }
-
-    ~AresRequest() override {
-      GRPC_CARES_TRACE_LOG("AresRequest:%p dtor ares_request_:%p", this,
-                           ares_request_.get());
-    }
-
-    void Start() override {
-      absl::MutexLock lock(&mu_);
-      Ref().release();  // ref held by resolution
-      ares_request_ = std::unique_ptr<grpc_ares_request>(grpc_dns_lookup_ares(
-          "" /* dns_server */, name_.c_str(), default_port_.c_str(),
-          interested_parties_, &on_dns_lookup_done_, &addresses_,
-          nullptr /* balancer_addresses */, nullptr /* service_config_json */,
-          GRPC_DNS_ARES_DEFAULT_QUERY_TIMEOUT_MS));
-      GRPC_CARES_TRACE_LOG("AresRequest:%p Start ares_request_:%p", this,
-                           ares_request_.get());
-    }
-
-    void Orphan() override {
-      {
-        absl::MutexLock lock(&mu_);
-        GRPC_CARES_TRACE_LOG("AresRequest:%p Orphan ares_request_:%p", this,
-                             ares_request_.get());
-        grpc_cancel_ares_request(ares_request_.get());
-      }
-      Unref();
-    }
-
-   private:
-    static void OnDnsLookupDone(void* arg, grpc_error_handle error) {
-      AresRequest* r = static_cast<AresRequest*>(arg);
-      std::vector<grpc_resolved_address> resolved_addresses;
-      {
-        absl::MutexLock lock(&r->mu_);
-        GRPC_CARES_TRACE_LOG("AresRequest:%p OnDnsLookupDone error:%s", r,
-                             grpc_error_std_string(error).c_str());
-        if (r->addresses_ != nullptr) {
-          resolved_addresses.reserve(r->addresses_->size());
-          for (const auto& server_address : *r->addresses_) {
-            resolved_addresses.push_back(server_address.address());
-          }
-        }
-      }
-      if (error == GRPC_ERROR_NONE) {
-        // it's safe to run this inline since we've already been scheduled
-        // on the ExecCtx
-        r->on_resolve_address_done_(std::move(resolved_addresses));
-      } else {
-        r->on_resolve_address_done_(grpc_error_to_absl_status(error));
-      }
-      r->Unref();
-    }
-
-    // mutex to synchronize access to this object (but not to the ares_request
-    // object itself).
-    absl::Mutex mu_;
-    // the name to resolve
-    const std::string name_;
-    // the default port to use if name doesn't have one
-    const std::string default_port_;
-    // parties interested in our I/O
-    grpc_pollset_set* const interested_parties_;
-    // user-provided completion callback
-    const std::function<void(
-        absl::StatusOr<std::vector<grpc_resolved_address>>)>
-        on_resolve_address_done_;
-    // currently resolving addresses
-    std::unique_ptr<ServerAddressList> addresses_ ABSL_GUARDED_BY(mu_);
-    // closure to call when the resolve_address_ares request completes
-    // a closure wrapping on_resolve_address_done, which should be invoked
-    // when the grpc_dns_lookup_ares operation is done.
-    grpc_closure on_dns_lookup_done_ ABSL_GUARDED_BY(mu_);
-    // underlying ares_request that the query is performed on
-    std::unique_ptr<grpc_ares_request> ares_request_ ABSL_GUARDED_BY(mu_);
-  };
-
-  // gets the singleton instance, possibly creating it first
-  static AresDNSResolver* GetOrCreate() {
-    static AresDNSResolver* instance;
-    if (instance == nullptr) {
-      instance = new AresDNSResolver();
-    }
-    return instance;
-  }
-
-  OrphanablePtr<DNSResolver::Request> ResolveName(
-      absl::string_view name, absl::string_view default_port,
-      grpc_pollset_set* interested_parties,
-      std::function<void(absl::StatusOr<std::vector<grpc_resolved_address>>)>
-          on_done) override {
-    return MakeOrphanable<AresRequest>(name, default_port, interested_parties,
-                                       std::move(on_done));
-  }
-
-  absl::StatusOr<std::vector<grpc_resolved_address>> ResolveNameBlocking(
-      absl::string_view name, absl::string_view default_port) override {
     // TODO(apolcyn): change this to wrap the async version of the c-ares
     // API with a promise, and remove the reference to the previous resolver.
     return default_resolver_->ResolveNameBlocking(name, default_port);
   }
 
->>>>>>> c7355ae7
  private:
   // the previous default DNS resolver, used to delegate blocking DNS calls to
   DNSResolver* default_resolver_ = GetDNSResolver();
