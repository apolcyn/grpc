/*
 *
 * Copyright 2015, Google Inc.
 * All rights reserved.
 *
 * Redistribution and use in source and binary forms, with or without
 * modification, are permitted provided that the following conditions are
 * met:
 *
 *     * Redistributions of source code must retain the above copyright
 * notice, this list of conditions and the following disclaimer.
 *     * Redistributions in binary form must reproduce the above
 * copyright notice, this list of conditions and the following disclaimer
 * in the documentation and/or other materials provided with the
 * distribution.
 *     * Neither the name of Google Inc. nor the names of its
 * contributors may be used to endorse or promote products derived from
 * this software without specific prior written permission.
 *
 * THIS SOFTWARE IS PROVIDED BY THE COPYRIGHT HOLDERS AND CONTRIBUTORS
 * "AS IS" AND ANY EXPRESS OR IMPLIED WARRANTIES, INCLUDING, BUT NOT
 * LIMITED TO, THE IMPLIED WARRANTIES OF MERCHANTABILITY AND FITNESS FOR
 * A PARTICULAR PURPOSE ARE DISCLAIMED. IN NO EVENT SHALL THE COPYRIGHT
 * OWNER OR CONTRIBUTORS BE LIABLE FOR ANY DIRECT, INDIRECT, INCIDENTAL,
 * SPECIAL, EXEMPLARY, OR CONSEQUENTIAL DAMAGES (INCLUDING, BUT NOT
 * LIMITED TO, PROCUREMENT OF SUBSTITUTE GOODS OR SERVICES; LOSS OF USE,
 * DATA, OR PROFITS; OR BUSINESS INTERRUPTION) HOWEVER CAUSED AND ON ANY
 * THEORY OF LIABILITY, WHETHER IN CONTRACT, STRICT LIABILITY, OR TORT
 * (INCLUDING NEGLIGENCE OR OTHERWISE) ARISING IN ANY WAY OUT OF THE USE
 * OF THIS SOFTWARE, EVEN IF ADVISED OF THE POSSIBILITY OF SUCH DAMAGE.
 *
 */

#include <string.h>

#include <grpc/support/alloc.h>

#include "src/core/ext/client_config/lb_policy_registry.h"
#include "src/core/lib/debug/trace.h"
#include "src/core/lib/transport/connectivity_state.h"

typedef struct round_robin_lb_policy round_robin_lb_policy;

int grpc_lb_round_robin_trace = 0;

/** List of entities waiting for a pick.
 *
 * Once a pick is available, \a target is updated and \a on_complete called. */
typedef struct pending_pick {
  struct pending_pick *next;
  grpc_polling_entity *pollent;
  uint32_t initial_metadata_flags;
  grpc_connected_subchannel **target;
  grpc_closure *on_complete;
} pending_pick;

/** List of subchannels in a connectivity READY state */
typedef struct ready_list {
  grpc_subchannel *subchannel;
  struct ready_list *next;
  struct ready_list *prev;
} ready_list;

typedef struct {
  /** index within policy->subchannels */
  size_t index;
  /** backpointer to owning policy */
  round_robin_lb_policy *policy;
  /** subchannel itself */
  grpc_subchannel *subchannel;
  /** notification that connectivity has changed on subchannel */
  grpc_closure connectivity_changed_closure;
  /** this subchannels current position in subchannel->ready_list */
  ready_list *ready_list_node;
  /** last observed connectivity */
  grpc_connectivity_state connectivity_state;
} subchannel_data;

struct round_robin_lb_policy {
  /** base policy: must be first */
  grpc_lb_policy base;

  /** all our subchannels */
  size_t num_subchannels;
  subchannel_data **subchannels;

  /** mutex protecting remaining members */
  gpr_mu mu;
  /** have we started picking? */
  int started_picking;
  /** are we shutting down? */
  int shutdown;
  /** List of picks that are waiting on connectivity */
  pending_pick *pending_picks;

  /** our connectivity state tracker */
  grpc_connectivity_state_tracker state_tracker;

  /** (Dummy) root of the doubly linked list containing READY subchannels */
  ready_list ready_list;
  /** Last pick from the ready list. */
  ready_list *ready_list_last_pick;
};

/** Returns the next subchannel from the connected list or NULL if the list is
 * empty.
 *
 * Note that this function does *not* advance p->ready_list_last_pick. Use \a
 * advance_last_picked_locked() for that. */
static ready_list *peek_next_connected_locked(const round_robin_lb_policy *p) {
  ready_list *selected;
  selected = p->ready_list_last_pick->next;

  while (selected != NULL) {
    if (selected == &p->ready_list) {
      GPR_ASSERT(selected->subchannel == NULL);
      /* skip dummy root */
      selected = selected->next;
    } else {
      GPR_ASSERT(selected->subchannel != NULL);
      return selected;
    }
  }
  return NULL;
}

/** Advance the \a ready_list picking head. */
static void advance_last_picked_locked(round_robin_lb_policy *p) {
  if (p->ready_list_last_pick->next != NULL) { /* non-empty list */
    p->ready_list_last_pick = p->ready_list_last_pick->next;
    if (p->ready_list_last_pick == &p->ready_list) {
      /* skip dummy root */
      p->ready_list_last_pick = p->ready_list_last_pick->next;
    }
  } else { /* should be an empty list */
    GPR_ASSERT(p->ready_list_last_pick == &p->ready_list);
  }

  if (grpc_lb_round_robin_trace) {
    gpr_log(GPR_DEBUG, "[READYLIST] ADVANCED LAST PICK. NOW AT NODE %p (SC %p)",
            p->ready_list_last_pick, p->ready_list_last_pick->subchannel);
  }
}

/** Prepends (relative to the root at p->ready_list) the connected subchannel \a
 * csc to the list of ready subchannels. */
static ready_list *add_connected_sc_locked(round_robin_lb_policy *p,
                                           grpc_subchannel *sc) {
  ready_list *new_elem = gpr_malloc(sizeof(ready_list));
  new_elem->subchannel = sc;
  if (p->ready_list.prev == NULL) {
    /* first element */
    new_elem->next = &p->ready_list;
    new_elem->prev = &p->ready_list;
    p->ready_list.next = new_elem;
    p->ready_list.prev = new_elem;
  } else {
    new_elem->next = &p->ready_list;
    new_elem->prev = p->ready_list.prev;
    p->ready_list.prev->next = new_elem;
    p->ready_list.prev = new_elem;
  }
  if (grpc_lb_round_robin_trace) {
    gpr_log(GPR_DEBUG, "[READYLIST] ADDING NODE %p (SC %p)", new_elem, sc);
  }
  return new_elem;
}

/** Removes \a node from the list of connected subchannels */
static void remove_disconnected_sc_locked(round_robin_lb_policy *p,
                                          ready_list *node) {
  if (node == NULL) {
    return;
  }
  if (node == p->ready_list_last_pick) {
    /* If removing the lastly picked node, reset the last pick pointer to the
     * dummy root of the list */
    p->ready_list_last_pick = &p->ready_list;
  }

  /* removing last item */
  if (node->next == &p->ready_list && node->prev == &p->ready_list) {
    GPR_ASSERT(p->ready_list.next == node);
    GPR_ASSERT(p->ready_list.prev == node);
    p->ready_list.next = NULL;
    p->ready_list.prev = NULL;
  } else {
    node->prev->next = node->next;
    node->next->prev = node->prev;
  }

  if (grpc_lb_round_robin_trace) {
    gpr_log(GPR_DEBUG, "[READYLIST] REMOVED NODE %p (SC %p)", node,
            node->subchannel);
  }

  node->next = NULL;
  node->prev = NULL;
  node->subchannel = NULL;

  gpr_free(node);
}

static void rr_destroy(grpc_exec_ctx *exec_ctx, grpc_lb_policy *pol) {
  round_robin_lb_policy *p = (round_robin_lb_policy *)pol;
  size_t i;
  ready_list *elem;
  for (i = 0; i < p->num_subchannels; i++) {
    subchannel_data *sd = p->subchannels[i];
    GRPC_SUBCHANNEL_UNREF(exec_ctx, sd->subchannel, "round_robin");
    gpr_free(sd);
  }

  grpc_connectivity_state_destroy(exec_ctx, &p->state_tracker);
  gpr_free(p->subchannels);
  gpr_mu_destroy(&p->mu);

  elem = p->ready_list.next;
  while (elem != NULL && elem != &p->ready_list) {
    ready_list *tmp;
    tmp = elem->next;
    elem->next = NULL;
    elem->prev = NULL;
    elem->subchannel = NULL;
    gpr_free(elem);
    elem = tmp;
  }
  gpr_free(p);
}

static void rr_shutdown(grpc_exec_ctx *exec_ctx, grpc_lb_policy *pol) {
  round_robin_lb_policy *p = (round_robin_lb_policy *)pol;
  pending_pick *pp;
  size_t i;

  gpr_mu_lock(&p->mu);

  p->shutdown = 1;
  while ((pp = p->pending_picks)) {
    p->pending_picks = pp->next;
    *pp->target = NULL;
    grpc_exec_ctx_sched(exec_ctx, pp->on_complete,
                        GRPC_ERROR_CREATE("Channel Shutdown"), NULL);
    gpr_free(pp);
  }
  grpc_connectivity_state_set(
      exec_ctx, &p->state_tracker, GRPC_CHANNEL_SHUTDOWN,
      GRPC_ERROR_CREATE("Channel Shutdown"), "shutdown");
  for (i = 0; i < p->num_subchannels; i++) {
    subchannel_data *sd = p->subchannels[i];
    grpc_subchannel_notify_on_state_change(exec_ctx, sd->subchannel, NULL, NULL,
                                           &sd->connectivity_changed_closure);
  }
  gpr_mu_unlock(&p->mu);
}

static void rr_cancel_pick(grpc_exec_ctx *exec_ctx, grpc_lb_policy *pol,
                           grpc_connected_subchannel **target) {
  round_robin_lb_policy *p = (round_robin_lb_policy *)pol;
  pending_pick *pp;
  gpr_mu_lock(&p->mu);
  pp = p->pending_picks;
  p->pending_picks = NULL;
  while (pp != NULL) {
    pending_pick *next = pp->next;
    if (pp->target == target) {
      grpc_polling_entity_del_from_pollset_set(exec_ctx, pp->pollent,
                                               p->base.interested_parties);
      *target = NULL;
      grpc_exec_ctx_sched(exec_ctx, pp->on_complete, GRPC_ERROR_CANCELLED,
                          NULL);
      gpr_free(pp);
    } else {
      pp->next = p->pending_picks;
      p->pending_picks = pp;
    }
    pp = next;
  }
  gpr_mu_unlock(&p->mu);
}

static void rr_cancel_picks(grpc_exec_ctx *exec_ctx, grpc_lb_policy *pol,
                            uint32_t initial_metadata_flags_mask,
                            uint32_t initial_metadata_flags_eq) {
  round_robin_lb_policy *p = (round_robin_lb_policy *)pol;
  pending_pick *pp;
  gpr_mu_lock(&p->mu);
  pp = p->pending_picks;
  p->pending_picks = NULL;
  while (pp != NULL) {
    pending_pick *next = pp->next;
    if ((pp->initial_metadata_flags & initial_metadata_flags_mask) ==
        initial_metadata_flags_eq) {
      grpc_polling_entity_del_from_pollset_set(exec_ctx, pp->pollent,
                                               p->base.interested_parties);
      *pp->target = NULL;
      grpc_exec_ctx_sched(exec_ctx, pp->on_complete, GRPC_ERROR_CANCELLED,
                          NULL);
      gpr_free(pp);
    } else {
      pp->next = p->pending_picks;
      p->pending_picks = pp;
    }
    pp = next;
  }
  gpr_mu_unlock(&p->mu);
}

static void start_picking(grpc_exec_ctx *exec_ctx, round_robin_lb_policy *p) {
  size_t i;
  p->started_picking = 1;

  if (grpc_lb_round_robin_trace) {
    gpr_log(GPR_DEBUG, "LB_POLICY: p=%p num_subchannels=%d", p,
            p->num_subchannels);
  }

  for (i = 0; i < p->num_subchannels; i++) {
    subchannel_data *sd = p->subchannels[i];
    sd->connectivity_state = GRPC_CHANNEL_IDLE;
    grpc_subchannel_notify_on_state_change(
        exec_ctx, sd->subchannel, p->base.interested_parties,
        &sd->connectivity_state, &sd->connectivity_changed_closure);
    GRPC_LB_POLICY_WEAK_REF(&p->base, "round_robin_connectivity");
  }
}

static void rr_exit_idle(grpc_exec_ctx *exec_ctx, grpc_lb_policy *pol) {
  round_robin_lb_policy *p = (round_robin_lb_policy *)pol;
  gpr_mu_lock(&p->mu);
  if (!p->started_picking) {
    start_picking(exec_ctx, p);
  }
  gpr_mu_unlock(&p->mu);
}

static int rr_pick(grpc_exec_ctx *exec_ctx, grpc_lb_policy *pol,
                   grpc_polling_entity *pollent,
                   grpc_metadata_batch *initial_metadata,
                   uint32_t initial_metadata_flags,
                   grpc_connected_subchannel **target,
                   grpc_closure *on_complete) {
  round_robin_lb_policy *p = (round_robin_lb_policy *)pol;
  pending_pick *pp;
  ready_list *selected;
  gpr_mu_lock(&p->mu);
  if ((selected = peek_next_connected_locked(p))) {
    gpr_mu_unlock(&p->mu);
    *target = grpc_subchannel_get_connected_subchannel(selected->subchannel);
    if (grpc_lb_round_robin_trace) {
      gpr_log(GPR_DEBUG,
              "[RR PICK] TARGET <-- CONNECTED SUBCHANNEL %p (NODE %p)",
              selected->subchannel, selected);
    }
    /* only advance the last picked pointer if the selection was used */
    advance_last_picked_locked(p);
    return 1;
  } else {
    if (!p->started_picking) {
      start_picking(exec_ctx, p);
    }
    grpc_polling_entity_add_to_pollset_set(exec_ctx, pollent,
                                           p->base.interested_parties);
    pp = gpr_malloc(sizeof(*pp));
    pp->next = p->pending_picks;
    pp->pollent = pollent;
    pp->target = target;
    pp->on_complete = on_complete;
    pp->initial_metadata_flags = initial_metadata_flags;
    p->pending_picks = pp;
    gpr_mu_unlock(&p->mu);
    return 0;
  }
}

static void rr_connectivity_changed(grpc_exec_ctx *exec_ctx, void *arg,
                                    grpc_error *error) {
  subchannel_data *sd = arg;
  round_robin_lb_policy *p = sd->policy;
  pending_pick *pp;
  ready_list *selected;

  int unref = 0;

  GRPC_ERROR_REF(error);
  gpr_mu_lock(&p->mu);

  if (p->shutdown) {
    unref = 1;
  } else {
    switch (sd->connectivity_state) {
      case GRPC_CHANNEL_READY:
        grpc_connectivity_state_set(exec_ctx, &p->state_tracker,
                                    GRPC_CHANNEL_READY, GRPC_ERROR_REF(error),
                                    "connecting_ready");
        /* add the newly connected subchannel to the list of connected ones.
         * Note that it goes to the "end of the line". */
        sd->ready_list_node = add_connected_sc_locked(p, sd->subchannel);
        /* at this point we know there's at least one suitable subchannel. Go
         * ahead and pick one and notify the pending suitors in
         * p->pending_picks. This preemtively replicates rr_pick()'s actions. */
        selected = peek_next_connected_locked(p);
        if (p->pending_picks != NULL) {
          /* if the selected subchannel is going to be used for the pending
           * picks, update the last picked pointer */
          advance_last_picked_locked(p);
        }
        while ((pp = p->pending_picks)) {
          p->pending_picks = pp->next;
          *pp->target =
              grpc_subchannel_get_connected_subchannel(selected->subchannel);
          if (grpc_lb_round_robin_trace) {
            gpr_log(GPR_DEBUG,
                    "[RR CONN CHANGED] TARGET <-- SUBCHANNEL %p (NODE %p)",
                    selected->subchannel, selected);
          }
<<<<<<< HEAD
          grpc_pollset_set_del_pollset(exec_ctx, p->base.interested_parties,
                                       pp->pollset);
          grpc_exec_ctx_sched(exec_ctx, pp->on_complete, GRPC_ERROR_NONE, NULL);
=======
          grpc_polling_entity_del_from_pollset_set(exec_ctx, pp->pollent,
                                                   p->base.interested_parties);
          grpc_exec_ctx_enqueue(exec_ctx, pp->on_complete, true, NULL);
>>>>>>> d30d4e27
          gpr_free(pp);
        }
        grpc_subchannel_notify_on_state_change(
            exec_ctx, sd->subchannel, p->base.interested_parties,
            &sd->connectivity_state, &sd->connectivity_changed_closure);
        break;
      case GRPC_CHANNEL_CONNECTING:
      case GRPC_CHANNEL_IDLE:
        grpc_connectivity_state_set(
            exec_ctx, &p->state_tracker, sd->connectivity_state,
            GRPC_ERROR_REF(error), "connecting_changed");
        grpc_subchannel_notify_on_state_change(
            exec_ctx, sd->subchannel, p->base.interested_parties,
            &sd->connectivity_state, &sd->connectivity_changed_closure);
        break;
      case GRPC_CHANNEL_TRANSIENT_FAILURE:
        /* renew state notification */
        grpc_subchannel_notify_on_state_change(
            exec_ctx, sd->subchannel, p->base.interested_parties,
            &sd->connectivity_state, &sd->connectivity_changed_closure);

        /* remove from ready list if still present */
        if (sd->ready_list_node != NULL) {
          remove_disconnected_sc_locked(p, sd->ready_list_node);
          sd->ready_list_node = NULL;
        }
        grpc_connectivity_state_set(
            exec_ctx, &p->state_tracker, GRPC_CHANNEL_TRANSIENT_FAILURE,
            GRPC_ERROR_REF(error), "connecting_transient_failure");
        break;
      case GRPC_CHANNEL_SHUTDOWN:
        if (sd->ready_list_node != NULL) {
          remove_disconnected_sc_locked(p, sd->ready_list_node);
          sd->ready_list_node = NULL;
        }

        p->num_subchannels--;
        GPR_SWAP(subchannel_data *, p->subchannels[sd->index],
                 p->subchannels[p->num_subchannels]);
        GRPC_SUBCHANNEL_UNREF(exec_ctx, sd->subchannel, "round_robin");
        p->subchannels[sd->index]->index = sd->index;
        gpr_free(sd);

        unref = 1;
        if (p->num_subchannels == 0) {
          grpc_connectivity_state_set(
              exec_ctx, &p->state_tracker, GRPC_CHANNEL_SHUTDOWN,
              GRPC_ERROR_CREATE_REFERENCING("Round Robin Channels Exhausted",
                                            &error, 1),
              "no_more_channels");
          while ((pp = p->pending_picks)) {
            p->pending_picks = pp->next;
            *pp->target = NULL;
            grpc_exec_ctx_sched(exec_ctx, pp->on_complete, GRPC_ERROR_NONE,
                                NULL);
            gpr_free(pp);
          }
        } else {
          grpc_connectivity_state_set(
              exec_ctx, &p->state_tracker, GRPC_CHANNEL_TRANSIENT_FAILURE,
              GRPC_ERROR_REF(error), "subchannel_failed");
        }
    } /* switch */
  }   /* !unref */

  gpr_mu_unlock(&p->mu);

  if (unref) {
    GRPC_LB_POLICY_WEAK_UNREF(exec_ctx, &p->base, "round_robin_connectivity");
  }

  GRPC_ERROR_UNREF(error);
}

static grpc_connectivity_state rr_check_connectivity(grpc_exec_ctx *exec_ctx,
                                                     grpc_lb_policy *pol,
                                                     grpc_error **error) {
  round_robin_lb_policy *p = (round_robin_lb_policy *)pol;
  grpc_connectivity_state st;
  gpr_mu_lock(&p->mu);
  st = grpc_connectivity_state_check(&p->state_tracker, error);
  gpr_mu_unlock(&p->mu);
  return st;
}

static void rr_notify_on_state_change(grpc_exec_ctx *exec_ctx,
                                      grpc_lb_policy *pol,
                                      grpc_connectivity_state *current,
                                      grpc_closure *notify) {
  round_robin_lb_policy *p = (round_robin_lb_policy *)pol;
  gpr_mu_lock(&p->mu);
  grpc_connectivity_state_notify_on_state_change(exec_ctx, &p->state_tracker,
                                                 current, notify);
  gpr_mu_unlock(&p->mu);
}

static void rr_ping_one(grpc_exec_ctx *exec_ctx, grpc_lb_policy *pol,
                        grpc_closure *closure) {
  round_robin_lb_policy *p = (round_robin_lb_policy *)pol;
  ready_list *selected;
  grpc_connected_subchannel *target;
  gpr_mu_lock(&p->mu);
  if ((selected = peek_next_connected_locked(p))) {
    gpr_mu_unlock(&p->mu);
    target = grpc_subchannel_get_connected_subchannel(selected->subchannel);
    grpc_connected_subchannel_ping(exec_ctx, target, closure);
  } else {
    gpr_mu_unlock(&p->mu);
    grpc_exec_ctx_sched(exec_ctx, closure,
                        GRPC_ERROR_CREATE("Round Robin not connected"), NULL);
  }
}

static const grpc_lb_policy_vtable round_robin_lb_policy_vtable = {
    rr_destroy,     rr_shutdown,           rr_pick,
    rr_cancel_pick, rr_cancel_picks,       rr_ping_one,
    rr_exit_idle,   rr_check_connectivity, rr_notify_on_state_change};

static void round_robin_factory_ref(grpc_lb_policy_factory *factory) {}

static void round_robin_factory_unref(grpc_lb_policy_factory *factory) {}

static grpc_lb_policy *create_round_robin(grpc_exec_ctx *exec_ctx,
                                          grpc_lb_policy_factory *factory,
                                          grpc_lb_policy_args *args) {
  GPR_ASSERT(args->addresses != NULL);
  GPR_ASSERT(args->client_channel_factory != NULL);

  round_robin_lb_policy *p = gpr_malloc(sizeof(*p));
  memset(p, 0, sizeof(*p));

  p->subchannels =
      gpr_malloc(sizeof(*p->subchannels) * args->addresses->naddrs);
  memset(p->subchannels, 0, sizeof(*p->subchannels) * args->addresses->naddrs);

  grpc_subchannel_args sc_args;
  size_t subchannel_idx = 0;
  for (size_t i = 0; i < args->addresses->naddrs; i++) {
    memset(&sc_args, 0, sizeof(grpc_subchannel_args));
    sc_args.addr = (struct sockaddr *)(args->addresses->addrs[i].addr);
    sc_args.addr_len = (size_t)args->addresses->addrs[i].len;

    grpc_subchannel *subchannel = grpc_client_channel_factory_create_subchannel(
        exec_ctx, args->client_channel_factory, &sc_args);

    if (subchannel != NULL) {
      subchannel_data *sd = gpr_malloc(sizeof(*sd));
      memset(sd, 0, sizeof(*sd));
      p->subchannels[subchannel_idx] = sd;
      sd->policy = p;
      sd->index = subchannel_idx;
      sd->subchannel = subchannel;
      ++subchannel_idx;
      grpc_closure_init(&sd->connectivity_changed_closure,
                        rr_connectivity_changed, sd);
    }
  }
  if (subchannel_idx == 0) {
    gpr_free(p->subchannels);
    gpr_free(p);
    return NULL;
  }
  p->num_subchannels = subchannel_idx;

  /* The (dummy node) root of the ready list */
  p->ready_list.subchannel = NULL;
  p->ready_list.prev = NULL;
  p->ready_list.next = NULL;
  p->ready_list_last_pick = &p->ready_list;

  grpc_lb_policy_init(&p->base, &round_robin_lb_policy_vtable);
  grpc_connectivity_state_init(&p->state_tracker, GRPC_CHANNEL_IDLE,
                               "round_robin");
  gpr_mu_init(&p->mu);
  return &p->base;
}

static const grpc_lb_policy_factory_vtable round_robin_factory_vtable = {
    round_robin_factory_ref, round_robin_factory_unref, create_round_robin,
    "round_robin"};

static grpc_lb_policy_factory round_robin_lb_policy_factory = {
    &round_robin_factory_vtable};

static grpc_lb_policy_factory *round_robin_lb_factory_create() {
  return &round_robin_lb_policy_factory;
}

/* Plugin registration */

void grpc_lb_policy_round_robin_init() {
  grpc_register_lb_policy(round_robin_lb_factory_create());
  grpc_register_tracer("round_robin", &grpc_lb_round_robin_trace);
}

void grpc_lb_policy_round_robin_shutdown() {}<|MERGE_RESOLUTION|>--- conflicted
+++ resolved
@@ -414,15 +414,9 @@
                     "[RR CONN CHANGED] TARGET <-- SUBCHANNEL %p (NODE %p)",
                     selected->subchannel, selected);
           }
-<<<<<<< HEAD
-          grpc_pollset_set_del_pollset(exec_ctx, p->base.interested_parties,
-                                       pp->pollset);
-          grpc_exec_ctx_sched(exec_ctx, pp->on_complete, GRPC_ERROR_NONE, NULL);
-=======
           grpc_polling_entity_del_from_pollset_set(exec_ctx, pp->pollent,
                                                    p->base.interested_parties);
-          grpc_exec_ctx_enqueue(exec_ctx, pp->on_complete, true, NULL);
->>>>>>> d30d4e27
+          grpc_exec_ctx_sched(exec_ctx, pp->on_complete, GRPC_ERROR_NONE, NULL);
           gpr_free(pp);
         }
         grpc_subchannel_notify_on_state_change(
