--- conflicted
+++ resolved
@@ -58,12 +58,7 @@
 /* initialize per-stream state for data frame parsing */
 grpc_error* grpc_chttp2_data_parser_init(grpc_chttp2_data_parser* parser);
 
-<<<<<<< HEAD
-void grpc_chttp2_data_parser_destroy(grpc_chttp2_data_parser *parser);
-=======
-void grpc_chttp2_data_parser_destroy(grpc_exec_ctx* exec_ctx,
-                                     grpc_chttp2_data_parser* parser);
->>>>>>> d9da7387
+void grpc_chttp2_data_parser_destroy(grpc_chttp2_data_parser* parser);
 
 /* start processing a new data frame */
 grpc_error* grpc_chttp2_data_parser_begin_frame(grpc_chttp2_data_parser* parser,
@@ -73,15 +68,9 @@
 
 /* handle a slice of a data frame - is_last indicates the last slice of a
    frame */
-<<<<<<< HEAD
-grpc_error *grpc_chttp2_data_parser_parse(void *parser,
-                                          grpc_chttp2_transport *t,
-                                          grpc_chttp2_stream *s,
-=======
-grpc_error* grpc_chttp2_data_parser_parse(grpc_exec_ctx* exec_ctx, void* parser,
+grpc_error* grpc_chttp2_data_parser_parse(void* parser,
                                           grpc_chttp2_transport* t,
                                           grpc_chttp2_stream* s,
->>>>>>> d9da7387
                                           grpc_slice slice, int is_last);
 
 void grpc_chttp2_encode_data(uint32_t id, grpc_slice_buffer* inbuf,
@@ -89,17 +78,10 @@
                              grpc_transport_one_way_stats* stats,
                              grpc_slice_buffer* outbuf);
 
-<<<<<<< HEAD
-grpc_error *grpc_deframe_unprocessed_incoming_frames(
-    grpc_chttp2_data_parser *p, grpc_chttp2_stream *s,
-    grpc_slice_buffer *slices, grpc_slice *slice_out,
-    grpc_byte_stream **stream_out);
-=======
 grpc_error* grpc_deframe_unprocessed_incoming_frames(
-    grpc_exec_ctx* exec_ctx, grpc_chttp2_data_parser* p, grpc_chttp2_stream* s,
+    grpc_chttp2_data_parser* p, grpc_chttp2_stream* s,
     grpc_slice_buffer* slices, grpc_slice* slice_out,
     grpc_byte_stream** stream_out);
->>>>>>> d9da7387
 
 #ifdef __cplusplus
 }
