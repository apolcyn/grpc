/*
 *
 * Copyright 2015, Google Inc.
 * All rights reserved.
 *
 * Redistribution and use in source and binary forms, with or without
 * modification, are permitted provided that the following conditions are
 * met:
 *
 *     * Redistributions of source code must retain the above copyright
 * notice, this list of conditions and the following disclaimer.
 *     * Redistributions in binary form must reproduce the above
 * copyright notice, this list of conditions and the following disclaimer
 * in the documentation and/or other materials provided with the
 * distribution.
 *     * Neither the name of Google Inc. nor the names of its
 * contributors may be used to endorse or promote products derived from
 * this software without specific prior written permission.
 *
 * THIS SOFTWARE IS PROVIDED BY THE COPYRIGHT HOLDERS AND CONTRIBUTORS
 * "AS IS" AND ANY EXPRESS OR IMPLIED WARRANTIES, INCLUDING, BUT NOT
 * LIMITED TO, THE IMPLIED WARRANTIES OF MERCHANTABILITY AND FITNESS FOR
 * A PARTICULAR PURPOSE ARE DISCLAIMED. IN NO EVENT SHALL THE COPYRIGHT
 * OWNER OR CONTRIBUTORS BE LIABLE FOR ANY DIRECT, INDIRECT, INCIDENTAL,
 * SPECIAL, EXEMPLARY, OR CONSEQUENTIAL DAMAGES (INCLUDING, BUT NOT
 * LIMITED TO, PROCUREMENT OF SUBSTITUTE GOODS OR SERVICES; LOSS OF USE,
 * DATA, OR PROFITS; OR BUSINESS INTERRUPTION) HOWEVER CAUSED AND ON ANY
 * THEORY OF LIABILITY, WHETHER IN CONTRACT, STRICT LIABILITY, OR TORT
 * (INCLUDING NEGLIGENCE OR OTHERWISE) ARISING IN ANY WAY OUT OF THE USE
 * OF THIS SOFTWARE, EVEN IF ADVISED OF THE POSSIBILITY OF SUCH DAMAGE.
 *
 */

#include <string.h>

#include <grpc/support/alloc.h>
#include <grpc/support/host_port.h>
#include <grpc/support/string_util.h>

<<<<<<< HEAD
#include "src/core/ext/client_config/http_connect_handshaker.h"
#include "src/core/ext/client_config/lb_policy_registry.h"
=======
>>>>>>> 5bedd48c
#include "src/core/ext/client_config/resolver_registry.h"
#include "src/core/lib/iomgr/resolve_address.h"
#include "src/core/lib/iomgr/timer.h"
#include "src/core/lib/support/backoff.h"
#include "src/core/lib/support/string.h"

#define BACKOFF_MULTIPLIER 1.6
#define BACKOFF_JITTER 0.2
#define BACKOFF_MIN_SECONDS 1
#define BACKOFF_MAX_SECONDS 120

typedef struct {
  /** base class: must be first */
  grpc_resolver base;
  /** refcount */
  gpr_refcount refs;
  /** target name */
  char *target_name;
  /** name to resolve (usually the same as target_name) */
  char *name_to_resolve;
  /** default port to use */
  char *default_port;
  /** load balancing policy name */
  char *lb_policy_name;

  /** mutex guarding the rest of the state */
  gpr_mu mu;
  /** are we currently resolving? */
  bool resolving;
  /** which version of the result have we published? */
  int published_version;
  /** which version of the result is current? */
  int resolved_version;
  /** pending next completion, or NULL */
  grpc_closure *next_completion;
  /** target result address for next completion */
  grpc_resolver_result **target_result;
  /** current (fully resolved) result */
  grpc_resolver_result *resolved_result;
  /** retry timer */
  bool have_retry_timer;
  grpc_timer retry_timer;
  /** retry backoff state */
  gpr_backoff backoff_state;

  /** currently resolving addresses */
  grpc_resolved_addresses *addresses;
} dns_resolver;

static void dns_destroy(grpc_exec_ctx *exec_ctx, grpc_resolver *r);

static void dns_start_resolving_locked(grpc_exec_ctx *exec_ctx,
                                       dns_resolver *r);
static void dns_maybe_finish_next_locked(grpc_exec_ctx *exec_ctx,
                                         dns_resolver *r);

static void dns_shutdown(grpc_exec_ctx *exec_ctx, grpc_resolver *r);
static void dns_channel_saw_error(grpc_exec_ctx *exec_ctx, grpc_resolver *r);
static void dns_next(grpc_exec_ctx *exec_ctx, grpc_resolver *r,
                     grpc_resolver_result **target_result,
                     grpc_closure *on_complete);

static const grpc_resolver_vtable dns_resolver_vtable = {
    dns_destroy, dns_shutdown, dns_channel_saw_error, dns_next};

static void dns_shutdown(grpc_exec_ctx *exec_ctx, grpc_resolver *resolver) {
  dns_resolver *r = (dns_resolver *)resolver;
  gpr_mu_lock(&r->mu);
  if (r->have_retry_timer) {
    grpc_timer_cancel(exec_ctx, &r->retry_timer);
  }
  if (r->next_completion != NULL) {
    *r->target_result = NULL;
    grpc_exec_ctx_sched(exec_ctx, r->next_completion,
                        GRPC_ERROR_CREATE("Resolver Shutdown"), NULL);
    r->next_completion = NULL;
  }
  gpr_mu_unlock(&r->mu);
}

static void dns_channel_saw_error(grpc_exec_ctx *exec_ctx,
                                  grpc_resolver *resolver) {
  dns_resolver *r = (dns_resolver *)resolver;
  gpr_mu_lock(&r->mu);
  if (!r->resolving) {
    gpr_backoff_reset(&r->backoff_state);
    dns_start_resolving_locked(exec_ctx, r);
  }
  gpr_mu_unlock(&r->mu);
}

static void dns_next(grpc_exec_ctx *exec_ctx, grpc_resolver *resolver,
                     grpc_resolver_result **target_result,
                     grpc_closure *on_complete) {
  dns_resolver *r = (dns_resolver *)resolver;
  gpr_mu_lock(&r->mu);
  GPR_ASSERT(!r->next_completion);
  r->next_completion = on_complete;
  r->target_result = target_result;
  if (r->resolved_version == 0 && !r->resolving) {
    gpr_backoff_reset(&r->backoff_state);
    dns_start_resolving_locked(exec_ctx, r);
  } else {
    dns_maybe_finish_next_locked(exec_ctx, r);
  }
  gpr_mu_unlock(&r->mu);
}

static void dns_on_retry_timer(grpc_exec_ctx *exec_ctx, void *arg,
                               grpc_error *error) {
  dns_resolver *r = arg;

  gpr_mu_lock(&r->mu);
  r->have_retry_timer = false;
  if (error == GRPC_ERROR_NONE) {
    if (!r->resolving) {
      dns_start_resolving_locked(exec_ctx, r);
    }
  }
  gpr_mu_unlock(&r->mu);

  GRPC_RESOLVER_UNREF(exec_ctx, &r->base, "retry-timer");
}

static void dns_on_resolved(grpc_exec_ctx *exec_ctx, void *arg,
                            grpc_error *error) {
  dns_resolver *r = arg;
  grpc_resolver_result *result = NULL;
  gpr_mu_lock(&r->mu);
  GPR_ASSERT(r->resolving);
  r->resolving = false;
  if (r->addresses != NULL) {
<<<<<<< HEAD
    grpc_lb_policy_args lb_policy_args;
    memset(&lb_policy_args, 0, sizeof(lb_policy_args));
    lb_policy_args.server_name = r->target_name;
    lb_policy_args.addresses = grpc_lb_addresses_create(r->addresses->naddrs);
=======
    grpc_lb_addresses *addresses =
        grpc_lb_addresses_create(r->addresses->naddrs);
>>>>>>> 5bedd48c
    for (size_t i = 0; i < r->addresses->naddrs; ++i) {
      grpc_lb_addresses_set_address(
          addresses, i, &r->addresses->addrs[i].addr,
          r->addresses->addrs[i].len, false /* is_balancer */,
          NULL /* balancer_name */, NULL /* user_data */);
    }
    grpc_resolved_addresses_destroy(r->addresses);
    result = grpc_resolver_result_create(addresses, r->lb_policy_name, NULL);
  } else {
    gpr_timespec now = gpr_now(GPR_CLOCK_MONOTONIC);
    gpr_timespec next_try = gpr_backoff_step(&r->backoff_state, now);
    gpr_timespec timeout = gpr_time_sub(next_try, now);
    const char *msg = grpc_error_string(error);
    gpr_log(GPR_DEBUG, "dns resolution failed: %s", msg);
    grpc_error_free_string(msg);
    GPR_ASSERT(!r->have_retry_timer);
    r->have_retry_timer = true;
    GRPC_RESOLVER_REF(&r->base, "retry-timer");
    if (gpr_time_cmp(timeout, gpr_time_0(timeout.clock_type)) <= 0) {
      gpr_log(GPR_DEBUG, "retrying in %" PRId64 ".%09d seconds", timeout.tv_sec,
              timeout.tv_nsec);
    } else {
      gpr_log(GPR_DEBUG, "retrying immediately");
    }
    grpc_timer_init(exec_ctx, &r->retry_timer, next_try, dns_on_retry_timer, r,
                    now);
  }
  if (r->resolved_result) {
    grpc_resolver_result_unref(exec_ctx, r->resolved_result);
  }
  r->resolved_result = result;
  r->resolved_version++;
  dns_maybe_finish_next_locked(exec_ctx, r);
  gpr_mu_unlock(&r->mu);

  GRPC_RESOLVER_UNREF(exec_ctx, &r->base, "dns-resolving");
}

static void dns_start_resolving_locked(grpc_exec_ctx *exec_ctx,
                                       dns_resolver *r) {
  GRPC_RESOLVER_REF(&r->base, "dns-resolving");
  GPR_ASSERT(!r->resolving);
  r->resolving = true;
  r->addresses = NULL;
  grpc_resolve_address(exec_ctx, r->name_to_resolve, r->default_port,
                       grpc_closure_create(dns_on_resolved, r), &r->addresses);
}

static void dns_maybe_finish_next_locked(grpc_exec_ctx *exec_ctx,
                                         dns_resolver *r) {
  if (r->next_completion != NULL &&
      r->resolved_version != r->published_version) {
    *r->target_result = r->resolved_result;
    if (r->resolved_result) {
      grpc_resolver_result_ref(r->resolved_result);
    }
    grpc_exec_ctx_sched(exec_ctx, r->next_completion, GRPC_ERROR_NONE, NULL);
    r->next_completion = NULL;
    r->published_version = r->resolved_version;
  }
}

static void dns_destroy(grpc_exec_ctx *exec_ctx, grpc_resolver *gr) {
  dns_resolver *r = (dns_resolver *)gr;
  gpr_mu_destroy(&r->mu);
  if (r->resolved_result) {
    grpc_resolver_result_unref(exec_ctx, r->resolved_result);
  }
<<<<<<< HEAD
  grpc_client_channel_factory_unref(exec_ctx, r->client_channel_factory);
  gpr_free(r->target_name);
  gpr_free(r->name_to_resolve);
=======
  gpr_free(r->name);
>>>>>>> 5bedd48c
  gpr_free(r->default_port);
  gpr_free(r->lb_policy_name);
  gpr_free(r);
}

static grpc_resolver *dns_create(grpc_resolver_args *args,
                                 const char *default_port,
                                 const char *lb_policy_name) {
  if (0 != strcmp(args->uri->authority, "")) {
    gpr_log(GPR_ERROR, "authority based dns uri's not supported");
    return NULL;
  }
  // Get name from args.
  const char *path = args->uri->path;
  if (path[0] == '/') ++path;
  // Get proxy name, if any.
  char *proxy_name = grpc_get_http_proxy_server();
  // Create resolver.
  dns_resolver *r = gpr_malloc(sizeof(dns_resolver));
  memset(r, 0, sizeof(*r));
  gpr_ref_init(&r->refs, 1);
  gpr_mu_init(&r->mu);
  grpc_resolver_init(&r->base, &dns_resolver_vtable);
  r->target_name = gpr_strdup(path);
  r->name_to_resolve = proxy_name == NULL ? gpr_strdup(path) : proxy_name;
  r->default_port = gpr_strdup(default_port);
  gpr_backoff_init(&r->backoff_state, BACKOFF_MULTIPLIER, BACKOFF_JITTER,
                   BACKOFF_MIN_SECONDS * 1000, BACKOFF_MAX_SECONDS * 1000);
  r->lb_policy_name = gpr_strdup(lb_policy_name);
  return &r->base;
}

/*
 * FACTORY
 */

static void dns_factory_ref(grpc_resolver_factory *factory) {}

static void dns_factory_unref(grpc_resolver_factory *factory) {}

static grpc_resolver *dns_factory_create_resolver(
    grpc_resolver_factory *factory, grpc_resolver_args *args) {
  return dns_create(args, "https", "pick_first");
}

static char *dns_factory_get_default_host_name(grpc_resolver_factory *factory,
                                               grpc_uri *uri) {
  const char *path = uri->path;
  if (path[0] == '/') ++path;
  return gpr_strdup(path);
}

static const grpc_resolver_factory_vtable dns_factory_vtable = {
    dns_factory_ref, dns_factory_unref, dns_factory_create_resolver,
    dns_factory_get_default_host_name, "dns"};
static grpc_resolver_factory dns_resolver_factory = {&dns_factory_vtable};

static grpc_resolver_factory *dns_resolver_factory_create() {
  return &dns_resolver_factory;
}

void grpc_resolver_dns_native_init(void) {
  grpc_register_resolver_type(dns_resolver_factory_create());
}

void grpc_resolver_dns_native_shutdown(void) {}<|MERGE_RESOLUTION|>--- conflicted
+++ resolved
@@ -37,11 +37,8 @@
 #include <grpc/support/host_port.h>
 #include <grpc/support/string_util.h>
 
-<<<<<<< HEAD
 #include "src/core/ext/client_config/http_connect_handshaker.h"
 #include "src/core/ext/client_config/lb_policy_registry.h"
-=======
->>>>>>> 5bedd48c
 #include "src/core/ext/client_config/resolver_registry.h"
 #include "src/core/lib/iomgr/resolve_address.h"
 #include "src/core/lib/iomgr/timer.h"
@@ -174,15 +171,8 @@
   GPR_ASSERT(r->resolving);
   r->resolving = false;
   if (r->addresses != NULL) {
-<<<<<<< HEAD
-    grpc_lb_policy_args lb_policy_args;
-    memset(&lb_policy_args, 0, sizeof(lb_policy_args));
-    lb_policy_args.server_name = r->target_name;
-    lb_policy_args.addresses = grpc_lb_addresses_create(r->addresses->naddrs);
-=======
     grpc_lb_addresses *addresses =
         grpc_lb_addresses_create(r->addresses->naddrs);
->>>>>>> 5bedd48c
     for (size_t i = 0; i < r->addresses->naddrs; ++i) {
       grpc_lb_addresses_set_address(
           addresses, i, &r->addresses->addrs[i].addr,
@@ -190,7 +180,8 @@
           NULL /* balancer_name */, NULL /* user_data */);
     }
     grpc_resolved_addresses_destroy(r->addresses);
-    result = grpc_resolver_result_create(addresses, r->lb_policy_name, NULL);
+    result = grpc_resolver_result_create(r->target_name, addresses,
+                                         r->lb_policy_name, NULL);
   } else {
     gpr_timespec now = gpr_now(GPR_CLOCK_MONOTONIC);
     gpr_timespec next_try = gpr_backoff_step(&r->backoff_state, now);
@@ -251,13 +242,8 @@
   if (r->resolved_result) {
     grpc_resolver_result_unref(exec_ctx, r->resolved_result);
   }
-<<<<<<< HEAD
-  grpc_client_channel_factory_unref(exec_ctx, r->client_channel_factory);
   gpr_free(r->target_name);
   gpr_free(r->name_to_resolve);
-=======
-  gpr_free(r->name);
->>>>>>> 5bedd48c
   gpr_free(r->default_port);
   gpr_free(r->lb_policy_name);
   gpr_free(r);
