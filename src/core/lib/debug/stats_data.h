--- conflicted
+++ resolved
@@ -57,12 +57,9 @@
   GRPC_STATS_COUNTER_EXECUTOR_SCHEDULED_TO_SELF,
   GRPC_STATS_COUNTER_EXECUTOR_WAKEUP_INITIATED,
   GRPC_STATS_COUNTER_EXECUTOR_QUEUE_DRAINED,
-<<<<<<< HEAD
+  GRPC_STATS_COUNTER_EXECUTOR_PUSH_RETRIES,
   GRPC_STATS_COUNTER_SERVER_REQUESTED_CALLS,
   GRPC_STATS_COUNTER_SERVER_SLOWPATH_REQUESTS_QUEUED,
-=======
-  GRPC_STATS_COUNTER_EXECUTOR_PUSH_RETRIES,
->>>>>>> 55c4b313
   GRPC_STATS_COUNTER_COUNT
 } grpc_stats_counters;
 extern const char *grpc_stats_counter_name[GRPC_STATS_COUNTER_COUNT];
@@ -74,14 +71,11 @@
   GRPC_STATS_HISTOGRAM_TCP_READ_OFFER,
   GRPC_STATS_HISTOGRAM_TCP_READ_OFFER_IOV_SIZE,
   GRPC_STATS_HISTOGRAM_HTTP2_SEND_MESSAGE_SIZE,
-<<<<<<< HEAD
-  GRPC_STATS_HISTOGRAM_SERVER_CQS_CHECKED,
-=======
   GRPC_STATS_HISTOGRAM_HTTP2_SEND_INITIAL_METADATA_PER_WRITE,
   GRPC_STATS_HISTOGRAM_HTTP2_SEND_MESSAGE_PER_WRITE,
   GRPC_STATS_HISTOGRAM_HTTP2_SEND_TRAILING_METADATA_PER_WRITE,
   GRPC_STATS_HISTOGRAM_HTTP2_SEND_FLOWCTL_PER_WRITE,
->>>>>>> 55c4b313
+  GRPC_STATS_HISTOGRAM_SERVER_CQS_CHECKED,
   GRPC_STATS_HISTOGRAM_COUNT
 } grpc_stats_histograms;
 extern const char *grpc_stats_histogram_name[GRPC_STATS_HISTOGRAM_COUNT];
@@ -99,11 +93,6 @@
   GRPC_STATS_HISTOGRAM_TCP_READ_OFFER_IOV_SIZE_BUCKETS = 64,
   GRPC_STATS_HISTOGRAM_HTTP2_SEND_MESSAGE_SIZE_FIRST_SLOT = 320,
   GRPC_STATS_HISTOGRAM_HTTP2_SEND_MESSAGE_SIZE_BUCKETS = 64,
-<<<<<<< HEAD
-  GRPC_STATS_HISTOGRAM_SERVER_CQS_CHECKED_FIRST_SLOT = 384,
-  GRPC_STATS_HISTOGRAM_SERVER_CQS_CHECKED_BUCKETS = 8,
-  GRPC_STATS_HISTOGRAM_BUCKETS = 392
-=======
   GRPC_STATS_HISTOGRAM_HTTP2_SEND_INITIAL_METADATA_PER_WRITE_FIRST_SLOT = 384,
   GRPC_STATS_HISTOGRAM_HTTP2_SEND_INITIAL_METADATA_PER_WRITE_BUCKETS = 64,
   GRPC_STATS_HISTOGRAM_HTTP2_SEND_MESSAGE_PER_WRITE_FIRST_SLOT = 448,
@@ -112,8 +101,9 @@
   GRPC_STATS_HISTOGRAM_HTTP2_SEND_TRAILING_METADATA_PER_WRITE_BUCKETS = 64,
   GRPC_STATS_HISTOGRAM_HTTP2_SEND_FLOWCTL_PER_WRITE_FIRST_SLOT = 576,
   GRPC_STATS_HISTOGRAM_HTTP2_SEND_FLOWCTL_PER_WRITE_BUCKETS = 64,
-  GRPC_STATS_HISTOGRAM_BUCKETS = 640
->>>>>>> 55c4b313
+  GRPC_STATS_HISTOGRAM_SERVER_CQS_CHECKED_FIRST_SLOT = 640,
+  GRPC_STATS_HISTOGRAM_SERVER_CQS_CHECKED_BUCKETS = 8,
+  GRPC_STATS_HISTOGRAM_BUCKETS = 648
 } grpc_stats_histogram_constants;
 #define GRPC_STATS_INC_CLIENT_CALLS_CREATED(exec_ctx) \
   GRPC_STATS_INC_COUNTER((exec_ctx), GRPC_STATS_COUNTER_CLIENT_CALLS_CREATED)
@@ -192,16 +182,13 @@
                          GRPC_STATS_COUNTER_EXECUTOR_WAKEUP_INITIATED)
 #define GRPC_STATS_INC_EXECUTOR_QUEUE_DRAINED(exec_ctx) \
   GRPC_STATS_INC_COUNTER((exec_ctx), GRPC_STATS_COUNTER_EXECUTOR_QUEUE_DRAINED)
-<<<<<<< HEAD
+#define GRPC_STATS_INC_EXECUTOR_PUSH_RETRIES(exec_ctx) \
+  GRPC_STATS_INC_COUNTER((exec_ctx), GRPC_STATS_COUNTER_EXECUTOR_PUSH_RETRIES)
 #define GRPC_STATS_INC_SERVER_REQUESTED_CALLS(exec_ctx) \
   GRPC_STATS_INC_COUNTER((exec_ctx), GRPC_STATS_COUNTER_SERVER_REQUESTED_CALLS)
 #define GRPC_STATS_INC_SERVER_SLOWPATH_REQUESTS_QUEUED(exec_ctx) \
   GRPC_STATS_INC_COUNTER((exec_ctx),                             \
                          GRPC_STATS_COUNTER_SERVER_SLOWPATH_REQUESTS_QUEUED)
-=======
-#define GRPC_STATS_INC_EXECUTOR_PUSH_RETRIES(exec_ctx) \
-  GRPC_STATS_INC_COUNTER((exec_ctx), GRPC_STATS_COUNTER_EXECUTOR_PUSH_RETRIES)
->>>>>>> 55c4b313
 #define GRPC_STATS_INC_TCP_WRITE_SIZE(exec_ctx, value) \
   grpc_stats_inc_tcp_write_size((exec_ctx), (int)(value))
 void grpc_stats_inc_tcp_write_size(grpc_exec_ctx *exec_ctx, int x);
@@ -220,15 +207,6 @@
 #define GRPC_STATS_INC_HTTP2_SEND_MESSAGE_SIZE(exec_ctx, value) \
   grpc_stats_inc_http2_send_message_size((exec_ctx), (int)(value))
 void grpc_stats_inc_http2_send_message_size(grpc_exec_ctx *exec_ctx, int x);
-<<<<<<< HEAD
-#define GRPC_STATS_INC_SERVER_CQS_CHECKED(exec_ctx, value) \
-  grpc_stats_inc_server_cqs_checked((exec_ctx), (int)(value))
-void grpc_stats_inc_server_cqs_checked(grpc_exec_ctx *exec_ctx, int x);
-extern const int grpc_stats_histo_buckets[7];
-extern const int grpc_stats_histo_start[7];
-extern const int *const grpc_stats_histo_bucket_boundaries[7];
-extern void (*const grpc_stats_inc_histogram[7])(grpc_exec_ctx *exec_ctx,
-=======
 #define GRPC_STATS_INC_HTTP2_SEND_INITIAL_METADATA_PER_WRITE(exec_ctx, value) \
   grpc_stats_inc_http2_send_initial_metadata_per_write((exec_ctx), (int)(value))
 void grpc_stats_inc_http2_send_initial_metadata_per_write(
@@ -245,12 +223,14 @@
 #define GRPC_STATS_INC_HTTP2_SEND_FLOWCTL_PER_WRITE(exec_ctx, value) \
   grpc_stats_inc_http2_send_flowctl_per_write((exec_ctx), (int)(value))
 void grpc_stats_inc_http2_send_flowctl_per_write(grpc_exec_ctx *exec_ctx,
->>>>>>> 55c4b313
                                                  int x);
-extern const int grpc_stats_histo_buckets[10];
-extern const int grpc_stats_histo_start[10];
-extern const int *const grpc_stats_histo_bucket_boundaries[10];
-extern void (*const grpc_stats_inc_histogram[10])(grpc_exec_ctx *exec_ctx,
+#define GRPC_STATS_INC_SERVER_CQS_CHECKED(exec_ctx, value) \
+  grpc_stats_inc_server_cqs_checked((exec_ctx), (int)(value))
+void grpc_stats_inc_server_cqs_checked(grpc_exec_ctx *exec_ctx, int x);
+extern const int grpc_stats_histo_buckets[11];
+extern const int grpc_stats_histo_start[11];
+extern const int *const grpc_stats_histo_bucket_boundaries[11];
+extern void (*const grpc_stats_inc_histogram[11])(grpc_exec_ctx *exec_ctx,
                                                   int x);
 
 #endif /* GRPC_CORE_LIB_DEBUG_STATS_DATA_H */