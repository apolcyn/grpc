/*
 *
 * Copyright 2015, Google Inc.
 * All rights reserved.
 *
 * Redistribution and use in source and binary forms, with or without
 * modification, are permitted provided that the following conditions are
 * met:
 *
 *     * Redistributions of source code must retain the above copyright
 * notice, this list of conditions and the following disclaimer.
 *     * Redistributions in binary form must reproduce the above
 * copyright notice, this list of conditions and the following disclaimer
 * in the documentation and/or other materials provided with the
 * distribution.
 *     * Neither the name of Google Inc. nor the names of its
 * contributors may be used to endorse or promote products derived from
 * this software without specific prior written permission.
 *
 * THIS SOFTWARE IS PROVIDED BY THE COPYRIGHT HOLDERS AND CONTRIBUTORS
 * "AS IS" AND ANY EXPRESS OR IMPLIED WARRANTIES, INCLUDING, BUT NOT
 * LIMITED TO, THE IMPLIED WARRANTIES OF MERCHANTABILITY AND FITNESS FOR
 * A PARTICULAR PURPOSE ARE DISCLAIMED. IN NO EVENT SHALL THE COPYRIGHT
 * OWNER OR CONTRIBUTORS BE LIABLE FOR ANY DIRECT, INDIRECT, INCIDENTAL,
 * SPECIAL, EXEMPLARY, OR CONSEQUENTIAL DAMAGES (INCLUDING, BUT NOT
 * LIMITED TO, PROCUREMENT OF SUBSTITUTE GOODS OR SERVICES; LOSS OF USE,
 * DATA, OR PROFITS; OR BUSINESS INTERRUPTION) HOWEVER CAUSED AND ON ANY
 * THEORY OF LIABILITY, WHETHER IN CONTRACT, STRICT LIABILITY, OR TORT
 * (INCLUDING NEGLIGENCE OR OTHERWISE) ARISING IN ANY WAY OUT OF THE USE
 * OF THIS SOFTWARE, EVEN IF ADVISED OF THE POSSIBILITY OF SUCH DAMAGE.
 *
 */

#include <assert.h>
#include <limits.h>
#include <stdio.h>
#include <stdlib.h>
#include <string.h>

#include <grpc/compression.h>
#include <grpc/grpc.h>
#include <grpc/slice.h>
#include <grpc/support/alloc.h>
#include <grpc/support/log.h>
#include <grpc/support/string_util.h>
#include <grpc/support/useful.h>

#include "src/core/lib/channel/channel_stack.h"
#include "src/core/lib/compression/algorithm_metadata.h"
#include "src/core/lib/iomgr/timer.h"
#include "src/core/lib/profiling/timers.h"
#include "src/core/lib/slice/slice_internal.h"
#include "src/core/lib/slice/slice_string_helpers.h"
#include "src/core/lib/support/arena.h"
#include "src/core/lib/support/string.h"
#include "src/core/lib/surface/api_trace.h"
#include "src/core/lib/surface/call.h"
#include "src/core/lib/surface/channel.h"
#include "src/core/lib/surface/completion_queue.h"
#include "src/core/lib/surface/validate_metadata.h"
#include "src/core/lib/transport/error_utils.h"
#include "src/core/lib/transport/metadata.h"
#include "src/core/lib/transport/static_metadata.h"
#include "src/core/lib/transport/transport.h"

/** The maximum number of concurrent batches possible.
    Based upon the maximum number of individually queueable ops in the batch
    api:
      - initial metadata send
      - message send
      - status/close send (depending on client/server)
      - initial metadata recv
      - message recv
      - status/close recv (depending on client/server) */
#define MAX_CONCURRENT_BATCHES 6

#define MAX_SEND_EXTRA_METADATA_COUNT 3

/* Status data for a request can come from several sources; this
   enumerates them all, and acts as a priority sorting for which
   status to return to the application - earlier entries override
   later ones */
typedef enum {
  /* Status came from the application layer overriding whatever
     the wire says */
  STATUS_FROM_API_OVERRIDE = 0,
  /* Status came from 'the wire' - or somewhere below the surface
     layer */
  STATUS_FROM_WIRE,
  /* Status was created by some internal channel stack operation: must come via
     add_batch_error */
  STATUS_FROM_CORE,
  /* Status was created by some surface error */
  STATUS_FROM_SURFACE,
  /* Status came from the server sending status */
  STATUS_FROM_SERVER_STATUS,
  STATUS_SOURCE_COUNT
} status_source;

typedef struct {
  bool is_set;
  grpc_error *error;
} received_status;

static gpr_atm pack_received_status(received_status r) {
  return r.is_set ? (1 | (gpr_atm)r.error) : 0;
}

static received_status unpack_received_status(gpr_atm atm) {
  return (atm & 1) == 0
             ? (received_status){.is_set = false, .error = GRPC_ERROR_NONE}
             : (received_status){.is_set = true,
                                 .error = (grpc_error *)(atm & ~(gpr_atm)1)};
}

#define MAX_ERRORS_PER_BATCH 4

typedef struct batch_control {
  grpc_call *call;
  /* Share memory for cq_completion and notify_tag as they are never needed
     simultaneously. Each byte used in this data structure count as six bytes
     per call, so any savings we can make are worthwhile,

     We use notify_tag to determine whether or not to send notification to the
     completion queue. Once we've made that determination, we can reuse the
     memory for cq_completion. */
  union {
    grpc_cq_completion cq_completion;
    struct {
      /* Any given op indicates completion by either (a) calling a closure or
         (b) sending a notification on the call's completion queue.  If
         \a is_closure is true, \a tag indicates a closure to be invoked;
         otherwise, \a tag indicates the tag to be used in the notification to
         be sent to the completion queue. */
      void *tag;
      bool is_closure;
    } notify_tag;
  } completion_data;
  grpc_closure finish_batch;
  gpr_refcount steps_to_complete;

  grpc_error *errors[MAX_ERRORS_PER_BATCH];
  gpr_atm num_errors;

  grpc_transport_stream_op_batch op;
} batch_control;

struct grpc_call {
  gpr_arena *arena;
  grpc_completion_queue *cq;
  grpc_polling_entity pollent;
  grpc_channel *channel;
  grpc_call *parent;
  grpc_call *first_child;
  gpr_timespec start_time;
  /* protects first_child, and child next/prev links */
  gpr_mu child_list_mu;

  /* client or server call */
  bool is_client;
  /** has grpc_call_destroy been called */
  bool destroy_called;
  /** flag indicating that cancellation is inherited */
  bool cancellation_is_inherited;
  /** which ops are in-flight */
  bool sent_initial_metadata;
  bool sending_message;
  bool sent_final_op;
  bool received_initial_metadata;
  bool receiving_message;
  bool requested_final_op;
  gpr_atm any_ops_sent_atm;
  gpr_atm received_final_op_atm;

  /* have we received initial metadata */
  bool has_initial_md_been_received;

<<<<<<< HEAD
  batch_control *active_batches[MAX_CONCURRENT_BATCHES];
  grpc_transport_stream_op_payload stream_op_payload;
=======
  batch_control active_batches[MAX_CONCURRENT_BATCHES];
  grpc_transport_stream_op_batch_payload stream_op_payload;
>>>>>>> 82c7fec5

  /* first idx: is_receiving, second idx: is_trailing */
  grpc_metadata_batch metadata_batch[2][2];

  /* Buffered read metadata waiting to be returned to the application.
     Element 0 is initial metadata, element 1 is trailing metadata. */
  grpc_metadata_array *buffered_metadata[2];

  /* Packed received call statuses from various sources */
  gpr_atm status[STATUS_SOURCE_COUNT];

  /* Call data useful used for reporting. Only valid after the call has
   * completed */
  grpc_call_final_info final_info;

  /* Compression algorithm for *incoming* data */
  grpc_compression_algorithm incoming_compression_algorithm;
  /* Supported encodings (compression algorithms), a bitset */
  uint32_t encodings_accepted_by_peer;

  /* Contexts for various subsystems (security, tracing, ...). */
  grpc_call_context_element context[GRPC_CONTEXT_COUNT];

  /* for the client, extra metadata is initial metadata; for the
     server, it's trailing metadata */
  grpc_linked_mdelem send_extra_metadata[MAX_SEND_EXTRA_METADATA_COUNT];
  int send_extra_metadata_count;
  gpr_timespec send_deadline;

  /** siblings: children of the same parent form a list, and this list is
     protected under
      parent->mu */
  grpc_call *sibling_next;
  grpc_call *sibling_prev;

  grpc_slice_buffer_stream sending_stream;

  grpc_byte_stream *receiving_stream;
  grpc_byte_buffer **receiving_buffer;
  grpc_slice receiving_slice;
  grpc_closure receiving_slice_ready;
  grpc_closure receiving_stream_ready;
  grpc_closure receiving_initial_metadata_ready;
  uint32_t test_only_last_message_flags;

  grpc_closure release_call;

  union {
    struct {
      grpc_status_code *status;
      grpc_slice *status_details;
    } client;
    struct {
      int *cancelled;
    } server;
  } final_op;

  void *saved_receiving_stream_ready_bctlp;
};

int grpc_call_error_trace = 0;

#define CALL_STACK_FROM_CALL(call) ((grpc_call_stack *)((call) + 1))
#define CALL_FROM_CALL_STACK(call_stack) (((grpc_call *)(call_stack)) - 1)
#define CALL_ELEM_FROM_CALL(call, idx) \
  grpc_call_stack_element(CALL_STACK_FROM_CALL(call), idx)
#define CALL_FROM_TOP_ELEM(top_elem) \
  CALL_FROM_CALL_STACK(grpc_call_stack_from_top_element(top_elem))

static void execute_op(grpc_exec_ctx *exec_ctx, grpc_call *call,
                       grpc_transport_stream_op_batch *op);
static void cancel_with_status(grpc_exec_ctx *exec_ctx, grpc_call *c,
                               status_source source, grpc_status_code status,
                               const char *description);
static void cancel_with_error(grpc_exec_ctx *exec_ctx, grpc_call *c,
                              status_source source, grpc_error *error);
static void destroy_call(grpc_exec_ctx *exec_ctx, void *call_stack,
                         grpc_error *error);
static void receiving_slice_ready(grpc_exec_ctx *exec_ctx, void *bctlp,
                                  grpc_error *error);
static void get_final_status(grpc_call *call,
                             void (*set_value)(grpc_status_code code,
                                               void *user_data),
                             void *set_value_user_data, grpc_slice *details);
static void set_status_value_directly(grpc_status_code status, void *dest);
static void set_status_from_error(grpc_exec_ctx *exec_ctx, grpc_call *call,
                                  status_source source, grpc_error *error);
static void process_data_after_md(grpc_exec_ctx *exec_ctx, batch_control *bctl);
static void post_batch_completion(grpc_exec_ctx *exec_ctx, batch_control *bctl);
static void add_batch_error(grpc_exec_ctx *exec_ctx, batch_control *bctl,
                            grpc_error *error, bool has_cancelled);

static void add_init_error(grpc_error **composite, grpc_error *new) {
  if (new == GRPC_ERROR_NONE) return;
  if (*composite == GRPC_ERROR_NONE)
    *composite = GRPC_ERROR_CREATE_FROM_STATIC_STRING("Call creation failed");
  *composite = grpc_error_add_child(*composite, new);
}

grpc_error *grpc_call_create(grpc_exec_ctx *exec_ctx,
                             const grpc_call_create_args *args,
                             grpc_call **out_call) {
  size_t i, j;
  grpc_error *error = GRPC_ERROR_NONE;
  grpc_channel_stack *channel_stack =
      grpc_channel_get_channel_stack(args->channel);
  grpc_call *call;
  GPR_TIMER_BEGIN("grpc_call_create", 0);
  gpr_arena *arena =
      gpr_arena_create(grpc_channel_get_call_size_estimate(args->channel));
  call = gpr_arena_alloc(arena,
                         sizeof(grpc_call) + channel_stack->call_stack_size);
  call->arena = arena;
  *out_call = call;
  gpr_mu_init(&call->child_list_mu);
  call->channel = args->channel;
  call->cq = args->cq;
  call->parent = args->parent_call;
  call->start_time = gpr_now(GPR_CLOCK_MONOTONIC);
  /* Always support no compression */
  GPR_BITSET(&call->encodings_accepted_by_peer, GRPC_COMPRESS_NONE);
  call->is_client = args->server_transport_data == NULL;
  call->stream_op_payload.context = call->context;
  grpc_slice path = grpc_empty_slice();
  if (call->is_client) {
    GPR_ASSERT(args->add_initial_metadata_count <
               MAX_SEND_EXTRA_METADATA_COUNT);
    for (i = 0; i < args->add_initial_metadata_count; i++) {
      call->send_extra_metadata[i].md = args->add_initial_metadata[i];
      if (grpc_slice_eq(GRPC_MDKEY(args->add_initial_metadata[i]),
                        GRPC_MDSTR_PATH)) {
        path = grpc_slice_ref_internal(
            GRPC_MDVALUE(args->add_initial_metadata[i]));
      }
    }
    call->send_extra_metadata_count = (int)args->add_initial_metadata_count;
  } else {
    GPR_ASSERT(args->add_initial_metadata_count == 0);
    call->send_extra_metadata_count = 0;
  }
  for (i = 0; i < 2; i++) {
    for (j = 0; j < 2; j++) {
      call->metadata_batch[i][j].deadline = gpr_inf_future(GPR_CLOCK_MONOTONIC);
    }
  }
  gpr_timespec send_deadline =
      gpr_convert_clock_type(args->send_deadline, GPR_CLOCK_MONOTONIC);

  if (args->parent_call != NULL) {
    GRPC_CALL_INTERNAL_REF(args->parent_call, "child");
    GPR_ASSERT(call->is_client);
    GPR_ASSERT(!args->parent_call->is_client);

    gpr_mu_lock(&args->parent_call->child_list_mu);

    if (args->propagation_mask & GRPC_PROPAGATE_DEADLINE) {
      send_deadline = gpr_time_min(
          gpr_convert_clock_type(send_deadline,
                                 args->parent_call->send_deadline.clock_type),
          args->parent_call->send_deadline);
    }
    /* for now GRPC_PROPAGATE_TRACING_CONTEXT *MUST* be passed with
     * GRPC_PROPAGATE_STATS_CONTEXT */
    /* TODO(ctiller): This should change to use the appropriate census start_op
     * call. */
    if (args->propagation_mask & GRPC_PROPAGATE_CENSUS_TRACING_CONTEXT) {
      if (0 == (args->propagation_mask & GRPC_PROPAGATE_CENSUS_STATS_CONTEXT)) {
        add_init_error(&error, GRPC_ERROR_CREATE_FROM_STATIC_STRING(
                                   "Census tracing propagation requested "
                                   "without Census context propagation"));
      }
      grpc_call_context_set(
          call, GRPC_CONTEXT_TRACING,
          args->parent_call->context[GRPC_CONTEXT_TRACING].value, NULL);
    } else if (args->propagation_mask & GRPC_PROPAGATE_CENSUS_STATS_CONTEXT) {
      add_init_error(&error, GRPC_ERROR_CREATE_FROM_STATIC_STRING(
                                 "Census context propagation requested "
                                 "without Census tracing propagation"));
    }
    if (args->propagation_mask & GRPC_PROPAGATE_CANCELLATION) {
      call->cancellation_is_inherited = 1;
      if (gpr_atm_acq_load(&args->parent_call->received_final_op_atm)) {
        cancel_with_error(exec_ctx, call, STATUS_FROM_API_OVERRIDE,
                          GRPC_ERROR_CANCELLED);
      }
    }

    if (args->parent_call->first_child == NULL) {
      args->parent_call->first_child = call;
      call->sibling_next = call->sibling_prev = call;
    } else {
      call->sibling_next = args->parent_call->first_child;
      call->sibling_prev = args->parent_call->first_child->sibling_prev;
      call->sibling_next->sibling_prev = call->sibling_prev->sibling_next =
          call;
    }

    gpr_mu_unlock(&args->parent_call->child_list_mu);
  }

  call->send_deadline = send_deadline;

  GRPC_CHANNEL_INTERNAL_REF(args->channel, "call");
  /* initial refcount dropped by grpc_call_destroy */
  grpc_call_element_args call_args = {
      .call_stack = CALL_STACK_FROM_CALL(call),
      .server_transport_data = args->server_transport_data,
      .context = call->context,
      .path = path,
      .start_time = call->start_time,
      .deadline = send_deadline,
      .arena = call->arena};
  add_init_error(&error, grpc_call_stack_init(exec_ctx, channel_stack, 1,
                                              destroy_call, call, &call_args));
  if (error != GRPC_ERROR_NONE) {
    cancel_with_error(exec_ctx, call, STATUS_FROM_SURFACE,
                      GRPC_ERROR_REF(error));
  }
  if (args->cq != NULL) {
    GPR_ASSERT(
        args->pollset_set_alternative == NULL &&
        "Only one of 'cq' and 'pollset_set_alternative' should be non-NULL.");
    GRPC_CQ_INTERNAL_REF(args->cq, "bind");
    call->pollent =
        grpc_polling_entity_create_from_pollset(grpc_cq_pollset(args->cq));
  }
  if (args->pollset_set_alternative != NULL) {
    call->pollent = grpc_polling_entity_create_from_pollset_set(
        args->pollset_set_alternative);
  }
  if (!grpc_polling_entity_is_empty(&call->pollent)) {
    grpc_call_stack_set_pollset_or_pollset_set(
        exec_ctx, CALL_STACK_FROM_CALL(call), &call->pollent);
  }

  grpc_slice_unref_internal(exec_ctx, path);

  GPR_TIMER_END("grpc_call_create", 0);
  return error;
}

void grpc_call_set_completion_queue(grpc_exec_ctx *exec_ctx, grpc_call *call,
                                    grpc_completion_queue *cq) {
  GPR_ASSERT(cq);

  if (grpc_polling_entity_pollset_set(&call->pollent) != NULL) {
    gpr_log(GPR_ERROR, "A pollset_set is already registered for this call.");
    abort();
  }
  call->cq = cq;
  GRPC_CQ_INTERNAL_REF(cq, "bind");
  call->pollent = grpc_polling_entity_create_from_pollset(grpc_cq_pollset(cq));
  grpc_call_stack_set_pollset_or_pollset_set(
      exec_ctx, CALL_STACK_FROM_CALL(call), &call->pollent);
}

#ifdef GRPC_STREAM_REFCOUNT_DEBUG
#define REF_REASON reason
#define REF_ARG , const char *reason
#else
#define REF_REASON ""
#define REF_ARG
#endif
void grpc_call_internal_ref(grpc_call *c REF_ARG) {
  GRPC_CALL_STACK_REF(CALL_STACK_FROM_CALL(c), REF_REASON);
}
void grpc_call_internal_unref(grpc_exec_ctx *exec_ctx, grpc_call *c REF_ARG) {
  GRPC_CALL_STACK_UNREF(exec_ctx, CALL_STACK_FROM_CALL(c), REF_REASON);
}

static void release_call(grpc_exec_ctx *exec_ctx, void *call,
                         grpc_error *error) {
  grpc_call *c = call;
  grpc_channel *channel = c->channel;
  grpc_channel_update_call_size_estimate(channel, gpr_arena_destroy(c->arena));
  GRPC_CHANNEL_INTERNAL_UNREF(exec_ctx, channel, "call");
}

static void set_status_value_directly(grpc_status_code status, void *dest);
static void destroy_call(grpc_exec_ctx *exec_ctx, void *call,
                         grpc_error *error) {
  size_t i;
  int ii;
  grpc_call *c = call;
  GPR_TIMER_BEGIN("destroy_call", 0);
  for (i = 0; i < 2; i++) {
    grpc_metadata_batch_destroy(
        exec_ctx, &c->metadata_batch[1 /* is_receiving */][i /* is_initial */]);
  }
  if (c->receiving_stream != NULL) {
    grpc_byte_stream_destroy(exec_ctx, c->receiving_stream);
  }
  gpr_mu_destroy(&c->child_list_mu);
  for (ii = 0; ii < c->send_extra_metadata_count; ii++) {
    GRPC_MDELEM_UNREF(exec_ctx, c->send_extra_metadata[ii].md);
  }
  for (i = 0; i < GRPC_CONTEXT_COUNT; i++) {
    if (c->context[i].destroy) {
      c->context[i].destroy(c->context[i].value);
    }
  }
  if (c->cq) {
    GRPC_CQ_INTERNAL_UNREF(c->cq, "bind");
  }

  get_final_status(call, set_status_value_directly, &c->final_info.final_status,
                   NULL);
  c->final_info.stats.latency =
      gpr_time_sub(gpr_now(GPR_CLOCK_MONOTONIC), c->start_time);

  for (i = 0; i < STATUS_SOURCE_COUNT; i++) {
    GRPC_ERROR_UNREF(
        unpack_received_status(gpr_atm_acq_load(&c->status[i])).error);
  }

  grpc_call_stack_destroy(exec_ctx, CALL_STACK_FROM_CALL(c), &c->final_info,
                          grpc_closure_init(&c->release_call, release_call, c,
                                            grpc_schedule_on_exec_ctx));
  GPR_TIMER_END("destroy_call", 0);
}

void grpc_call_destroy(grpc_call *c) {
  int cancel;
  grpc_call *parent = c->parent;
  grpc_exec_ctx exec_ctx = GRPC_EXEC_CTX_INIT;

  GPR_TIMER_BEGIN("grpc_call_destroy", 0);
  GRPC_API_TRACE("grpc_call_destroy(c=%p)", 1, (c));

  if (parent) {
    gpr_mu_lock(&parent->child_list_mu);
    if (c == parent->first_child) {
      parent->first_child = c->sibling_next;
      if (c == parent->first_child) {
        parent->first_child = NULL;
      }
    }
    c->sibling_prev->sibling_next = c->sibling_next;
    c->sibling_next->sibling_prev = c->sibling_prev;
    gpr_mu_unlock(&parent->child_list_mu);
    GRPC_CALL_INTERNAL_UNREF(&exec_ctx, parent, "child");
  }

  GPR_ASSERT(!c->destroy_called);
  c->destroy_called = 1;
  cancel = gpr_atm_acq_load(&c->any_ops_sent_atm) &&
           !gpr_atm_acq_load(&c->received_final_op_atm);
  if (cancel) {
    cancel_with_error(&exec_ctx, c, STATUS_FROM_API_OVERRIDE,
                      GRPC_ERROR_CANCELLED);
  }
  GRPC_CALL_INTERNAL_UNREF(&exec_ctx, c, "destroy");
  grpc_exec_ctx_finish(&exec_ctx);
  GPR_TIMER_END("grpc_call_destroy", 0);
}

grpc_call_error grpc_call_cancel(grpc_call *call, void *reserved) {
  GRPC_API_TRACE("grpc_call_cancel(call=%p, reserved=%p)", 2, (call, reserved));
  GPR_ASSERT(!reserved);
  grpc_exec_ctx exec_ctx = GRPC_EXEC_CTX_INIT;
  cancel_with_error(&exec_ctx, call, STATUS_FROM_API_OVERRIDE,
                    GRPC_ERROR_CANCELLED);
  grpc_exec_ctx_finish(&exec_ctx);
  return GRPC_CALL_OK;
}

static void execute_op(grpc_exec_ctx *exec_ctx, grpc_call *call,
                       grpc_transport_stream_op_batch *op) {
  grpc_call_element *elem;

  GPR_TIMER_BEGIN("execute_op", 0);
  elem = CALL_ELEM_FROM_CALL(call, 0);
  elem->filter->start_transport_stream_op_batch(exec_ctx, elem, op);
  GPR_TIMER_END("execute_op", 0);
}

char *grpc_call_get_peer(grpc_call *call) {
  grpc_call_element *elem = CALL_ELEM_FROM_CALL(call, 0);
  grpc_exec_ctx exec_ctx = GRPC_EXEC_CTX_INIT;
  char *result;
  GRPC_API_TRACE("grpc_call_get_peer(%p)", 1, (call));
  result = elem->filter->get_peer(&exec_ctx, elem);
  if (result == NULL) {
    result = grpc_channel_get_target(call->channel);
  }
  if (result == NULL) {
    result = gpr_strdup("unknown");
  }
  grpc_exec_ctx_finish(&exec_ctx);
  return result;
}

grpc_call *grpc_call_from_top_element(grpc_call_element *elem) {
  return CALL_FROM_TOP_ELEM(elem);
}

/*******************************************************************************
 * CANCELLATION
 */

grpc_call_error grpc_call_cancel_with_status(grpc_call *c,
                                             grpc_status_code status,
                                             const char *description,
                                             void *reserved) {
  grpc_exec_ctx exec_ctx = GRPC_EXEC_CTX_INIT;
  GRPC_API_TRACE(
      "grpc_call_cancel_with_status("
      "c=%p, status=%d, description=%s, reserved=%p)",
      4, (c, (int)status, description, reserved));
  GPR_ASSERT(reserved == NULL);
  cancel_with_status(&exec_ctx, c, STATUS_FROM_API_OVERRIDE, status,
                     description);
  grpc_exec_ctx_finish(&exec_ctx);
  return GRPC_CALL_OK;
}

static void done_termination(grpc_exec_ctx *exec_ctx, void *call,
                             grpc_error *error) {
  GRPC_CALL_INTERNAL_UNREF(exec_ctx, call, "termination");
}

static void cancel_with_error(grpc_exec_ctx *exec_ctx, grpc_call *c,
                              status_source source, grpc_error *error) {
  GRPC_CALL_INTERNAL_REF(c, "termination");
  set_status_from_error(exec_ctx, c, source, GRPC_ERROR_REF(error));
  grpc_transport_stream_op_batch *op = grpc_make_transport_stream_op(
      grpc_closure_create(done_termination, c, grpc_schedule_on_exec_ctx));
  op->cancel_stream = true;
  op->payload->cancel_stream.cancel_error = error;
  execute_op(exec_ctx, c, op);
}

static grpc_error *error_from_status(grpc_status_code status,
                                     const char *description) {
  return grpc_error_set_int(
      grpc_error_set_str(GRPC_ERROR_CREATE_FROM_COPIED_STRING(description),
                         GRPC_ERROR_STR_GRPC_MESSAGE,
                         grpc_slice_from_copied_string(description)),
      GRPC_ERROR_INT_GRPC_STATUS, status);
}

static void cancel_with_status(grpc_exec_ctx *exec_ctx, grpc_call *c,
                               status_source source, grpc_status_code status,
                               const char *description) {
  cancel_with_error(exec_ctx, c, source,
                    error_from_status(status, description));
}

/*******************************************************************************
 * FINAL STATUS CODE MANIPULATION
 */

static bool get_final_status_from(
    grpc_call *call, grpc_error *error, bool allow_ok_status,
    void (*set_value)(grpc_status_code code, void *user_data),
    void *set_value_user_data, grpc_slice *details) {
  grpc_status_code code;
  grpc_slice slice = grpc_empty_slice();
  grpc_error_get_status(error, call->send_deadline, &code, &slice, NULL);
  if (code == GRPC_STATUS_OK && !allow_ok_status) {
    return false;
  }

  set_value(code, set_value_user_data);
  if (details != NULL) {
    *details = grpc_slice_ref_internal(slice);
  }
  return true;
}

static void get_final_status(grpc_call *call,
                             void (*set_value)(grpc_status_code code,
                                               void *user_data),
                             void *set_value_user_data, grpc_slice *details) {
  int i;
  received_status status[STATUS_SOURCE_COUNT];
  for (i = 0; i < STATUS_SOURCE_COUNT; i++) {
    status[i] = unpack_received_status(gpr_atm_acq_load(&call->status[i]));
  }
  if (grpc_call_error_trace) {
    gpr_log(GPR_DEBUG, "get_final_status %s", call->is_client ? "CLI" : "SVR");
    for (i = 0; i < STATUS_SOURCE_COUNT; i++) {
      if (status[i].is_set) {
        gpr_log(GPR_DEBUG, "  %d: %s", i, grpc_error_string(status[i].error));
      }
    }
  }
  /* first search through ignoring "OK" statuses: if something went wrong,
   * ensure we report it */
  for (int allow_ok_status = 0; allow_ok_status < 2; allow_ok_status++) {
    /* search for the best status we can present: ideally the error we use has a
       clearly defined grpc-status, and we'll prefer that. */
    for (i = 0; i < STATUS_SOURCE_COUNT; i++) {
      if (status[i].is_set &&
          grpc_error_has_clear_grpc_status(status[i].error)) {
        if (get_final_status_from(call, status[i].error, allow_ok_status != 0,
                                  set_value, set_value_user_data, details)) {
          return;
        }
      }
    }
    /* If no clearly defined status exists, search for 'anything' */
    for (i = 0; i < STATUS_SOURCE_COUNT; i++) {
      if (status[i].is_set) {
        if (get_final_status_from(call, status[i].error, allow_ok_status != 0,
                                  set_value, set_value_user_data, details)) {
          return;
        }
      }
    }
  }
  /* If nothing exists, set some default */
  if (call->is_client) {
    set_value(GRPC_STATUS_UNKNOWN, set_value_user_data);
  } else {
    set_value(GRPC_STATUS_OK, set_value_user_data);
  }
}

static void set_status_from_error(grpc_exec_ctx *exec_ctx, grpc_call *call,
                                  status_source source, grpc_error *error) {
  if (!gpr_atm_rel_cas(&call->status[source],
                       pack_received_status((received_status){
                           .is_set = false, .error = GRPC_ERROR_NONE}),
                       pack_received_status((received_status){
                           .is_set = true, .error = error}))) {
    GRPC_ERROR_UNREF(error);
  }
}

/*******************************************************************************
 * COMPRESSION
 */

static void set_incoming_compression_algorithm(
    grpc_call *call, grpc_compression_algorithm algo) {
  GPR_ASSERT(algo < GRPC_COMPRESS_ALGORITHMS_COUNT);
  call->incoming_compression_algorithm = algo;
}

grpc_compression_algorithm grpc_call_test_only_get_compression_algorithm(
    grpc_call *call) {
  grpc_compression_algorithm algorithm;
  algorithm = call->incoming_compression_algorithm;
  return algorithm;
}

static grpc_compression_algorithm compression_algorithm_for_level_locked(
    grpc_call *call, grpc_compression_level level) {
  return grpc_compression_algorithm_for_level(level,
                                              call->encodings_accepted_by_peer);
}

uint32_t grpc_call_test_only_get_message_flags(grpc_call *call) {
  uint32_t flags;
  flags = call->test_only_last_message_flags;
  return flags;
}

static void destroy_encodings_accepted_by_peer(void *p) { return; }

static void set_encodings_accepted_by_peer(grpc_exec_ctx *exec_ctx,
                                           grpc_call *call, grpc_mdelem mdel) {
  size_t i;
  grpc_compression_algorithm algorithm;
  grpc_slice_buffer accept_encoding_parts;
  grpc_slice accept_encoding_slice;
  void *accepted_user_data;

  accepted_user_data =
      grpc_mdelem_get_user_data(mdel, destroy_encodings_accepted_by_peer);
  if (accepted_user_data != NULL) {
    call->encodings_accepted_by_peer =
        (uint32_t)(((uintptr_t)accepted_user_data) - 1);
    return;
  }

  accept_encoding_slice = GRPC_MDVALUE(mdel);
  grpc_slice_buffer_init(&accept_encoding_parts);
  grpc_slice_split(accept_encoding_slice, ",", &accept_encoding_parts);

  /* No need to zero call->encodings_accepted_by_peer: grpc_call_create already
   * zeroes the whole grpc_call */
  /* Always support no compression */
  GPR_BITSET(&call->encodings_accepted_by_peer, GRPC_COMPRESS_NONE);
  for (i = 0; i < accept_encoding_parts.count; i++) {
    grpc_slice accept_encoding_entry_slice = accept_encoding_parts.slices[i];
    if (grpc_compression_algorithm_parse(accept_encoding_entry_slice,
                                         &algorithm)) {
      GPR_BITSET(&call->encodings_accepted_by_peer, algorithm);
    } else {
      char *accept_encoding_entry_str =
          grpc_slice_to_c_string(accept_encoding_entry_slice);
      gpr_log(GPR_ERROR,
              "Invalid entry in accept encoding metadata: '%s'. Ignoring.",
              accept_encoding_entry_str);
      gpr_free(accept_encoding_entry_str);
    }
  }

  grpc_slice_buffer_destroy_internal(exec_ctx, &accept_encoding_parts);

  grpc_mdelem_set_user_data(
      mdel, destroy_encodings_accepted_by_peer,
      (void *)(((uintptr_t)call->encodings_accepted_by_peer) + 1));
}

uint32_t grpc_call_test_only_get_encodings_accepted_by_peer(grpc_call *call) {
  uint32_t encodings_accepted_by_peer;
  encodings_accepted_by_peer = call->encodings_accepted_by_peer;
  return encodings_accepted_by_peer;
}

static grpc_linked_mdelem *linked_from_md(grpc_metadata *md) {
  return (grpc_linked_mdelem *)&md->internal_data;
}

static grpc_metadata *get_md_elem(grpc_metadata *metadata,
                                  grpc_metadata *additional_metadata, int i,
                                  int count) {
  grpc_metadata *res =
      i < count ? &metadata[i] : &additional_metadata[i - count];
  GPR_ASSERT(res);
  return res;
}

static int prepare_application_metadata(
    grpc_exec_ctx *exec_ctx, grpc_call *call, int count,
    grpc_metadata *metadata, int is_trailing, int prepend_extra_metadata,
    grpc_metadata *additional_metadata, int additional_metadata_count) {
  int total_count = count + additional_metadata_count;
  int i;
  grpc_metadata_batch *batch =
      &call->metadata_batch[0 /* is_receiving */][is_trailing];
  for (i = 0; i < total_count; i++) {
    const grpc_metadata *md =
        get_md_elem(metadata, additional_metadata, i, count);
    grpc_linked_mdelem *l = (grpc_linked_mdelem *)&md->internal_data;
    GPR_ASSERT(sizeof(grpc_linked_mdelem) == sizeof(md->internal_data));
    if (!GRPC_LOG_IF_ERROR("validate_metadata",
                           grpc_validate_header_key_is_legal(md->key))) {
      break;
    } else if (!grpc_is_binary_header(md->key) &&
               !GRPC_LOG_IF_ERROR(
                   "validate_metadata",
                   grpc_validate_header_nonbin_value_is_legal(md->value))) {
      break;
    }
    l->md = grpc_mdelem_from_grpc_metadata(exec_ctx, (grpc_metadata *)md);
  }
  if (i != total_count) {
    for (int j = 0; j < i; j++) {
      const grpc_metadata *md =
          get_md_elem(metadata, additional_metadata, j, count);
      grpc_linked_mdelem *l = (grpc_linked_mdelem *)&md->internal_data;
      GRPC_MDELEM_UNREF(exec_ctx, l->md);
    }
    return 0;
  }
  if (prepend_extra_metadata) {
    if (call->send_extra_metadata_count == 0) {
      prepend_extra_metadata = 0;
    } else {
      for (i = 0; i < call->send_extra_metadata_count; i++) {
        GRPC_LOG_IF_ERROR("prepare_application_metadata",
                          grpc_metadata_batch_link_tail(
                              exec_ctx, batch, &call->send_extra_metadata[i]));
      }
    }
  }
  for (i = 0; i < total_count; i++) {
    grpc_metadata *md = get_md_elem(metadata, additional_metadata, i, count);
    GRPC_LOG_IF_ERROR(
        "prepare_application_metadata",
        grpc_metadata_batch_link_tail(exec_ctx, batch, linked_from_md(md)));
  }
  call->send_extra_metadata_count = 0;

  return 1;
}

/* we offset status by a small amount when storing it into transport metadata
   as metadata cannot store a 0 value (which is used as OK for grpc_status_codes
   */
#define STATUS_OFFSET 1
static void destroy_status(void *ignored) {}

static uint32_t decode_status(grpc_mdelem md) {
  uint32_t status;
  void *user_data;
  if (grpc_mdelem_eq(md, GRPC_MDELEM_GRPC_STATUS_0)) return 0;
  if (grpc_mdelem_eq(md, GRPC_MDELEM_GRPC_STATUS_1)) return 1;
  if (grpc_mdelem_eq(md, GRPC_MDELEM_GRPC_STATUS_2)) return 2;
  user_data = grpc_mdelem_get_user_data(md, destroy_status);
  if (user_data != NULL) {
    status = ((uint32_t)(intptr_t)user_data) - STATUS_OFFSET;
  } else {
    if (!grpc_parse_slice_to_uint32(GRPC_MDVALUE(md), &status)) {
      status = GRPC_STATUS_UNKNOWN; /* could not parse status code */
    }
    grpc_mdelem_set_user_data(md, destroy_status,
                              (void *)(intptr_t)(status + STATUS_OFFSET));
  }
  return status;
}

static grpc_compression_algorithm decode_compression(grpc_mdelem md) {
  grpc_compression_algorithm algorithm =
      grpc_compression_algorithm_from_slice(GRPC_MDVALUE(md));
  if (algorithm == GRPC_COMPRESS_ALGORITHMS_COUNT) {
    char *md_c_str = grpc_slice_to_c_string(GRPC_MDVALUE(md));
    gpr_log(GPR_ERROR,
            "Invalid incoming compression algorithm: '%s'. Interpreting "
            "incoming data as uncompressed.",
            md_c_str);
    gpr_free(md_c_str);
    return GRPC_COMPRESS_NONE;
  }
  return algorithm;
}

static void recv_common_filter(grpc_exec_ctx *exec_ctx, grpc_call *call,
                               grpc_metadata_batch *b) {
  if (b->idx.named.grpc_status != NULL) {
    uint32_t status_code = decode_status(b->idx.named.grpc_status->md);
    grpc_error *error =
        status_code == GRPC_STATUS_OK
            ? GRPC_ERROR_NONE
            : grpc_error_set_int(GRPC_ERROR_CREATE_FROM_STATIC_STRING(
                                     "Error received from peer"),
                                 GRPC_ERROR_INT_GRPC_STATUS,
                                 (intptr_t)status_code);

    if (b->idx.named.grpc_message != NULL) {
      error = grpc_error_set_str(
          error, GRPC_ERROR_STR_GRPC_MESSAGE,
          grpc_slice_ref_internal(GRPC_MDVALUE(b->idx.named.grpc_message->md)));
      grpc_metadata_batch_remove(exec_ctx, b, b->idx.named.grpc_message);
    } else if (error != GRPC_ERROR_NONE) {
      error = grpc_error_set_str(error, GRPC_ERROR_STR_GRPC_MESSAGE,
                                 grpc_empty_slice());
    }

    set_status_from_error(exec_ctx, call, STATUS_FROM_WIRE, error);
    grpc_metadata_batch_remove(exec_ctx, b, b->idx.named.grpc_status);
  }
}

static void publish_app_metadata(grpc_call *call, grpc_metadata_batch *b,
                                 int is_trailing) {
  if (b->list.count == 0) return;
  GPR_TIMER_BEGIN("publish_app_metadata", 0);
  grpc_metadata_array *dest;
  grpc_metadata *mdusr;
  dest = call->buffered_metadata[is_trailing];
  if (dest->count + b->list.count > dest->capacity) {
    dest->capacity =
        GPR_MAX(dest->capacity + b->list.count, dest->capacity * 3 / 2);
    dest->metadata =
        gpr_realloc(dest->metadata, sizeof(grpc_metadata) * dest->capacity);
  }
  for (grpc_linked_mdelem *l = b->list.head; l != NULL; l = l->next) {
    mdusr = &dest->metadata[dest->count++];
    /* we pass back borrowed slices that are valid whilst the call is valid */
    mdusr->key = GRPC_MDKEY(l->md);
    mdusr->value = GRPC_MDVALUE(l->md);
  }
  GPR_TIMER_END("publish_app_metadata", 0);
}

static void recv_initial_filter(grpc_exec_ctx *exec_ctx, grpc_call *call,
                                grpc_metadata_batch *b) {
  recv_common_filter(exec_ctx, call, b);

  if (b->idx.named.grpc_encoding != NULL) {
    GPR_TIMER_BEGIN("incoming_compression_algorithm", 0);
    set_incoming_compression_algorithm(
        call, decode_compression(b->idx.named.grpc_encoding->md));
    GPR_TIMER_END("incoming_compression_algorithm", 0);
    grpc_metadata_batch_remove(exec_ctx, b, b->idx.named.grpc_encoding);
  }

  if (b->idx.named.grpc_accept_encoding != NULL) {
    GPR_TIMER_BEGIN("encodings_accepted_by_peer", 0);
    set_encodings_accepted_by_peer(exec_ctx, call,
                                   b->idx.named.grpc_accept_encoding->md);
    grpc_metadata_batch_remove(exec_ctx, b, b->idx.named.grpc_accept_encoding);
    GPR_TIMER_END("encodings_accepted_by_peer", 0);
  }

  publish_app_metadata(call, b, false);
}

static void recv_trailing_filter(grpc_exec_ctx *exec_ctx, void *args,
                                 grpc_metadata_batch *b) {
  grpc_call *call = args;
  recv_common_filter(exec_ctx, call, b);
  publish_app_metadata(call, b, true);
}

grpc_call_stack *grpc_call_get_call_stack(grpc_call *call) {
  return CALL_STACK_FROM_CALL(call);
}

/*******************************************************************************
 * BATCH API IMPLEMENTATION
 */

static void set_status_value_directly(grpc_status_code status, void *dest) {
  *(grpc_status_code *)dest = status;
}

static void set_cancelled_value(grpc_status_code status, void *dest) {
  *(int *)dest = (status != GRPC_STATUS_OK);
}

static bool are_write_flags_valid(uint32_t flags) {
  /* check that only bits in GRPC_WRITE_(INTERNAL?)_USED_MASK are set */
  const uint32_t allowed_write_positions =
      (GRPC_WRITE_USED_MASK | GRPC_WRITE_INTERNAL_USED_MASK);
  const uint32_t invalid_positions = ~allowed_write_positions;
  return !(flags & invalid_positions);
}

static bool are_initial_metadata_flags_valid(uint32_t flags, bool is_client) {
  /* check that only bits in GRPC_WRITE_(INTERNAL?)_USED_MASK are set */
  uint32_t invalid_positions = ~GRPC_INITIAL_METADATA_USED_MASK;
  if (!is_client) {
    invalid_positions |= GRPC_INITIAL_METADATA_IDEMPOTENT_REQUEST;
  }
  return !(flags & invalid_positions);
}

static int batch_slot_for_op(grpc_op_type type) {
  switch (type) {
    case GRPC_OP_SEND_INITIAL_METADATA:
      return 0;
    case GRPC_OP_SEND_MESSAGE:
      return 1;
    case GRPC_OP_SEND_CLOSE_FROM_CLIENT:
    case GRPC_OP_SEND_STATUS_FROM_SERVER:
      return 2;
    case GRPC_OP_RECV_INITIAL_METADATA:
      return 3;
    case GRPC_OP_RECV_MESSAGE:
      return 4;
    case GRPC_OP_RECV_CLOSE_ON_SERVER:
    case GRPC_OP_RECV_STATUS_ON_CLIENT:
      return 5;
  }
  GPR_UNREACHABLE_CODE(return 123456789);
}

static batch_control *allocate_batch_control(grpc_call *call,
                                             const grpc_op *ops,
                                             size_t num_ops) {
  int slot = batch_slot_for_op(ops[0].op);
  batch_control **pslot = &call->active_batches[slot];
  if (*pslot == NULL) {
    *pslot = gpr_arena_alloc(call->arena, sizeof(batch_control));
  }
  batch_control *bctl = *pslot;
  if (bctl->call != NULL) {
    return NULL;
  }
  memset(bctl, 0, sizeof(*bctl));
  bctl->call = call;
  bctl->op.payload = &call->stream_op_payload;
  return bctl;
}

static void finish_batch_completion(grpc_exec_ctx *exec_ctx, void *user_data,
                                    grpc_cq_completion *storage) {
  batch_control *bctl = user_data;
  grpc_call *call = bctl->call;
  bctl->call = NULL;
  GRPC_CALL_INTERNAL_UNREF(exec_ctx, call, "completion");
}

static grpc_error *consolidate_batch_errors(batch_control *bctl) {
  size_t n = (size_t)gpr_atm_acq_load(&bctl->num_errors);
  if (n == 0) {
    return GRPC_ERROR_NONE;
  } else if (n == 1) {
    /* Skip creating a composite error in the case that only one error was
       logged */
    grpc_error *e = bctl->errors[0];
    bctl->errors[0] = NULL;
    return e;
  } else {
    grpc_error *error = GRPC_ERROR_CREATE_REFERENCING_FROM_STATIC_STRING(
        "Call batch failed", bctl->errors, n);
    for (size_t i = 0; i < n; i++) {
      GRPC_ERROR_UNREF(bctl->errors[i]);
      bctl->errors[i] = NULL;
    }
    return error;
  }
}

static void post_batch_completion(grpc_exec_ctx *exec_ctx,
                                  batch_control *bctl) {
  grpc_call *child_call;
  grpc_call *next_child_call;
  grpc_call *call = bctl->call;
  grpc_error *error = consolidate_batch_errors(bctl);

  if (bctl->op.send_initial_metadata) {
    grpc_metadata_batch_destroy(
        exec_ctx,
        &call->metadata_batch[0 /* is_receiving */][0 /* is_trailing */]);
  }
  if (bctl->op.send_message) {
    call->sending_message = false;
  }
  if (bctl->op.send_trailing_metadata) {
    grpc_metadata_batch_destroy(
        exec_ctx,
        &call->metadata_batch[0 /* is_receiving */][1 /* is_trailing */]);
  }
  if (bctl->op.recv_trailing_metadata) {
    grpc_metadata_batch *md =
        &call->metadata_batch[1 /* is_receiving */][1 /* is_trailing */];
    recv_trailing_filter(exec_ctx, call, md);

    /* propagate cancellation to any interested children */
    gpr_atm_rel_store(&call->received_final_op_atm, 1);
    gpr_mu_lock(&call->child_list_mu);
    child_call = call->first_child;
    if (child_call != NULL) {
      do {
        next_child_call = child_call->sibling_next;
        if (child_call->cancellation_is_inherited) {
          GRPC_CALL_INTERNAL_REF(child_call, "propagate_cancel");
          cancel_with_error(exec_ctx, child_call, STATUS_FROM_API_OVERRIDE,
                            GRPC_ERROR_CANCELLED);
          GRPC_CALL_INTERNAL_UNREF(exec_ctx, child_call, "propagate_cancel");
        }
        child_call = next_child_call;
      } while (child_call != call->first_child);
    }
    gpr_mu_unlock(&call->child_list_mu);

    if (call->is_client) {
      get_final_status(call, set_status_value_directly,
                       call->final_op.client.status,
                       call->final_op.client.status_details);
    } else {
      get_final_status(call, set_cancelled_value,
                       call->final_op.server.cancelled, NULL);
    }

    GRPC_ERROR_UNREF(error);
    error = GRPC_ERROR_NONE;
  }

  if (bctl->completion_data.notify_tag.is_closure) {
    /* unrefs bctl->error */
    bctl->call = NULL;
    grpc_closure_run(exec_ctx, bctl->completion_data.notify_tag.tag, error);
    GRPC_CALL_INTERNAL_UNREF(exec_ctx, call, "completion");
  } else {
    /* unrefs bctl->error */
    grpc_cq_end_op(
        exec_ctx, bctl->call->cq, bctl->completion_data.notify_tag.tag, error,
        finish_batch_completion, bctl, &bctl->completion_data.cq_completion);
  }
}

static void finish_batch_step(grpc_exec_ctx *exec_ctx, batch_control *bctl) {
  if (gpr_unref(&bctl->steps_to_complete)) {
    post_batch_completion(exec_ctx, bctl);
  }
}

static void continue_receiving_slices(grpc_exec_ctx *exec_ctx,
                                      batch_control *bctl) {
  grpc_call *call = bctl->call;
  for (;;) {
    size_t remaining = call->receiving_stream->length -
                       (*call->receiving_buffer)->data.raw.slice_buffer.length;
    if (remaining == 0) {
      call->receiving_message = 0;
      grpc_byte_stream_destroy(exec_ctx, call->receiving_stream);
      call->receiving_stream = NULL;
      finish_batch_step(exec_ctx, bctl);
      return;
    }
    if (grpc_byte_stream_next(exec_ctx, call->receiving_stream,
                              &call->receiving_slice, remaining,
                              &call->receiving_slice_ready)) {
      grpc_slice_buffer_add(&(*call->receiving_buffer)->data.raw.slice_buffer,
                            call->receiving_slice);
    } else {
      return;
    }
  }
}

static void receiving_slice_ready(grpc_exec_ctx *exec_ctx, void *bctlp,
                                  grpc_error *error) {
  batch_control *bctl = bctlp;
  grpc_call *call = bctl->call;

  if (error == GRPC_ERROR_NONE) {
    grpc_slice_buffer_add(&(*call->receiving_buffer)->data.raw.slice_buffer,
                          call->receiving_slice);
    continue_receiving_slices(exec_ctx, bctl);
  } else {
    if (grpc_trace_operation_failures) {
      GRPC_LOG_IF_ERROR("receiving_slice_ready", GRPC_ERROR_REF(error));
    }
    grpc_byte_stream_destroy(exec_ctx, call->receiving_stream);
    call->receiving_stream = NULL;
    grpc_byte_buffer_destroy(*call->receiving_buffer);
    *call->receiving_buffer = NULL;
    finish_batch_step(exec_ctx, bctl);
  }
}

static void process_data_after_md(grpc_exec_ctx *exec_ctx,
                                  batch_control *bctl) {
  grpc_call *call = bctl->call;
  if (call->receiving_stream == NULL) {
    *call->receiving_buffer = NULL;
    call->receiving_message = 0;
    finish_batch_step(exec_ctx, bctl);
  } else {
    call->test_only_last_message_flags = call->receiving_stream->flags;
    if ((call->receiving_stream->flags & GRPC_WRITE_INTERNAL_COMPRESS) &&
        (call->incoming_compression_algorithm > GRPC_COMPRESS_NONE)) {
      *call->receiving_buffer = grpc_raw_compressed_byte_buffer_create(
          NULL, 0, call->incoming_compression_algorithm);
    } else {
      *call->receiving_buffer = grpc_raw_byte_buffer_create(NULL, 0);
    }
    grpc_closure_init(&call->receiving_slice_ready, receiving_slice_ready, bctl,
                      grpc_schedule_on_exec_ctx);
    continue_receiving_slices(exec_ctx, bctl);
  }
}

static void receiving_stream_ready(grpc_exec_ctx *exec_ctx, void *bctlp,
                                   grpc_error *error) {
  batch_control *bctl = bctlp;
  grpc_call *call = bctl->call;
  if (error != GRPC_ERROR_NONE) {
    if (call->receiving_stream != NULL) {
      grpc_byte_stream_destroy(exec_ctx, call->receiving_stream);
      call->receiving_stream = NULL;
    }
    add_batch_error(exec_ctx, bctl, GRPC_ERROR_REF(error), true);
    cancel_with_error(exec_ctx, call, STATUS_FROM_SURFACE,
                      GRPC_ERROR_REF(error));
  }
  if (call->has_initial_md_been_received || error != GRPC_ERROR_NONE ||
      call->receiving_stream == NULL) {
    process_data_after_md(exec_ctx, bctlp);
  } else {
    call->saved_receiving_stream_ready_bctlp = bctlp;
  }
}

static void validate_filtered_metadata(grpc_exec_ctx *exec_ctx,
                                       batch_control *bctl) {
  grpc_call *call = bctl->call;
  /* validate call->incoming_compression_algorithm */
  if (call->incoming_compression_algorithm != GRPC_COMPRESS_NONE) {
    const grpc_compression_algorithm algo =
        call->incoming_compression_algorithm;
    char *error_msg = NULL;
    const grpc_compression_options compression_options =
        grpc_channel_compression_options(call->channel);
    /* check if algorithm is known */
    if (algo >= GRPC_COMPRESS_ALGORITHMS_COUNT) {
      gpr_asprintf(&error_msg, "Invalid compression algorithm value '%d'.",
                   algo);
      gpr_log(GPR_ERROR, "%s", error_msg);
      cancel_with_status(exec_ctx, call, STATUS_FROM_SURFACE,
                         GRPC_STATUS_UNIMPLEMENTED, error_msg);
    } else if (grpc_compression_options_is_algorithm_enabled(
                   &compression_options, algo) == 0) {
      /* check if algorithm is supported by current channel config */
      char *algo_name = NULL;
      grpc_compression_algorithm_name(algo, &algo_name);
      gpr_asprintf(&error_msg, "Compression algorithm '%s' is disabled.",
                   algo_name);
      gpr_log(GPR_ERROR, "%s", error_msg);
      cancel_with_status(exec_ctx, call, STATUS_FROM_SURFACE,
                         GRPC_STATUS_UNIMPLEMENTED, error_msg);
    } else {
      call->incoming_compression_algorithm = algo;
    }
    gpr_free(error_msg);
  }

  /* make sure the received grpc-encoding is amongst the ones listed in
   * grpc-accept-encoding */
  GPR_ASSERT(call->encodings_accepted_by_peer != 0);
  if (!GPR_BITGET(call->encodings_accepted_by_peer,
                  call->incoming_compression_algorithm)) {
    extern int grpc_compression_trace;
    if (grpc_compression_trace) {
      char *algo_name = NULL;
      grpc_compression_algorithm_name(call->incoming_compression_algorithm,
                                      &algo_name);
      gpr_log(GPR_ERROR,
              "Compression algorithm (grpc-encoding = '%s') not present in "
              "the bitset of accepted encodings (grpc-accept-encodings: "
              "'0x%x')",
              algo_name, call->encodings_accepted_by_peer);
    }
  }
}

static void add_batch_error(grpc_exec_ctx *exec_ctx, batch_control *bctl,
                            grpc_error *error, bool has_cancelled) {
  if (error == GRPC_ERROR_NONE) return;
  int idx = (int)gpr_atm_full_fetch_add(&bctl->num_errors, 1);
  if (idx == 0 && !has_cancelled) {
    cancel_with_error(exec_ctx, bctl->call, STATUS_FROM_CORE,
                      GRPC_ERROR_REF(error));
  }
  bctl->errors[idx] = error;
}

static void receiving_initial_metadata_ready(grpc_exec_ctx *exec_ctx,
                                             void *bctlp, grpc_error *error) {
  batch_control *bctl = bctlp;
  grpc_call *call = bctl->call;

  add_batch_error(exec_ctx, bctl, GRPC_ERROR_REF(error), false);
  if (error == GRPC_ERROR_NONE) {
    grpc_metadata_batch *md =
        &call->metadata_batch[1 /* is_receiving */][0 /* is_trailing */];
    recv_initial_filter(exec_ctx, call, md);

    /* TODO(ctiller): this could be moved into recv_initial_filter now */
    GPR_TIMER_BEGIN("validate_filtered_metadata", 0);
    validate_filtered_metadata(exec_ctx, bctl);
    GPR_TIMER_END("validate_filtered_metadata", 0);

    if (gpr_time_cmp(md->deadline, gpr_inf_future(md->deadline.clock_type)) !=
            0 &&
        !call->is_client) {
      call->send_deadline =
          gpr_convert_clock_type(md->deadline, GPR_CLOCK_MONOTONIC);
    }
  }

  call->has_initial_md_been_received = true;
  if (call->saved_receiving_stream_ready_bctlp != NULL) {
    grpc_closure *saved_rsr_closure = grpc_closure_create(
        receiving_stream_ready, call->saved_receiving_stream_ready_bctlp,
        grpc_schedule_on_exec_ctx);
    call->saved_receiving_stream_ready_bctlp = NULL;
    grpc_closure_run(exec_ctx, saved_rsr_closure, GRPC_ERROR_REF(error));
  }

  finish_batch_step(exec_ctx, bctl);
}

static void finish_batch(grpc_exec_ctx *exec_ctx, void *bctlp,
                         grpc_error *error) {
  batch_control *bctl = bctlp;

  add_batch_error(exec_ctx, bctl, GRPC_ERROR_REF(error), false);
  finish_batch_step(exec_ctx, bctl);
}

static void free_no_op_completion(grpc_exec_ctx *exec_ctx, void *p,
                                  grpc_cq_completion *completion) {
  gpr_free(completion);
}

static grpc_call_error call_start_batch(grpc_exec_ctx *exec_ctx,
                                        grpc_call *call, const grpc_op *ops,
                                        size_t nops, void *notify_tag,
                                        int is_notify_tag_closure) {
  size_t i;
  const grpc_op *op;
  batch_control *bctl;
  int num_completion_callbacks_needed = 1;
  grpc_call_error error = GRPC_CALL_OK;

  // sent_initial_metadata guards against variable reuse.
  grpc_metadata compression_md;

  GPR_TIMER_BEGIN("grpc_call_start_batch", 0);
  GRPC_CALL_LOG_BATCH(GPR_INFO, call, ops, nops, notify_tag);

  if (nops == 0) {
    if (!is_notify_tag_closure) {
      grpc_cq_begin_op(call->cq, notify_tag);
      grpc_cq_end_op(exec_ctx, call->cq, notify_tag, GRPC_ERROR_NONE,
                     free_no_op_completion, NULL,
                     gpr_malloc(sizeof(grpc_cq_completion)));
    } else {
      grpc_closure_sched(exec_ctx, notify_tag, GRPC_ERROR_NONE);
    }
    error = GRPC_CALL_OK;
    goto done;
  }

  bctl = allocate_batch_control(call, ops, nops);
  if (bctl == NULL) {
    return GRPC_CALL_ERROR_TOO_MANY_OPERATIONS;
  }
  bctl->completion_data.notify_tag.tag = notify_tag;
  bctl->completion_data.notify_tag.is_closure =
      (uint8_t)(is_notify_tag_closure != 0);

  grpc_transport_stream_op_batch *stream_op = &bctl->op;
  grpc_transport_stream_op_batch_payload *stream_op_payload =
      &call->stream_op_payload;
  stream_op->covered_by_poller = true;

  /* rewrite batch ops into a transport op */
  for (i = 0; i < nops; i++) {
    op = &ops[i];
    if (op->reserved != NULL) {
      error = GRPC_CALL_ERROR;
      goto done_with_error;
    }
    switch (op->op) {
      case GRPC_OP_SEND_INITIAL_METADATA:
        /* Flag validation: currently allow no flags */
        if (!are_initial_metadata_flags_valid(op->flags, call->is_client)) {
          error = GRPC_CALL_ERROR_INVALID_FLAGS;
          goto done_with_error;
        }
        if (call->sent_initial_metadata) {
          error = GRPC_CALL_ERROR_TOO_MANY_OPERATIONS;
          goto done_with_error;
        }
        /* process compression level */
        memset(&compression_md, 0, sizeof(compression_md));
        size_t additional_metadata_count = 0;
        grpc_compression_level effective_compression_level;
        bool level_set = false;
        if (op->data.send_initial_metadata.maybe_compression_level.is_set) {
          effective_compression_level =
              op->data.send_initial_metadata.maybe_compression_level.level;
          level_set = true;
        } else {
          const grpc_compression_options copts =
              grpc_channel_compression_options(call->channel);
          level_set = copts.default_level.is_set;
          if (level_set) {
            effective_compression_level = copts.default_level.level;
          }
        }
        if (level_set && !call->is_client) {
          const grpc_compression_algorithm calgo =
              compression_algorithm_for_level_locked(
                  call, effective_compression_level);
          // the following will be picked up by the compress filter and used as
          // the call's compression algorithm.
          compression_md.key = GRPC_MDSTR_GRPC_INTERNAL_ENCODING_REQUEST;
          compression_md.value = grpc_compression_algorithm_slice(calgo);
          additional_metadata_count++;
        }

        if (op->data.send_initial_metadata.count + additional_metadata_count >
            INT_MAX) {
          error = GRPC_CALL_ERROR_INVALID_METADATA;
          goto done_with_error;
        }
        stream_op->send_initial_metadata = true;
        call->sent_initial_metadata = true;
        if (!prepare_application_metadata(
                exec_ctx, call, (int)op->data.send_initial_metadata.count,
                op->data.send_initial_metadata.metadata, 0, call->is_client,
                &compression_md, (int)additional_metadata_count)) {
          error = GRPC_CALL_ERROR_INVALID_METADATA;
          goto done_with_error;
        }
        /* TODO(ctiller): just make these the same variable? */
        call->metadata_batch[0][0].deadline = call->send_deadline;
        stream_op_payload->send_initial_metadata.send_initial_metadata =
            &call->metadata_batch[0 /* is_receiving */][0 /* is_trailing */];
        stream_op_payload->send_initial_metadata.send_initial_metadata_flags =
            op->flags;
        break;
      case GRPC_OP_SEND_MESSAGE:
        if (!are_write_flags_valid(op->flags)) {
          error = GRPC_CALL_ERROR_INVALID_FLAGS;
          goto done_with_error;
        }
        if (op->data.send_message.send_message == NULL) {
          error = GRPC_CALL_ERROR_INVALID_MESSAGE;
          goto done_with_error;
        }
        if (call->sending_message) {
          error = GRPC_CALL_ERROR_TOO_MANY_OPERATIONS;
          goto done_with_error;
        }
        stream_op->send_message = true;
        call->sending_message = true;
        grpc_slice_buffer_stream_init(
            &call->sending_stream,
            &op->data.send_message.send_message->data.raw.slice_buffer,
            op->flags);
        /* If the outgoing buffer is already compressed, mark it as so in the
           flags. These will be picked up by the compression filter and further
           (wasteful) attempts at compression skipped. */
        if (op->data.send_message.send_message->data.raw.compression >
            GRPC_COMPRESS_NONE) {
          call->sending_stream.base.flags |= GRPC_WRITE_INTERNAL_COMPRESS;
        }
        stream_op_payload->send_message.send_message =
            &call->sending_stream.base;
        break;
      case GRPC_OP_SEND_CLOSE_FROM_CLIENT:
        /* Flag validation: currently allow no flags */
        if (op->flags != 0) {
          error = GRPC_CALL_ERROR_INVALID_FLAGS;
          goto done_with_error;
        }
        if (!call->is_client) {
          error = GRPC_CALL_ERROR_NOT_ON_SERVER;
          goto done_with_error;
        }
        if (call->sent_final_op) {
          error = GRPC_CALL_ERROR_TOO_MANY_OPERATIONS;
          goto done_with_error;
        }
        stream_op->send_trailing_metadata = true;
        call->sent_final_op = true;
        stream_op_payload->send_trailing_metadata.send_trailing_metadata =
            &call->metadata_batch[0 /* is_receiving */][1 /* is_trailing */];
        break;
      case GRPC_OP_SEND_STATUS_FROM_SERVER:
        /* Flag validation: currently allow no flags */
        if (op->flags != 0) {
          error = GRPC_CALL_ERROR_INVALID_FLAGS;
          goto done_with_error;
        }
        if (call->is_client) {
          error = GRPC_CALL_ERROR_NOT_ON_CLIENT;
          goto done_with_error;
        }
        if (call->sent_final_op) {
          error = GRPC_CALL_ERROR_TOO_MANY_OPERATIONS;
          goto done_with_error;
        }
        if (op->data.send_status_from_server.trailing_metadata_count >
            INT_MAX) {
          error = GRPC_CALL_ERROR_INVALID_METADATA;
          goto done_with_error;
        }
        stream_op->send_trailing_metadata = true;
        call->sent_final_op = true;
        GPR_ASSERT(call->send_extra_metadata_count == 0);
        call->send_extra_metadata_count = 1;
        call->send_extra_metadata[0].md = grpc_channel_get_reffed_status_elem(
            exec_ctx, call->channel, op->data.send_status_from_server.status);
        {
          grpc_error *override_error = GRPC_ERROR_NONE;
          if (op->data.send_status_from_server.status != GRPC_STATUS_OK) {
            override_error = GRPC_ERROR_CREATE_FROM_STATIC_STRING(
                "Error from server send status");
          }
          if (op->data.send_status_from_server.status_details != NULL) {
            call->send_extra_metadata[1].md = grpc_mdelem_from_slices(
                exec_ctx, GRPC_MDSTR_GRPC_MESSAGE,
                grpc_slice_ref_internal(
                    *op->data.send_status_from_server.status_details));
            call->send_extra_metadata_count++;
            char *msg = grpc_slice_to_c_string(
                GRPC_MDVALUE(call->send_extra_metadata[1].md));
            override_error =
                grpc_error_set_str(override_error, GRPC_ERROR_STR_GRPC_MESSAGE,
                                   grpc_slice_from_copied_string(msg));
            gpr_free(msg);
          }
          set_status_from_error(exec_ctx, call, STATUS_FROM_API_OVERRIDE,
                                override_error);
        }
        if (!prepare_application_metadata(
                exec_ctx, call,
                (int)op->data.send_status_from_server.trailing_metadata_count,
                op->data.send_status_from_server.trailing_metadata, 1, 1, NULL,
                0)) {
          for (int n = 0; n < call->send_extra_metadata_count; n++) {
            GRPC_MDELEM_UNREF(exec_ctx, call->send_extra_metadata[n].md);
          }
          call->send_extra_metadata_count = 0;
          error = GRPC_CALL_ERROR_INVALID_METADATA;
          goto done_with_error;
        }
        stream_op_payload->send_trailing_metadata.send_trailing_metadata =
            &call->metadata_batch[0 /* is_receiving */][1 /* is_trailing */];
        break;
      case GRPC_OP_RECV_INITIAL_METADATA:
        /* Flag validation: currently allow no flags */
        if (op->flags != 0) {
          error = GRPC_CALL_ERROR_INVALID_FLAGS;
          goto done_with_error;
        }
        if (call->received_initial_metadata) {
          error = GRPC_CALL_ERROR_TOO_MANY_OPERATIONS;
          goto done_with_error;
        }
        /* IF this is a server, then GRPC_OP_RECV_INITIAL_METADATA *must* come
           from server.c. In that case, it's coming from accept_stream, and in
           that case we're not necessarily covered by a poller. */
        stream_op->covered_by_poller = call->is_client;
        call->received_initial_metadata = true;
        call->buffered_metadata[0] =
            op->data.recv_initial_metadata.recv_initial_metadata;
        grpc_closure_init(&call->receiving_initial_metadata_ready,
                          receiving_initial_metadata_ready, bctl,
                          grpc_schedule_on_exec_ctx);
        stream_op->recv_initial_metadata = true;
        stream_op_payload->recv_initial_metadata.recv_initial_metadata =
            &call->metadata_batch[1 /* is_receiving */][0 /* is_trailing */];
        stream_op_payload->recv_initial_metadata.recv_initial_metadata_ready =
            &call->receiving_initial_metadata_ready;
        num_completion_callbacks_needed++;
        break;
      case GRPC_OP_RECV_MESSAGE:
        /* Flag validation: currently allow no flags */
        if (op->flags != 0) {
          error = GRPC_CALL_ERROR_INVALID_FLAGS;
          goto done_with_error;
        }
        if (call->receiving_message) {
          error = GRPC_CALL_ERROR_TOO_MANY_OPERATIONS;
          goto done_with_error;
        }
        call->receiving_message = true;
        stream_op->recv_message = true;
        call->receiving_buffer = op->data.recv_message.recv_message;
        stream_op_payload->recv_message.recv_message = &call->receiving_stream;
        grpc_closure_init(&call->receiving_stream_ready, receiving_stream_ready,
                          bctl, grpc_schedule_on_exec_ctx);
        stream_op_payload->recv_message.recv_message_ready =
            &call->receiving_stream_ready;
        num_completion_callbacks_needed++;
        break;
      case GRPC_OP_RECV_STATUS_ON_CLIENT:
        /* Flag validation: currently allow no flags */
        if (op->flags != 0) {
          error = GRPC_CALL_ERROR_INVALID_FLAGS;
          goto done_with_error;
        }
        if (!call->is_client) {
          error = GRPC_CALL_ERROR_NOT_ON_SERVER;
          goto done_with_error;
        }
        if (call->requested_final_op) {
          error = GRPC_CALL_ERROR_TOO_MANY_OPERATIONS;
          goto done_with_error;
        }
        call->requested_final_op = true;
        call->buffered_metadata[1] =
            op->data.recv_status_on_client.trailing_metadata;
        call->final_op.client.status = op->data.recv_status_on_client.status;
        call->final_op.client.status_details =
            op->data.recv_status_on_client.status_details;
        stream_op->recv_trailing_metadata = true;
        stream_op->collect_stats = true;
        stream_op_payload->recv_trailing_metadata.recv_trailing_metadata =
            &call->metadata_batch[1 /* is_receiving */][1 /* is_trailing */];
        stream_op_payload->collect_stats.collect_stats =
            &call->final_info.stats.transport_stream_stats;
        break;
      case GRPC_OP_RECV_CLOSE_ON_SERVER:
        /* Flag validation: currently allow no flags */
        if (op->flags != 0) {
          error = GRPC_CALL_ERROR_INVALID_FLAGS;
          goto done_with_error;
        }
        if (call->is_client) {
          error = GRPC_CALL_ERROR_NOT_ON_CLIENT;
          goto done_with_error;
        }
        if (call->requested_final_op) {
          error = GRPC_CALL_ERROR_TOO_MANY_OPERATIONS;
          goto done_with_error;
        }
        call->requested_final_op = true;
        call->final_op.server.cancelled =
            op->data.recv_close_on_server.cancelled;
        stream_op->recv_trailing_metadata = true;
        stream_op->collect_stats = true;
        stream_op_payload->recv_trailing_metadata.recv_trailing_metadata =
            &call->metadata_batch[1 /* is_receiving */][1 /* is_trailing */];
        stream_op_payload->collect_stats.collect_stats =
            &call->final_info.stats.transport_stream_stats;
        break;
    }
  }

  GRPC_CALL_INTERNAL_REF(call, "completion");
  if (!is_notify_tag_closure) {
    grpc_cq_begin_op(call->cq, notify_tag);
  }
  gpr_ref_init(&bctl->steps_to_complete, num_completion_callbacks_needed);

  grpc_closure_init(&bctl->finish_batch, finish_batch, bctl,
                    grpc_schedule_on_exec_ctx);
  stream_op->on_complete = &bctl->finish_batch;
  gpr_atm_rel_store(&call->any_ops_sent_atm, 1);

  execute_op(exec_ctx, call, stream_op);

done:
  GPR_TIMER_END("grpc_call_start_batch", 0);
  return error;

done_with_error:
  /* reverse any mutations that occured */
  if (stream_op->send_initial_metadata) {
    call->sent_initial_metadata = false;
    grpc_metadata_batch_clear(exec_ctx, &call->metadata_batch[0][0]);
  }
  if (stream_op->send_message) {
    call->sending_message = false;
    grpc_byte_stream_destroy(exec_ctx, &call->sending_stream.base);
  }
  if (stream_op->send_trailing_metadata) {
    call->sent_final_op = false;
    grpc_metadata_batch_clear(exec_ctx, &call->metadata_batch[0][1]);
  }
  if (stream_op->recv_initial_metadata) {
    call->received_initial_metadata = false;
  }
  if (stream_op->recv_message) {
    call->receiving_message = false;
  }
  if (stream_op->recv_trailing_metadata) {
    call->requested_final_op = false;
  }
  goto done;
}

grpc_call_error grpc_call_start_batch(grpc_call *call, const grpc_op *ops,
                                      size_t nops, void *tag, void *reserved) {
  grpc_exec_ctx exec_ctx = GRPC_EXEC_CTX_INIT;
  grpc_call_error err;

  GRPC_API_TRACE(
      "grpc_call_start_batch(call=%p, ops=%p, nops=%lu, tag=%p, "
      "reserved=%p)",
      5, (call, ops, (unsigned long)nops, tag, reserved));

  if (reserved != NULL) {
    err = GRPC_CALL_ERROR;
  } else {
    err = call_start_batch(&exec_ctx, call, ops, nops, tag, 0);
  }

  grpc_exec_ctx_finish(&exec_ctx);
  return err;
}

grpc_call_error grpc_call_start_batch_and_execute(grpc_exec_ctx *exec_ctx,
                                                  grpc_call *call,
                                                  const grpc_op *ops,
                                                  size_t nops,
                                                  grpc_closure *closure) {
  return call_start_batch(exec_ctx, call, ops, nops, closure, 1);
}

void grpc_call_context_set(grpc_call *call, grpc_context_index elem,
                           void *value, void (*destroy)(void *value)) {
  if (call->context[elem].destroy) {
    call->context[elem].destroy(call->context[elem].value);
  }
  call->context[elem].value = value;
  call->context[elem].destroy = destroy;
}

void *grpc_call_context_get(grpc_call *call, grpc_context_index elem) {
  return call->context[elem].value;
}

uint8_t grpc_call_is_client(grpc_call *call) { return call->is_client; }

grpc_compression_algorithm grpc_call_compression_for_level(
    grpc_call *call, grpc_compression_level level) {
  grpc_compression_algorithm algo =
      compression_algorithm_for_level_locked(call, level);
  return algo;
}

const char *grpc_call_error_to_string(grpc_call_error error) {
  switch (error) {
    case GRPC_CALL_ERROR:
      return "GRPC_CALL_ERROR";
    case GRPC_CALL_ERROR_ALREADY_ACCEPTED:
      return "GRPC_CALL_ERROR_ALREADY_ACCEPTED";
    case GRPC_CALL_ERROR_ALREADY_FINISHED:
      return "GRPC_CALL_ERROR_ALREADY_FINISHED";
    case GRPC_CALL_ERROR_ALREADY_INVOKED:
      return "GRPC_CALL_ERROR_ALREADY_INVOKED";
    case GRPC_CALL_ERROR_BATCH_TOO_BIG:
      return "GRPC_CALL_ERROR_BATCH_TOO_BIG";
    case GRPC_CALL_ERROR_INVALID_FLAGS:
      return "GRPC_CALL_ERROR_INVALID_FLAGS";
    case GRPC_CALL_ERROR_INVALID_MESSAGE:
      return "GRPC_CALL_ERROR_INVALID_MESSAGE";
    case GRPC_CALL_ERROR_INVALID_METADATA:
      return "GRPC_CALL_ERROR_INVALID_METADATA";
    case GRPC_CALL_ERROR_NOT_INVOKED:
      return "GRPC_CALL_ERROR_NOT_INVOKED";
    case GRPC_CALL_ERROR_NOT_ON_CLIENT:
      return "GRPC_CALL_ERROR_NOT_ON_CLIENT";
    case GRPC_CALL_ERROR_NOT_ON_SERVER:
      return "GRPC_CALL_ERROR_NOT_ON_SERVER";
    case GRPC_CALL_ERROR_NOT_SERVER_COMPLETION_QUEUE:
      return "GRPC_CALL_ERROR_NOT_SERVER_COMPLETION_QUEUE";
    case GRPC_CALL_ERROR_PAYLOAD_TYPE_MISMATCH:
      return "GRPC_CALL_ERROR_PAYLOAD_TYPE_MISMATCH";
    case GRPC_CALL_ERROR_TOO_MANY_OPERATIONS:
      return "GRPC_CALL_ERROR_TOO_MANY_OPERATIONS";
    case GRPC_CALL_OK:
      return "GRPC_CALL_OK";
  }
  GPR_UNREACHABLE_CODE(return "GRPC_CALL_ERROR_UNKNOW");
}<|MERGE_RESOLUTION|>--- conflicted
+++ resolved
@@ -175,13 +175,8 @@
   /* have we received initial metadata */
   bool has_initial_md_been_received;
 
-<<<<<<< HEAD
   batch_control *active_batches[MAX_CONCURRENT_BATCHES];
-  grpc_transport_stream_op_payload stream_op_payload;
-=======
-  batch_control active_batches[MAX_CONCURRENT_BATCHES];
   grpc_transport_stream_op_batch_payload stream_op_payload;
->>>>>>> 82c7fec5
 
   /* first idx: is_receiving, second idx: is_trailing */
   grpc_metadata_batch metadata_batch[2][2];
