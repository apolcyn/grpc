/*
 *
 * Copyright 2015 gRPC authors.
 *
 * Licensed under the Apache License, Version 2.0 (the "License");
 * you may not use this file except in compliance with the License.
 * You may obtain a copy of the License at
 *
 *     http://www.apache.org/licenses/LICENSE-2.0
 *
 * Unless required by applicable law or agreed to in writing, software
 * distributed under the License is distributed on an "AS IS" BASIS,
 * WITHOUT WARRANTIES OR CONDITIONS OF ANY KIND, either express or implied.
 * See the License for the specific language governing permissions and
 * limitations under the License.
 *
 */

#include <assert.h>
#include <limits.h>
#include <stdio.h>
#include <stdlib.h>
#include <string.h>

#include <grpc/compression.h>
#include <grpc/grpc.h>
#include <grpc/slice.h>
#include <grpc/support/alloc.h>
#include <grpc/support/log.h>
#include <grpc/support/string_util.h>
#include <grpc/support/useful.h>

#include "src/core/lib/channel/channel_stack.h"
#include "src/core/lib/compression/algorithm_metadata.h"
#include "src/core/lib/debug/stats.h"
#include "src/core/lib/iomgr/timer.h"
#include "src/core/lib/profiling/timers.h"
#include "src/core/lib/slice/slice_internal.h"
#include "src/core/lib/slice/slice_string_helpers.h"
#include "src/core/lib/support/arena.h"
#include "src/core/lib/support/string.h"
#include "src/core/lib/surface/api_trace.h"
#include "src/core/lib/surface/call.h"
#include "src/core/lib/surface/channel.h"
#include "src/core/lib/surface/completion_queue.h"
#include "src/core/lib/surface/validate_metadata.h"
#include "src/core/lib/transport/error_utils.h"
#include "src/core/lib/transport/metadata.h"
#include "src/core/lib/transport/static_metadata.h"
#include "src/core/lib/transport/transport.h"

/** The maximum number of concurrent batches possible.
    Based upon the maximum number of individually queueable ops in the batch
    api:
      - initial metadata send
      - message send
      - status/close send (depending on client/server)
      - initial metadata recv
      - message recv
      - status/close recv (depending on client/server) */
#define MAX_CONCURRENT_BATCHES 6

#define MAX_SEND_EXTRA_METADATA_COUNT 3

/* Status data for a request can come from several sources; this
   enumerates them all, and acts as a priority sorting for which
   status to return to the application - earlier entries override
   later ones */
typedef enum {
  /* Status came from the application layer overriding whatever
     the wire says */
  STATUS_FROM_API_OVERRIDE = 0,
  /* Status came from 'the wire' - or somewhere below the surface
     layer */
  STATUS_FROM_WIRE,
  /* Status was created by some internal channel stack operation: must come via
     add_batch_error */
  STATUS_FROM_CORE,
  /* Status was created by some surface error */
  STATUS_FROM_SURFACE,
  /* Status came from the server sending status */
  STATUS_FROM_SERVER_STATUS,
  STATUS_SOURCE_COUNT
} status_source;

typedef struct {
  bool is_set;
  grpc_error *error;
} received_status;

static gpr_atm pack_received_status(received_status r) {
  return r.is_set ? (1 | (gpr_atm)r.error) : 0;
}

static received_status unpack_received_status(gpr_atm atm) {
  return (atm & 1) == 0
             ? (received_status){.is_set = false, .error = GRPC_ERROR_NONE}
             : (received_status){.is_set = true,
                                 .error = (grpc_error *)(atm & ~(gpr_atm)1)};
}

#define MAX_ERRORS_PER_BATCH 4

typedef struct batch_control {
  grpc_call *call;
  /* Share memory for cq_completion and notify_tag as they are never needed
     simultaneously. Each byte used in this data structure count as six bytes
     per call, so any savings we can make are worthwhile,

     We use notify_tag to determine whether or not to send notification to the
     completion queue. Once we've made that determination, we can reuse the
     memory for cq_completion. */
  union {
    grpc_cq_completion cq_completion;
    struct {
      /* Any given op indicates completion by either (a) calling a closure or
         (b) sending a notification on the call's completion queue.  If
         \a is_closure is true, \a tag indicates a closure to be invoked;
         otherwise, \a tag indicates the tag to be used in the notification to
         be sent to the completion queue. */
      void *tag;
      bool is_closure;
    } notify_tag;
  } completion_data;
  grpc_closure start_batch;
  grpc_closure finish_batch;
  gpr_refcount steps_to_complete;

  grpc_error *errors[MAX_ERRORS_PER_BATCH];
  gpr_atm num_errors;

  grpc_transport_stream_op_batch op;
} batch_control;

typedef struct {
  gpr_mu child_list_mu;
  grpc_call *first_child;
} parent_call;

typedef struct {
  grpc_call *parent;
  /** siblings: children of the same parent form a list, and this list is
     protected under
      parent->mu */
  grpc_call *sibling_next;
  grpc_call *sibling_prev;
} child_call;

#define RECV_NONE ((gpr_atm)0)
#define RECV_INITIAL_METADATA_FIRST ((gpr_atm)1)

struct grpc_call {
  gpr_refcount ext_ref;
  gpr_arena *arena;
  grpc_call_combiner call_combiner;
  grpc_completion_queue *cq;
  grpc_polling_entity pollent;
  grpc_channel *channel;
  gpr_timespec start_time;
  /* parent_call* */ gpr_atm parent_call_atm;
  child_call *child;

  /* client or server call */
  bool is_client;
  /** has grpc_call_unref been called */
  bool destroy_called;
  /** flag indicating that cancellation is inherited */
  bool cancellation_is_inherited;
  /** which ops are in-flight */
  bool sent_initial_metadata;
  bool sending_message;
  bool sent_final_op;
  bool received_initial_metadata;
  bool receiving_message;
  bool requested_final_op;
  gpr_atm any_ops_sent_atm;
  gpr_atm received_final_op_atm;

  batch_control *active_batches[MAX_CONCURRENT_BATCHES];
  grpc_transport_stream_op_batch_payload stream_op_payload;

  /* first idx: is_receiving, second idx: is_trailing */
  grpc_metadata_batch metadata_batch[2][2];

  /* Buffered read metadata waiting to be returned to the application.
     Element 0 is initial metadata, element 1 is trailing metadata. */
  grpc_metadata_array *buffered_metadata[2];

  grpc_metadata compression_md;

  // A char* indicating the peer name.
  gpr_atm peer_string;

  /* Packed received call statuses from various sources */
  gpr_atm status[STATUS_SOURCE_COUNT];

  /* Call data useful used for reporting. Only valid after the call has
   * completed */
  grpc_call_final_info final_info;

  /* Compression algorithm for *incoming* data */
  grpc_compression_algorithm incoming_compression_algorithm;
  /* Stream compression algorithm for *incoming* data */
  grpc_stream_compression_algorithm incoming_stream_compression_algorithm;
  /* Supported encodings (compression algorithms), a bitset */
  uint32_t encodings_accepted_by_peer;
  /* Supported stream encodings (stream compression algorithms), a bitset */
  uint32_t stream_encodings_accepted_by_peer;

  /* Contexts for various subsystems (security, tracing, ...). */
  grpc_call_context_element context[GRPC_CONTEXT_COUNT];

  /* for the client, extra metadata is initial metadata; for the
     server, it's trailing metadata */
  grpc_linked_mdelem send_extra_metadata[MAX_SEND_EXTRA_METADATA_COUNT];
  int send_extra_metadata_count;
  grpc_millis send_deadline;

  grpc_slice_buffer_stream sending_stream;

  grpc_byte_stream *receiving_stream;
  grpc_byte_buffer **receiving_buffer;
  grpc_slice receiving_slice;
  grpc_closure receiving_slice_ready;
  grpc_closure receiving_stream_ready;
  grpc_closure receiving_initial_metadata_ready;
  uint32_t test_only_last_message_flags;

  grpc_closure release_call;

  union {
    struct {
      grpc_status_code *status;
      grpc_slice *status_details;
    } client;
    struct {
      int *cancelled;
    } server;
  } final_op;

  /* recv_state can contain one of the following values:
     RECV_NONE :                 :  no initial metadata and messages received
     RECV_INITIAL_METADATA_FIRST :  received initial metadata first
     a batch_control*            :  received messages first

                 +------1------RECV_NONE------3-----+
                 |                                  |
                 |                                  |
                 v                                  v
     RECV_INITIAL_METADATA_FIRST        receiving_stream_ready_bctlp
           |           ^                      |           ^
           |           |                      |           |
           +-----2-----+                      +-----4-----+

    For 1, 4: See receiving_initial_metadata_ready() function
    For 2, 3: See receiving_stream_ready() function */
  gpr_atm recv_state;
};

grpc_tracer_flag grpc_call_error_trace =
    GRPC_TRACER_INITIALIZER(false, "call_error");
grpc_tracer_flag grpc_compression_trace =
    GRPC_TRACER_INITIALIZER(false, "compression");

#define CALL_STACK_FROM_CALL(call) ((grpc_call_stack *)((call) + 1))
#define CALL_FROM_CALL_STACK(call_stack) (((grpc_call *)(call_stack)) - 1)
#define CALL_ELEM_FROM_CALL(call, idx) \
  grpc_call_stack_element(CALL_STACK_FROM_CALL(call), idx)
#define CALL_FROM_TOP_ELEM(top_elem) \
  CALL_FROM_CALL_STACK(grpc_call_stack_from_top_element(top_elem))

static void execute_batch(grpc_exec_ctx *exec_ctx, grpc_call *call,
                          grpc_transport_stream_op_batch *op,
                          grpc_closure *start_batch_closure);
static void cancel_with_status(grpc_exec_ctx *exec_ctx, grpc_call *c,
                               status_source source, grpc_status_code status,
                               const char *description);
static void cancel_with_error(grpc_exec_ctx *exec_ctx, grpc_call *c,
                              status_source source, grpc_error *error);
static void destroy_call(grpc_exec_ctx *exec_ctx, void *call_stack,
                         grpc_error *error);
static void receiving_slice_ready(grpc_exec_ctx *exec_ctx, void *bctlp,
                                  grpc_error *error);
static void get_final_status(grpc_exec_ctx *exec_ctx, grpc_call *call,
                             void (*set_value)(grpc_status_code code,
                                               void *user_data),
                             void *set_value_user_data, grpc_slice *details);
static void set_status_value_directly(grpc_status_code status, void *dest);
static void set_status_from_error(grpc_exec_ctx *exec_ctx, grpc_call *call,
                                  status_source source, grpc_error *error);
static void process_data_after_md(grpc_exec_ctx *exec_ctx, batch_control *bctl);
static void post_batch_completion(grpc_exec_ctx *exec_ctx, batch_control *bctl);
static void add_batch_error(grpc_exec_ctx *exec_ctx, batch_control *bctl,
                            grpc_error *error, bool has_cancelled);

static void add_init_error(grpc_error **composite, grpc_error *new_err) {
  if (new_err == GRPC_ERROR_NONE) return;
  if (*composite == GRPC_ERROR_NONE)
    *composite = GRPC_ERROR_CREATE_FROM_STATIC_STRING("Call creation failed");
  *composite = grpc_error_add_child(*composite, new_err);
}

void *grpc_call_arena_alloc(grpc_call *call, size_t size) {
  return gpr_arena_alloc(call->arena, size);
}

static parent_call *get_or_create_parent_call(grpc_call *call) {
  parent_call *p = (parent_call *)gpr_atm_acq_load(&call->parent_call_atm);
  if (p == NULL) {
    p = (parent_call *)gpr_arena_alloc(call->arena, sizeof(*p));
    gpr_mu_init(&p->child_list_mu);
    if (!gpr_atm_rel_cas(&call->parent_call_atm, (gpr_atm)NULL, (gpr_atm)p)) {
      gpr_mu_destroy(&p->child_list_mu);
      p = (parent_call *)gpr_atm_acq_load(&call->parent_call_atm);
    }
  }
  return p;
}

static parent_call *get_parent_call(grpc_call *call) {
  return (parent_call *)gpr_atm_acq_load(&call->parent_call_atm);
}

grpc_error *grpc_call_create(grpc_exec_ctx *exec_ctx,
                             const grpc_call_create_args *args,
                             grpc_call **out_call) {
  size_t i, j;
  grpc_error *error = GRPC_ERROR_NONE;
  grpc_channel_stack *channel_stack =
      grpc_channel_get_channel_stack(args->channel);
  grpc_call *call;
  GPR_TIMER_BEGIN("grpc_call_create", 0);
  gpr_arena *arena =
      gpr_arena_create(grpc_channel_get_call_size_estimate(args->channel));
  call = (grpc_call *)gpr_arena_alloc(
      arena, sizeof(grpc_call) + channel_stack->call_stack_size);
  gpr_ref_init(&call->ext_ref, 1);
  call->arena = arena;
  grpc_call_combiner_init(&call->call_combiner);
  *out_call = call;
  call->channel = args->channel;
  call->cq = args->cq;
  call->start_time = gpr_now(GPR_CLOCK_MONOTONIC);
  /* Always support no compression */
  GPR_BITSET(&call->encodings_accepted_by_peer, GRPC_COMPRESS_NONE);
  call->is_client = args->server_transport_data == NULL;
  if (call->is_client) {
    GRPC_STATS_INC_CLIENT_CALLS_CREATED(exec_ctx);
  } else {
    GRPC_STATS_INC_SERVER_CALLS_CREATED(exec_ctx);
  }
  call->stream_op_payload.context = call->context;
  grpc_slice path = grpc_empty_slice();
  if (call->is_client) {
    GPR_ASSERT(args->add_initial_metadata_count <
               MAX_SEND_EXTRA_METADATA_COUNT);
    for (i = 0; i < args->add_initial_metadata_count; i++) {
      call->send_extra_metadata[i].md = args->add_initial_metadata[i];
      if (grpc_slice_eq(GRPC_MDKEY(args->add_initial_metadata[i]),
                        GRPC_MDSTR_PATH)) {
        path = grpc_slice_ref_internal(
            GRPC_MDVALUE(args->add_initial_metadata[i]));
      }
    }
    call->send_extra_metadata_count = (int)args->add_initial_metadata_count;
  } else {
    GPR_ASSERT(args->add_initial_metadata_count == 0);
    call->send_extra_metadata_count = 0;
  }
  for (i = 0; i < 2; i++) {
    for (j = 0; j < 2; j++) {
      call->metadata_batch[i][j].deadline = GRPC_MILLIS_INF_FUTURE;
    }
  }
  grpc_millis send_deadline = args->send_deadline;

  bool immediately_cancel = false;

  if (args->parent != NULL) {
    child_call *cc = call->child =
        (child_call *)gpr_arena_alloc(arena, sizeof(child_call));
    call->child->parent = args->parent;

    GRPC_CALL_INTERNAL_REF(args->parent, "child");
    GPR_ASSERT(call->is_client);
    GPR_ASSERT(!args->parent->is_client);

    parent_call *pc = get_or_create_parent_call(args->parent);

    gpr_mu_lock(&pc->child_list_mu);

    if (args->propagation_mask & GRPC_PROPAGATE_DEADLINE) {
<<<<<<< HEAD
      send_deadline = GPR_MIN(send_deadline, args->parent_call->send_deadline);
=======
      send_deadline = gpr_time_min(
          gpr_convert_clock_type(send_deadline,
                                 args->parent->send_deadline.clock_type),
          args->parent->send_deadline);
>>>>>>> 63f31e8c
    }
    /* for now GRPC_PROPAGATE_TRACING_CONTEXT *MUST* be passed with
     * GRPC_PROPAGATE_STATS_CONTEXT */
    /* TODO(ctiller): This should change to use the appropriate census start_op
     * call. */
    if (args->propagation_mask & GRPC_PROPAGATE_CENSUS_TRACING_CONTEXT) {
      if (0 == (args->propagation_mask & GRPC_PROPAGATE_CENSUS_STATS_CONTEXT)) {
        add_init_error(&error, GRPC_ERROR_CREATE_FROM_STATIC_STRING(
                                   "Census tracing propagation requested "
                                   "without Census context propagation"));
      }
      grpc_call_context_set(call, GRPC_CONTEXT_TRACING,
                            args->parent->context[GRPC_CONTEXT_TRACING].value,
                            NULL);
    } else if (args->propagation_mask & GRPC_PROPAGATE_CENSUS_STATS_CONTEXT) {
      add_init_error(&error, GRPC_ERROR_CREATE_FROM_STATIC_STRING(
                                 "Census context propagation requested "
                                 "without Census tracing propagation"));
    }
    if (args->propagation_mask & GRPC_PROPAGATE_CANCELLATION) {
      call->cancellation_is_inherited = 1;
      if (gpr_atm_acq_load(&args->parent->received_final_op_atm)) {
        immediately_cancel = true;
      }
    }

    if (pc->first_child == NULL) {
      pc->first_child = call;
      cc->sibling_next = cc->sibling_prev = call;
    } else {
      cc->sibling_next = pc->first_child;
      cc->sibling_prev = pc->first_child->child->sibling_prev;
      cc->sibling_next->child->sibling_prev =
          cc->sibling_prev->child->sibling_next = call;
    }

    gpr_mu_unlock(&pc->child_list_mu);
  }

  call->send_deadline = send_deadline;

  GRPC_CHANNEL_INTERNAL_REF(args->channel, "call");
  /* initial refcount dropped by grpc_call_unref */
  grpc_call_element_args call_args = {
      .call_stack = CALL_STACK_FROM_CALL(call),
      .server_transport_data = args->server_transport_data,
      .context = call->context,
      .path = path,
      .start_time = call->start_time,
      .deadline = send_deadline,
      .arena = call->arena,
      .call_combiner = &call->call_combiner};
  add_init_error(&error, grpc_call_stack_init(exec_ctx, channel_stack, 1,
                                              destroy_call, call, &call_args));
  if (error != GRPC_ERROR_NONE) {
    cancel_with_error(exec_ctx, call, STATUS_FROM_SURFACE,
                      GRPC_ERROR_REF(error));
  }
  if (immediately_cancel) {
    cancel_with_error(exec_ctx, call, STATUS_FROM_API_OVERRIDE,
                      GRPC_ERROR_CANCELLED);
  }
  if (args->cq != NULL) {
    GPR_ASSERT(
        args->pollset_set_alternative == NULL &&
        "Only one of 'cq' and 'pollset_set_alternative' should be non-NULL.");
    GRPC_CQ_INTERNAL_REF(args->cq, "bind");
    call->pollent =
        grpc_polling_entity_create_from_pollset(grpc_cq_pollset(args->cq));
  }
  if (args->pollset_set_alternative != NULL) {
    call->pollent = grpc_polling_entity_create_from_pollset_set(
        args->pollset_set_alternative);
  }
  if (!grpc_polling_entity_is_empty(&call->pollent)) {
    grpc_call_stack_set_pollset_or_pollset_set(
        exec_ctx, CALL_STACK_FROM_CALL(call), &call->pollent);
  }

  grpc_slice_unref_internal(exec_ctx, path);

  GPR_TIMER_END("grpc_call_create", 0);
  return error;
}

void grpc_call_set_completion_queue(grpc_exec_ctx *exec_ctx, grpc_call *call,
                                    grpc_completion_queue *cq) {
  GPR_ASSERT(cq);

  if (grpc_polling_entity_pollset_set(&call->pollent) != NULL) {
    gpr_log(GPR_ERROR, "A pollset_set is already registered for this call.");
    abort();
  }
  call->cq = cq;
  GRPC_CQ_INTERNAL_REF(cq, "bind");
  call->pollent = grpc_polling_entity_create_from_pollset(grpc_cq_pollset(cq));
  grpc_call_stack_set_pollset_or_pollset_set(
      exec_ctx, CALL_STACK_FROM_CALL(call), &call->pollent);
}

#ifndef NDEBUG
#define REF_REASON reason
#define REF_ARG , const char *reason
#else
#define REF_REASON ""
#define REF_ARG
#endif
void grpc_call_internal_ref(grpc_call *c REF_ARG) {
  GRPC_CALL_STACK_REF(CALL_STACK_FROM_CALL(c), REF_REASON);
}
void grpc_call_internal_unref(grpc_exec_ctx *exec_ctx, grpc_call *c REF_ARG) {
  GRPC_CALL_STACK_UNREF(exec_ctx, CALL_STACK_FROM_CALL(c), REF_REASON);
}

static void release_call(grpc_exec_ctx *exec_ctx, void *call,
                         grpc_error *error) {
  grpc_call *c = (grpc_call *)call;
  grpc_channel *channel = c->channel;
  grpc_call_combiner_destroy(&c->call_combiner);
  gpr_free((char *)c->peer_string);
  grpc_channel_update_call_size_estimate(channel, gpr_arena_destroy(c->arena));
  GRPC_CHANNEL_INTERNAL_UNREF(exec_ctx, channel, "call");
}

static void set_status_value_directly(grpc_status_code status, void *dest);
static void destroy_call(grpc_exec_ctx *exec_ctx, void *call,
                         grpc_error *error) {
  size_t i;
  int ii;
  grpc_call *c = (grpc_call *)call;
  GPR_TIMER_BEGIN("destroy_call", 0);
  for (i = 0; i < 2; i++) {
    grpc_metadata_batch_destroy(
        exec_ctx, &c->metadata_batch[1 /* is_receiving */][i /* is_initial */]);
  }
  if (c->receiving_stream != NULL) {
    grpc_byte_stream_destroy(exec_ctx, c->receiving_stream);
  }
  parent_call *pc = get_parent_call(c);
  if (pc != NULL) {
    gpr_mu_destroy(&pc->child_list_mu);
  }
  for (ii = 0; ii < c->send_extra_metadata_count; ii++) {
    GRPC_MDELEM_UNREF(exec_ctx, c->send_extra_metadata[ii].md);
  }
  for (i = 0; i < GRPC_CONTEXT_COUNT; i++) {
    if (c->context[i].destroy) {
      c->context[i].destroy(c->context[i].value);
    }
  }
  if (c->cq) {
    GRPC_CQ_INTERNAL_UNREF(exec_ctx, c->cq, "bind");
  }

  get_final_status(exec_ctx, c, set_status_value_directly,
                   &c->final_info.final_status, NULL);
  c->final_info.stats.latency =
      gpr_time_sub(gpr_now(GPR_CLOCK_MONOTONIC), c->start_time);

  for (i = 0; i < STATUS_SOURCE_COUNT; i++) {
    GRPC_ERROR_UNREF(
        unpack_received_status(gpr_atm_acq_load(&c->status[i])).error);
  }

  grpc_call_stack_destroy(exec_ctx, CALL_STACK_FROM_CALL(c), &c->final_info,
                          GRPC_CLOSURE_INIT(&c->release_call, release_call, c,
                                            grpc_schedule_on_exec_ctx));
  GPR_TIMER_END("destroy_call", 0);
}

void grpc_call_ref(grpc_call *c) { gpr_ref(&c->ext_ref); }

void grpc_call_unref(grpc_call *c) {
  if (!gpr_unref(&c->ext_ref)) return;

  child_call *cc = c->child;
  grpc_exec_ctx exec_ctx = GRPC_EXEC_CTX_INIT;

  GPR_TIMER_BEGIN("grpc_call_unref", 0);
  GRPC_API_TRACE("grpc_call_unref(c=%p)", 1, (c));

  if (cc) {
    parent_call *pc = get_parent_call(cc->parent);
    gpr_mu_lock(&pc->child_list_mu);
    if (c == pc->first_child) {
      pc->first_child = cc->sibling_next;
      if (c == pc->first_child) {
        pc->first_child = NULL;
      }
    }
    cc->sibling_prev->child->sibling_next = cc->sibling_next;
    cc->sibling_next->child->sibling_prev = cc->sibling_prev;
    gpr_mu_unlock(&pc->child_list_mu);
    GRPC_CALL_INTERNAL_UNREF(&exec_ctx, cc->parent, "child");
  }

  GPR_ASSERT(!c->destroy_called);
  c->destroy_called = 1;
  bool cancel = gpr_atm_acq_load(&c->any_ops_sent_atm) != 0 &&
                gpr_atm_acq_load(&c->received_final_op_atm) == 0;
  if (cancel) {
    cancel_with_error(&exec_ctx, c, STATUS_FROM_API_OVERRIDE,
                      GRPC_ERROR_CANCELLED);
  } else {
    // Unset the call combiner cancellation closure.  This has the
    // effect of scheduling the previously set cancellation closure, if
    // any, so that it can release any internal references it may be
    // holding to the call stack.
    grpc_call_combiner_set_notify_on_cancel(&exec_ctx, &c->call_combiner, NULL);
  }
  GRPC_CALL_INTERNAL_UNREF(&exec_ctx, c, "destroy");
  grpc_exec_ctx_finish(&exec_ctx);
  GPR_TIMER_END("grpc_call_unref", 0);
}

grpc_call_error grpc_call_cancel(grpc_call *call, void *reserved) {
  GRPC_API_TRACE("grpc_call_cancel(call=%p, reserved=%p)", 2, (call, reserved));
  GPR_ASSERT(!reserved);
  grpc_exec_ctx exec_ctx = GRPC_EXEC_CTX_INIT;
  cancel_with_error(&exec_ctx, call, STATUS_FROM_API_OVERRIDE,
                    GRPC_ERROR_CANCELLED);
  grpc_exec_ctx_finish(&exec_ctx);
  return GRPC_CALL_OK;
}

// This is called via the call combiner to start sending a batch down
// the filter stack.
static void execute_batch_in_call_combiner(grpc_exec_ctx *exec_ctx, void *arg,
                                           grpc_error *ignored) {
  grpc_transport_stream_op_batch *batch = (grpc_transport_stream_op_batch *)arg;
  grpc_call *call = (grpc_call *)batch->handler_private.extra_arg;
  GPR_TIMER_BEGIN("execute_batch", 0);
  grpc_call_element *elem = CALL_ELEM_FROM_CALL(call, 0);
  GRPC_CALL_LOG_OP(GPR_INFO, elem, batch);
  elem->filter->start_transport_stream_op_batch(exec_ctx, elem, batch);
  GPR_TIMER_END("execute_batch", 0);
}

// start_batch_closure points to a caller-allocated closure to be used
// for entering the call combiner.
static void execute_batch(grpc_exec_ctx *exec_ctx, grpc_call *call,
                          grpc_transport_stream_op_batch *batch,
                          grpc_closure *start_batch_closure) {
  batch->handler_private.extra_arg = call;
  GRPC_CLOSURE_INIT(start_batch_closure, execute_batch_in_call_combiner, batch,
                    grpc_schedule_on_exec_ctx);
  GRPC_CALL_COMBINER_START(exec_ctx, &call->call_combiner, start_batch_closure,
                           GRPC_ERROR_NONE, "executing batch");
}

char *grpc_call_get_peer(grpc_call *call) {
  char *peer_string = (char *)gpr_atm_acq_load(&call->peer_string);
  if (peer_string != NULL) return gpr_strdup(peer_string);
  peer_string = grpc_channel_get_target(call->channel);
  if (peer_string != NULL) return peer_string;
  return gpr_strdup("unknown");
}

grpc_call *grpc_call_from_top_element(grpc_call_element *elem) {
  return CALL_FROM_TOP_ELEM(elem);
}

/*******************************************************************************
 * CANCELLATION
 */

grpc_call_error grpc_call_cancel_with_status(grpc_call *c,
                                             grpc_status_code status,
                                             const char *description,
                                             void *reserved) {
  grpc_exec_ctx exec_ctx = GRPC_EXEC_CTX_INIT;
  GRPC_API_TRACE(
      "grpc_call_cancel_with_status("
      "c=%p, status=%d, description=%s, reserved=%p)",
      4, (c, (int)status, description, reserved));
  GPR_ASSERT(reserved == NULL);
  cancel_with_status(&exec_ctx, c, STATUS_FROM_API_OVERRIDE, status,
                     description);
  grpc_exec_ctx_finish(&exec_ctx);
  return GRPC_CALL_OK;
}

typedef struct {
  grpc_call *call;
  grpc_closure start_batch;
  grpc_closure finish_batch;
} cancel_state;

// The on_complete callback used when sending a cancel_stream batch down
// the filter stack.  Yields the call combiner when the batch is done.
static void done_termination(grpc_exec_ctx *exec_ctx, void *arg,
                             grpc_error *error) {
  cancel_state *state = (cancel_state *)arg;
  GRPC_CALL_COMBINER_STOP(exec_ctx, &state->call->call_combiner,
                          "on_complete for cancel_stream op");
  GRPC_CALL_INTERNAL_UNREF(exec_ctx, state->call, "termination");
  gpr_free(state);
}

static void cancel_with_error(grpc_exec_ctx *exec_ctx, grpc_call *c,
                              status_source source, grpc_error *error) {
  GRPC_CALL_INTERNAL_REF(c, "termination");
  // Inform the call combiner of the cancellation, so that it can cancel
  // any in-flight asynchronous actions that may be holding the call
  // combiner.  This ensures that the cancel_stream batch can be sent
  // down the filter stack in a timely manner.
  grpc_call_combiner_cancel(exec_ctx, &c->call_combiner, GRPC_ERROR_REF(error));
  set_status_from_error(exec_ctx, c, source, GRPC_ERROR_REF(error));
  cancel_state *state = (cancel_state *)gpr_malloc(sizeof(*state));
  state->call = c;
  GRPC_CLOSURE_INIT(&state->finish_batch, done_termination, state,
                    grpc_schedule_on_exec_ctx);
  grpc_transport_stream_op_batch *op =
      grpc_make_transport_stream_op(&state->finish_batch);
  op->cancel_stream = true;
  op->payload->cancel_stream.cancel_error = error;
  execute_batch(exec_ctx, c, op, &state->start_batch);
}

static grpc_error *error_from_status(grpc_status_code status,
                                     const char *description) {
  // copying 'description' is needed to ensure the grpc_call_cancel_with_status
  // guarantee that can be short-lived.
  return grpc_error_set_int(
      grpc_error_set_str(GRPC_ERROR_CREATE_FROM_COPIED_STRING(description),
                         GRPC_ERROR_STR_GRPC_MESSAGE,
                         grpc_slice_from_copied_string(description)),
      GRPC_ERROR_INT_GRPC_STATUS, status);
}

static void cancel_with_status(grpc_exec_ctx *exec_ctx, grpc_call *c,
                               status_source source, grpc_status_code status,
                               const char *description) {
  cancel_with_error(exec_ctx, c, source,
                    error_from_status(status, description));
}

/*******************************************************************************
 * FINAL STATUS CODE MANIPULATION
 */

static bool get_final_status_from(grpc_exec_ctx *exec_ctx, grpc_call *call,
                                  grpc_error *error, bool allow_ok_status,
                                  void (*set_value)(grpc_status_code code,
                                                    void *user_data),
                                  void *set_value_user_data,
                                  grpc_slice *details) {
  grpc_status_code code;
  grpc_slice slice = grpc_empty_slice();
  grpc_error_get_status(exec_ctx, error, call->send_deadline, &code, &slice,
                        NULL);
  if (code == GRPC_STATUS_OK && !allow_ok_status) {
    return false;
  }

  set_value(code, set_value_user_data);
  if (details != NULL) {
    *details = grpc_slice_ref_internal(slice);
  }
  return true;
}

static void get_final_status(grpc_exec_ctx *exec_ctx, grpc_call *call,
                             void (*set_value)(grpc_status_code code,
                                               void *user_data),
                             void *set_value_user_data, grpc_slice *details) {
  int i;
  received_status status[STATUS_SOURCE_COUNT];
  for (i = 0; i < STATUS_SOURCE_COUNT; i++) {
    status[i] = unpack_received_status(gpr_atm_acq_load(&call->status[i]));
  }
  if (GRPC_TRACER_ON(grpc_call_error_trace)) {
    gpr_log(GPR_DEBUG, "get_final_status %s", call->is_client ? "CLI" : "SVR");
    for (i = 0; i < STATUS_SOURCE_COUNT; i++) {
      if (status[i].is_set) {
        gpr_log(GPR_DEBUG, "  %d: %s", i, grpc_error_string(status[i].error));
      }
    }
  }
  /* first search through ignoring "OK" statuses: if something went wrong,
   * ensure we report it */
  for (int allow_ok_status = 0; allow_ok_status < 2; allow_ok_status++) {
    /* search for the best status we can present: ideally the error we use has a
       clearly defined grpc-status, and we'll prefer that. */
    for (i = 0; i < STATUS_SOURCE_COUNT; i++) {
      if (status[i].is_set &&
          grpc_error_has_clear_grpc_status(status[i].error)) {
        if (get_final_status_from(exec_ctx, call, status[i].error,
                                  allow_ok_status != 0, set_value,
                                  set_value_user_data, details)) {
          return;
        }
      }
    }
    /* If no clearly defined status exists, search for 'anything' */
    for (i = 0; i < STATUS_SOURCE_COUNT; i++) {
      if (status[i].is_set) {
        if (get_final_status_from(exec_ctx, call, status[i].error,
                                  allow_ok_status != 0, set_value,
                                  set_value_user_data, details)) {
          return;
        }
      }
    }
  }
  /* If nothing exists, set some default */
  if (call->is_client) {
    set_value(GRPC_STATUS_UNKNOWN, set_value_user_data);
  } else {
    set_value(GRPC_STATUS_OK, set_value_user_data);
  }
}

static void set_status_from_error(grpc_exec_ctx *exec_ctx, grpc_call *call,
                                  status_source source, grpc_error *error) {
  if (!gpr_atm_rel_cas(&call->status[source],
                       pack_received_status((received_status){
                           .is_set = false, .error = GRPC_ERROR_NONE}),
                       pack_received_status((received_status){
                           .is_set = true, .error = error}))) {
    GRPC_ERROR_UNREF(error);
  }
}

/*******************************************************************************
 * COMPRESSION
 */

static void set_incoming_compression_algorithm(
    grpc_call *call, grpc_compression_algorithm algo) {
  GPR_ASSERT(algo < GRPC_COMPRESS_ALGORITHMS_COUNT);
  call->incoming_compression_algorithm = algo;
}

static void set_incoming_stream_compression_algorithm(
    grpc_call *call, grpc_stream_compression_algorithm algo) {
  GPR_ASSERT(algo < GRPC_STREAM_COMPRESS_ALGORITHMS_COUNT);
  call->incoming_stream_compression_algorithm = algo;
}

grpc_compression_algorithm grpc_call_test_only_get_compression_algorithm(
    grpc_call *call) {
  grpc_compression_algorithm algorithm;
  algorithm = call->incoming_compression_algorithm;
  return algorithm;
}

static grpc_compression_algorithm compression_algorithm_for_level_locked(
    grpc_call *call, grpc_compression_level level) {
  return grpc_compression_algorithm_for_level(level,
                                              call->encodings_accepted_by_peer);
}

static grpc_stream_compression_algorithm
stream_compression_algorithm_for_level_locked(
    grpc_call *call, grpc_stream_compression_level level) {
  return grpc_stream_compression_algorithm_for_level(
      level, call->stream_encodings_accepted_by_peer);
}

uint32_t grpc_call_test_only_get_message_flags(grpc_call *call) {
  uint32_t flags;
  flags = call->test_only_last_message_flags;
  return flags;
}

static void destroy_encodings_accepted_by_peer(void *p) { return; }

static void set_encodings_accepted_by_peer(grpc_exec_ctx *exec_ctx,
                                           grpc_call *call, grpc_mdelem mdel) {
  size_t i;
  grpc_compression_algorithm algorithm;
  grpc_slice_buffer accept_encoding_parts;
  grpc_slice accept_encoding_slice;
  void *accepted_user_data;

  accepted_user_data =
      grpc_mdelem_get_user_data(mdel, destroy_encodings_accepted_by_peer);
  if (accepted_user_data != NULL) {
    call->encodings_accepted_by_peer =
        (uint32_t)(((uintptr_t)accepted_user_data) - 1);
    return;
  }

  accept_encoding_slice = GRPC_MDVALUE(mdel);
  grpc_slice_buffer_init(&accept_encoding_parts);
  grpc_slice_split(accept_encoding_slice, ",", &accept_encoding_parts);

  /* No need to zero call->encodings_accepted_by_peer: grpc_call_create already
   * zeroes the whole grpc_call */
  /* Always support no compression */
  GPR_BITSET(&call->encodings_accepted_by_peer, GRPC_COMPRESS_NONE);
  for (i = 0; i < accept_encoding_parts.count; i++) {
    grpc_slice accept_encoding_entry_slice = accept_encoding_parts.slices[i];
    if (grpc_compression_algorithm_parse(accept_encoding_entry_slice,
                                         &algorithm)) {
      GPR_BITSET(&call->encodings_accepted_by_peer, algorithm);
    } else {
      char *accept_encoding_entry_str =
          grpc_slice_to_c_string(accept_encoding_entry_slice);
      gpr_log(GPR_ERROR,
              "Invalid entry in accept encoding metadata: '%s'. Ignoring.",
              accept_encoding_entry_str);
      gpr_free(accept_encoding_entry_str);
    }
  }

  grpc_slice_buffer_destroy_internal(exec_ctx, &accept_encoding_parts);

  grpc_mdelem_set_user_data(
      mdel, destroy_encodings_accepted_by_peer,
      (void *)(((uintptr_t)call->encodings_accepted_by_peer) + 1));
}

static void set_stream_encodings_accepted_by_peer(grpc_exec_ctx *exec_ctx,
                                                  grpc_call *call,
                                                  grpc_mdelem mdel) {
  size_t i;
  grpc_stream_compression_algorithm algorithm;
  grpc_slice_buffer accept_encoding_parts;
  grpc_slice accept_encoding_slice;
  void *accepted_user_data;

  accepted_user_data =
      grpc_mdelem_get_user_data(mdel, destroy_encodings_accepted_by_peer);
  if (accepted_user_data != NULL) {
    call->stream_encodings_accepted_by_peer =
        (uint32_t)(((uintptr_t)accepted_user_data) - 1);
    return;
  }

  accept_encoding_slice = GRPC_MDVALUE(mdel);
  grpc_slice_buffer_init(&accept_encoding_parts);
  grpc_slice_split(accept_encoding_slice, ",", &accept_encoding_parts);

  /* Always support no compression */
  GPR_BITSET(&call->stream_encodings_accepted_by_peer,
             GRPC_STREAM_COMPRESS_NONE);
  for (i = 0; i < accept_encoding_parts.count; i++) {
    grpc_slice accept_encoding_entry_slice = accept_encoding_parts.slices[i];
    if (grpc_stream_compression_algorithm_parse(accept_encoding_entry_slice,
                                                &algorithm)) {
      GPR_BITSET(&call->stream_encodings_accepted_by_peer, algorithm);
    } else {
      char *accept_encoding_entry_str =
          grpc_slice_to_c_string(accept_encoding_entry_slice);
      gpr_log(GPR_ERROR,
              "Invalid entry in accept encoding metadata: '%s'. Ignoring.",
              accept_encoding_entry_str);
      gpr_free(accept_encoding_entry_str);
    }
  }

  grpc_slice_buffer_destroy_internal(exec_ctx, &accept_encoding_parts);

  grpc_mdelem_set_user_data(
      mdel, destroy_encodings_accepted_by_peer,
      (void *)(((uintptr_t)call->stream_encodings_accepted_by_peer) + 1));
}

uint32_t grpc_call_test_only_get_encodings_accepted_by_peer(grpc_call *call) {
  uint32_t encodings_accepted_by_peer;
  encodings_accepted_by_peer = call->encodings_accepted_by_peer;
  return encodings_accepted_by_peer;
}

uint32_t grpc_call_test_only_get_stream_encodings_accepted_by_peer(
    grpc_call *call) {
  uint32_t stream_encodings_accepted_by_peer;
  stream_encodings_accepted_by_peer = call->stream_encodings_accepted_by_peer;
  return stream_encodings_accepted_by_peer;
}

grpc_stream_compression_algorithm
grpc_call_test_only_get_incoming_stream_encodings(grpc_call *call) {
  return call->incoming_stream_compression_algorithm;
}

static grpc_linked_mdelem *linked_from_md(const grpc_metadata *md) {
  return (grpc_linked_mdelem *)&md->internal_data;
}

static grpc_metadata *get_md_elem(grpc_metadata *metadata,
                                  grpc_metadata *additional_metadata, int i,
                                  int count) {
  grpc_metadata *res =
      i < count ? &metadata[i] : &additional_metadata[i - count];
  GPR_ASSERT(res);
  return res;
}

static int prepare_application_metadata(
    grpc_exec_ctx *exec_ctx, grpc_call *call, int count,
    grpc_metadata *metadata, int is_trailing, int prepend_extra_metadata,
    grpc_metadata *additional_metadata, int additional_metadata_count) {
  int total_count = count + additional_metadata_count;
  int i;
  grpc_metadata_batch *batch =
      &call->metadata_batch[0 /* is_receiving */][is_trailing];
  for (i = 0; i < total_count; i++) {
    const grpc_metadata *md =
        get_md_elem(metadata, additional_metadata, i, count);
    grpc_linked_mdelem *l = linked_from_md(md);
    GPR_ASSERT(sizeof(grpc_linked_mdelem) == sizeof(md->internal_data));
    if (!GRPC_LOG_IF_ERROR("validate_metadata",
                           grpc_validate_header_key_is_legal(md->key))) {
      break;
    } else if (!grpc_is_binary_header(md->key) &&
               !GRPC_LOG_IF_ERROR(
                   "validate_metadata",
                   grpc_validate_header_nonbin_value_is_legal(md->value))) {
      break;
    }
    l->md = grpc_mdelem_from_grpc_metadata(exec_ctx, (grpc_metadata *)md);
  }
  if (i != total_count) {
    for (int j = 0; j < i; j++) {
      const grpc_metadata *md =
          get_md_elem(metadata, additional_metadata, j, count);
      grpc_linked_mdelem *l = linked_from_md(md);
      GRPC_MDELEM_UNREF(exec_ctx, l->md);
    }
    return 0;
  }
  if (prepend_extra_metadata) {
    if (call->send_extra_metadata_count == 0) {
      prepend_extra_metadata = 0;
    } else {
      for (i = 0; i < call->send_extra_metadata_count; i++) {
        GRPC_LOG_IF_ERROR("prepare_application_metadata",
                          grpc_metadata_batch_link_tail(
                              exec_ctx, batch, &call->send_extra_metadata[i]));
      }
    }
  }
  for (i = 0; i < total_count; i++) {
    grpc_metadata *md = get_md_elem(metadata, additional_metadata, i, count);
    grpc_linked_mdelem *l = linked_from_md(md);
    grpc_error *error = grpc_metadata_batch_link_tail(exec_ctx, batch, l);
    if (error != GRPC_ERROR_NONE) {
      GRPC_MDELEM_UNREF(exec_ctx, l->md);
    }
    GRPC_LOG_IF_ERROR("prepare_application_metadata", error);
  }
  call->send_extra_metadata_count = 0;

  return 1;
}

/* we offset status by a small amount when storing it into transport metadata
   as metadata cannot store a 0 value (which is used as OK for grpc_status_codes
   */
#define STATUS_OFFSET 1
static void destroy_status(void *ignored) {}

static uint32_t decode_status(grpc_mdelem md) {
  uint32_t status;
  void *user_data;
  if (grpc_mdelem_eq(md, GRPC_MDELEM_GRPC_STATUS_0)) return 0;
  if (grpc_mdelem_eq(md, GRPC_MDELEM_GRPC_STATUS_1)) return 1;
  if (grpc_mdelem_eq(md, GRPC_MDELEM_GRPC_STATUS_2)) return 2;
  user_data = grpc_mdelem_get_user_data(md, destroy_status);
  if (user_data != NULL) {
    status = ((uint32_t)(intptr_t)user_data) - STATUS_OFFSET;
  } else {
    if (!grpc_parse_slice_to_uint32(GRPC_MDVALUE(md), &status)) {
      status = GRPC_STATUS_UNKNOWN; /* could not parse status code */
    }
    grpc_mdelem_set_user_data(md, destroy_status,
                              (void *)(intptr_t)(status + STATUS_OFFSET));
  }
  return status;
}

static grpc_compression_algorithm decode_compression(grpc_mdelem md) {
  grpc_compression_algorithm algorithm =
      grpc_compression_algorithm_from_slice(GRPC_MDVALUE(md));
  if (algorithm == GRPC_COMPRESS_ALGORITHMS_COUNT) {
    char *md_c_str = grpc_slice_to_c_string(GRPC_MDVALUE(md));
    gpr_log(GPR_ERROR,
            "Invalid incoming compression algorithm: '%s'. Interpreting "
            "incoming data as uncompressed.",
            md_c_str);
    gpr_free(md_c_str);
    return GRPC_COMPRESS_NONE;
  }
  return algorithm;
}

static grpc_stream_compression_algorithm decode_stream_compression(
    grpc_mdelem md) {
  grpc_stream_compression_algorithm algorithm =
      grpc_stream_compression_algorithm_from_slice(GRPC_MDVALUE(md));
  if (algorithm == GRPC_STREAM_COMPRESS_ALGORITHMS_COUNT) {
    char *md_c_str = grpc_slice_to_c_string(GRPC_MDVALUE(md));
    gpr_log(GPR_ERROR,
            "Invalid incoming stream compression algorithm: '%s'. Interpreting "
            "incoming data as uncompressed.",
            md_c_str);
    gpr_free(md_c_str);
    return GRPC_STREAM_COMPRESS_NONE;
  }
  return algorithm;
}

static void publish_app_metadata(grpc_call *call, grpc_metadata_batch *b,
                                 int is_trailing) {
  if (b->list.count == 0) return;
  GPR_TIMER_BEGIN("publish_app_metadata", 0);
  grpc_metadata_array *dest;
  grpc_metadata *mdusr;
  dest = call->buffered_metadata[is_trailing];
  if (dest->count + b->list.count > dest->capacity) {
    dest->capacity =
        GPR_MAX(dest->capacity + b->list.count, dest->capacity * 3 / 2);
    dest->metadata = (grpc_metadata *)gpr_realloc(
        dest->metadata, sizeof(grpc_metadata) * dest->capacity);
  }
  for (grpc_linked_mdelem *l = b->list.head; l != NULL; l = l->next) {
    mdusr = &dest->metadata[dest->count++];
    /* we pass back borrowed slices that are valid whilst the call is valid */
    mdusr->key = GRPC_MDKEY(l->md);
    mdusr->value = GRPC_MDVALUE(l->md);
  }
  GPR_TIMER_END("publish_app_metadata", 0);
}

static void recv_initial_filter(grpc_exec_ctx *exec_ctx, grpc_call *call,
                                grpc_metadata_batch *b) {
  if (b->idx.named.content_encoding != NULL) {
    if (b->idx.named.grpc_encoding != NULL) {
      gpr_log(GPR_ERROR,
              "Received both content-encoding and grpc-encoding header. "
              "Ignoring grpc-encoding.");
      grpc_metadata_batch_remove(exec_ctx, b, b->idx.named.grpc_encoding);
    }
    GPR_TIMER_BEGIN("incoming_stream_compression_algorithm", 0);
    set_incoming_stream_compression_algorithm(
        call, decode_stream_compression(b->idx.named.content_encoding->md));
    GPR_TIMER_END("incoming_stream_compression_algorithm", 0);
    grpc_metadata_batch_remove(exec_ctx, b, b->idx.named.content_encoding);
  } else if (b->idx.named.grpc_encoding != NULL) {
    GPR_TIMER_BEGIN("incoming_compression_algorithm", 0);
    set_incoming_compression_algorithm(
        call, decode_compression(b->idx.named.grpc_encoding->md));
    GPR_TIMER_END("incoming_compression_algorithm", 0);
    grpc_metadata_batch_remove(exec_ctx, b, b->idx.named.grpc_encoding);
  }
  if (b->idx.named.grpc_accept_encoding != NULL) {
    GPR_TIMER_BEGIN("encodings_accepted_by_peer", 0);
    set_encodings_accepted_by_peer(exec_ctx, call,
                                   b->idx.named.grpc_accept_encoding->md);
    grpc_metadata_batch_remove(exec_ctx, b, b->idx.named.grpc_accept_encoding);
    GPR_TIMER_END("encodings_accepted_by_peer", 0);
  }
  if (b->idx.named.accept_encoding != NULL) {
    GPR_TIMER_BEGIN("stream_encodings_accepted_by_peer", 0);
    set_stream_encodings_accepted_by_peer(exec_ctx, call,
                                          b->idx.named.accept_encoding->md);
    grpc_metadata_batch_remove(exec_ctx, b, b->idx.named.accept_encoding);
    GPR_TIMER_END("stream_encodings_accepted_by_peer", 0);
  }
  publish_app_metadata(call, b, false);
}

static void recv_trailing_filter(grpc_exec_ctx *exec_ctx, void *args,
                                 grpc_metadata_batch *b) {
  grpc_call *call = (grpc_call *)args;
  if (b->idx.named.grpc_status != NULL) {
    uint32_t status_code = decode_status(b->idx.named.grpc_status->md);
    grpc_error *error =
        status_code == GRPC_STATUS_OK
            ? GRPC_ERROR_NONE
            : grpc_error_set_int(GRPC_ERROR_CREATE_FROM_STATIC_STRING(
                                     "Error received from peer"),
                                 GRPC_ERROR_INT_GRPC_STATUS,
                                 (intptr_t)status_code);
    if (b->idx.named.grpc_message != NULL) {
      error = grpc_error_set_str(
          error, GRPC_ERROR_STR_GRPC_MESSAGE,
          grpc_slice_ref_internal(GRPC_MDVALUE(b->idx.named.grpc_message->md)));
      grpc_metadata_batch_remove(exec_ctx, b, b->idx.named.grpc_message);
    } else if (error != GRPC_ERROR_NONE) {
      error = grpc_error_set_str(error, GRPC_ERROR_STR_GRPC_MESSAGE,
                                 grpc_empty_slice());
    }
    set_status_from_error(exec_ctx, call, STATUS_FROM_WIRE, error);
    grpc_metadata_batch_remove(exec_ctx, b, b->idx.named.grpc_status);
  }
  publish_app_metadata(call, b, true);
}

grpc_call_stack *grpc_call_get_call_stack(grpc_call *call) {
  return CALL_STACK_FROM_CALL(call);
}

/*******************************************************************************
 * BATCH API IMPLEMENTATION
 */

static void set_status_value_directly(grpc_status_code status, void *dest) {
  *(grpc_status_code *)dest = status;
}

static void set_cancelled_value(grpc_status_code status, void *dest) {
  *(int *)dest = (status != GRPC_STATUS_OK);
}

static bool are_write_flags_valid(uint32_t flags) {
  /* check that only bits in GRPC_WRITE_(INTERNAL?)_USED_MASK are set */
  const uint32_t allowed_write_positions =
      (GRPC_WRITE_USED_MASK | GRPC_WRITE_INTERNAL_USED_MASK);
  const uint32_t invalid_positions = ~allowed_write_positions;
  return !(flags & invalid_positions);
}

static bool are_initial_metadata_flags_valid(uint32_t flags, bool is_client) {
  /* check that only bits in GRPC_WRITE_(INTERNAL?)_USED_MASK are set */
  uint32_t invalid_positions = ~GRPC_INITIAL_METADATA_USED_MASK;
  if (!is_client) {
    invalid_positions |= GRPC_INITIAL_METADATA_IDEMPOTENT_REQUEST;
  }
  return !(flags & invalid_positions);
}

static int batch_slot_for_op(grpc_op_type type) {
  switch (type) {
    case GRPC_OP_SEND_INITIAL_METADATA:
      return 0;
    case GRPC_OP_SEND_MESSAGE:
      return 1;
    case GRPC_OP_SEND_CLOSE_FROM_CLIENT:
    case GRPC_OP_SEND_STATUS_FROM_SERVER:
      return 2;
    case GRPC_OP_RECV_INITIAL_METADATA:
      return 3;
    case GRPC_OP_RECV_MESSAGE:
      return 4;
    case GRPC_OP_RECV_CLOSE_ON_SERVER:
    case GRPC_OP_RECV_STATUS_ON_CLIENT:
      return 5;
  }
  GPR_UNREACHABLE_CODE(return 123456789);
}

static batch_control *allocate_batch_control(grpc_call *call,
                                             const grpc_op *ops,
                                             size_t num_ops) {
  int slot = batch_slot_for_op(ops[0].op);
  batch_control **pslot = &call->active_batches[slot];
  if (*pslot == NULL) {
    *pslot =
        (batch_control *)gpr_arena_alloc(call->arena, sizeof(batch_control));
  }
  batch_control *bctl = *pslot;
  if (bctl->call != NULL) {
    return NULL;
  }
  memset(bctl, 0, sizeof(*bctl));
  bctl->call = call;
  bctl->op.payload = &call->stream_op_payload;
  return bctl;
}

static void finish_batch_completion(grpc_exec_ctx *exec_ctx, void *user_data,
                                    grpc_cq_completion *storage) {
  batch_control *bctl = (batch_control *)user_data;
  grpc_call *call = bctl->call;
  bctl->call = NULL;
  GRPC_CALL_INTERNAL_UNREF(exec_ctx, call, "completion");
}

static grpc_error *consolidate_batch_errors(batch_control *bctl) {
  size_t n = (size_t)gpr_atm_acq_load(&bctl->num_errors);
  if (n == 0) {
    return GRPC_ERROR_NONE;
  } else if (n == 1) {
    /* Skip creating a composite error in the case that only one error was
       logged */
    grpc_error *e = bctl->errors[0];
    bctl->errors[0] = NULL;
    return e;
  } else {
    grpc_error *error = GRPC_ERROR_CREATE_REFERENCING_FROM_STATIC_STRING(
        "Call batch failed", bctl->errors, n);
    for (size_t i = 0; i < n; i++) {
      GRPC_ERROR_UNREF(bctl->errors[i]);
      bctl->errors[i] = NULL;
    }
    return error;
  }
}

static void post_batch_completion(grpc_exec_ctx *exec_ctx,
                                  batch_control *bctl) {
  grpc_call *next_child_call;
  grpc_call *call = bctl->call;
  grpc_error *error = consolidate_batch_errors(bctl);

  if (bctl->op.send_initial_metadata) {
    grpc_metadata_batch_destroy(
        exec_ctx,
        &call->metadata_batch[0 /* is_receiving */][0 /* is_trailing */]);
  }
  if (bctl->op.send_message) {
    call->sending_message = false;
  }
  if (bctl->op.send_trailing_metadata) {
    grpc_metadata_batch_destroy(
        exec_ctx,
        &call->metadata_batch[0 /* is_receiving */][1 /* is_trailing */]);
  }
  if (bctl->op.recv_trailing_metadata) {
    grpc_metadata_batch *md =
        &call->metadata_batch[1 /* is_receiving */][1 /* is_trailing */];
    recv_trailing_filter(exec_ctx, call, md);

    /* propagate cancellation to any interested children */
    gpr_atm_rel_store(&call->received_final_op_atm, 1);
    parent_call *pc = get_parent_call(call);
    if (pc != NULL) {
      grpc_call *child;
      gpr_mu_lock(&pc->child_list_mu);
      child = pc->first_child;
      if (child != NULL) {
        do {
          next_child_call = child->child->sibling_next;
          if (child->cancellation_is_inherited) {
            GRPC_CALL_INTERNAL_REF(child, "propagate_cancel");
            cancel_with_error(exec_ctx, child, STATUS_FROM_API_OVERRIDE,
                              GRPC_ERROR_CANCELLED);
            GRPC_CALL_INTERNAL_UNREF(exec_ctx, child, "propagate_cancel");
          }
          child = next_child_call;
        } while (child != pc->first_child);
      }
      gpr_mu_unlock(&pc->child_list_mu);
    }

    if (call->is_client) {
      get_final_status(exec_ctx, call, set_status_value_directly,
                       call->final_op.client.status,
                       call->final_op.client.status_details);
    } else {
      get_final_status(exec_ctx, call, set_cancelled_value,
                       call->final_op.server.cancelled, NULL);
    }

    GRPC_ERROR_UNREF(error);
    error = GRPC_ERROR_NONE;
  }

  if (bctl->completion_data.notify_tag.is_closure) {
    /* unrefs bctl->error */
    bctl->call = NULL;
    GRPC_CLOSURE_RUN(
        exec_ctx, (grpc_closure *)bctl->completion_data.notify_tag.tag, error);
    GRPC_CALL_INTERNAL_UNREF(exec_ctx, call, "completion");
  } else {
    /* unrefs bctl->error */
    grpc_cq_end_op(
        exec_ctx, bctl->call->cq, bctl->completion_data.notify_tag.tag, error,
        finish_batch_completion, bctl, &bctl->completion_data.cq_completion);
  }
}

static void finish_batch_step(grpc_exec_ctx *exec_ctx, batch_control *bctl) {
  if (gpr_unref(&bctl->steps_to_complete)) {
    post_batch_completion(exec_ctx, bctl);
  }
}

static void continue_receiving_slices(grpc_exec_ctx *exec_ctx,
                                      batch_control *bctl) {
  grpc_error *error;
  grpc_call *call = bctl->call;
  for (;;) {
    size_t remaining = call->receiving_stream->length -
                       (*call->receiving_buffer)->data.raw.slice_buffer.length;
    if (remaining == 0) {
      call->receiving_message = 0;
      grpc_byte_stream_destroy(exec_ctx, call->receiving_stream);
      call->receiving_stream = NULL;
      finish_batch_step(exec_ctx, bctl);
      return;
    }
    if (grpc_byte_stream_next(exec_ctx, call->receiving_stream, remaining,
                              &call->receiving_slice_ready)) {
      error = grpc_byte_stream_pull(exec_ctx, call->receiving_stream,
                                    &call->receiving_slice);
      if (error == GRPC_ERROR_NONE) {
        grpc_slice_buffer_add(&(*call->receiving_buffer)->data.raw.slice_buffer,
                              call->receiving_slice);
      } else {
        grpc_byte_stream_destroy(exec_ctx, call->receiving_stream);
        call->receiving_stream = NULL;
        grpc_byte_buffer_destroy(*call->receiving_buffer);
        *call->receiving_buffer = NULL;
        call->receiving_message = 0;
        finish_batch_step(exec_ctx, bctl);
        return;
      }
    } else {
      return;
    }
  }
}

static void receiving_slice_ready(grpc_exec_ctx *exec_ctx, void *bctlp,
                                  grpc_error *error) {
  batch_control *bctl = (batch_control *)bctlp;
  grpc_call *call = bctl->call;
  grpc_byte_stream *bs = call->receiving_stream;
  bool release_error = false;

  if (error == GRPC_ERROR_NONE) {
    grpc_slice slice;
    error = grpc_byte_stream_pull(exec_ctx, bs, &slice);
    if (error == GRPC_ERROR_NONE) {
      grpc_slice_buffer_add(&(*call->receiving_buffer)->data.raw.slice_buffer,
                            slice);
      continue_receiving_slices(exec_ctx, bctl);
    } else {
      /* Error returned by grpc_byte_stream_pull needs to be released manually
       */
      release_error = true;
    }
  }

  if (error != GRPC_ERROR_NONE) {
    if (GRPC_TRACER_ON(grpc_trace_operation_failures)) {
      GRPC_LOG_IF_ERROR("receiving_slice_ready", GRPC_ERROR_REF(error));
    }
    grpc_byte_stream_destroy(exec_ctx, call->receiving_stream);
    call->receiving_stream = NULL;
    grpc_byte_buffer_destroy(*call->receiving_buffer);
    *call->receiving_buffer = NULL;
    call->receiving_message = 0;
    finish_batch_step(exec_ctx, bctl);
    if (release_error) {
      GRPC_ERROR_UNREF(error);
    }
  }
}

static void process_data_after_md(grpc_exec_ctx *exec_ctx,
                                  batch_control *bctl) {
  grpc_call *call = bctl->call;
  if (call->receiving_stream == NULL) {
    *call->receiving_buffer = NULL;
    call->receiving_message = 0;
    finish_batch_step(exec_ctx, bctl);
  } else {
    call->test_only_last_message_flags = call->receiving_stream->flags;
    if ((call->receiving_stream->flags & GRPC_WRITE_INTERNAL_COMPRESS) &&
        (call->incoming_compression_algorithm > GRPC_COMPRESS_NONE)) {
      *call->receiving_buffer = grpc_raw_compressed_byte_buffer_create(
          NULL, 0, call->incoming_compression_algorithm);
    } else {
      *call->receiving_buffer = grpc_raw_byte_buffer_create(NULL, 0);
    }
    GRPC_CLOSURE_INIT(&call->receiving_slice_ready, receiving_slice_ready, bctl,
                      grpc_schedule_on_exec_ctx);
    continue_receiving_slices(exec_ctx, bctl);
  }
}

static void receiving_stream_ready(grpc_exec_ctx *exec_ctx, void *bctlp,
                                   grpc_error *error) {
  batch_control *bctl = (batch_control *)bctlp;
  grpc_call *call = bctl->call;
  if (error != GRPC_ERROR_NONE) {
    if (call->receiving_stream != NULL) {
      grpc_byte_stream_destroy(exec_ctx, call->receiving_stream);
      call->receiving_stream = NULL;
    }
    add_batch_error(exec_ctx, bctl, GRPC_ERROR_REF(error), true);
    cancel_with_error(exec_ctx, call, STATUS_FROM_SURFACE,
                      GRPC_ERROR_REF(error));
  }
  /* If recv_state is RECV_NONE, we will save the batch_control
   * object with rel_cas, and will not use it after the cas. Its corresponding
   * acq_load is in receiving_initial_metadata_ready() */
  if (error != GRPC_ERROR_NONE || call->receiving_stream == NULL ||
      !gpr_atm_rel_cas(&call->recv_state, RECV_NONE, (gpr_atm)bctlp)) {
    process_data_after_md(exec_ctx, bctl);
  }
}

// The recv_message_ready callback used when sending a batch containing
// a recv_message op down the filter stack.  Yields the call combiner
// before processing the received message.
static void receiving_stream_ready_in_call_combiner(grpc_exec_ctx *exec_ctx,
                                                    void *bctlp,
                                                    grpc_error *error) {
  batch_control *bctl = (batch_control *)bctlp;
  grpc_call *call = bctl->call;
  GRPC_CALL_COMBINER_STOP(exec_ctx, &call->call_combiner, "recv_message_ready");
  receiving_stream_ready(exec_ctx, bctlp, error);
}

static void validate_filtered_metadata(grpc_exec_ctx *exec_ctx,
                                       batch_control *bctl) {
  grpc_call *call = bctl->call;
  /* validate compression algorithms */
  if (call->incoming_stream_compression_algorithm !=
      GRPC_STREAM_COMPRESS_NONE) {
    const grpc_stream_compression_algorithm algo =
        call->incoming_stream_compression_algorithm;
    char *error_msg = NULL;
    const grpc_compression_options compression_options =
        grpc_channel_compression_options(call->channel);
    if (algo >= GRPC_STREAM_COMPRESS_ALGORITHMS_COUNT) {
      gpr_asprintf(&error_msg,
                   "Invalid stream compression algorithm value '%d'.", algo);
      gpr_log(GPR_ERROR, "%s", error_msg);
      cancel_with_status(exec_ctx, call, STATUS_FROM_SURFACE,
                         GRPC_STATUS_UNIMPLEMENTED, error_msg);
    } else if (grpc_compression_options_is_stream_compression_algorithm_enabled(
                   &compression_options, algo) == 0) {
      /* check if algorithm is supported by current channel config */
      char *algo_name = NULL;
      grpc_stream_compression_algorithm_name(algo, &algo_name);
      gpr_asprintf(&error_msg, "Stream compression algorithm '%s' is disabled.",
                   algo_name);
      gpr_log(GPR_ERROR, "%s", error_msg);
      cancel_with_status(exec_ctx, call, STATUS_FROM_SURFACE,
                         GRPC_STATUS_UNIMPLEMENTED, error_msg);
    }
    gpr_free(error_msg);

    GPR_ASSERT(call->stream_encodings_accepted_by_peer != 0);
    if (!GPR_BITGET(call->stream_encodings_accepted_by_peer,
                    call->incoming_stream_compression_algorithm)) {
      if (GRPC_TRACER_ON(grpc_compression_trace)) {
        char *algo_name = NULL;
        grpc_stream_compression_algorithm_name(
            call->incoming_stream_compression_algorithm, &algo_name);
        gpr_log(
            GPR_ERROR,
            "Stream compression algorithm (content-encoding = '%s') not "
            "present in the bitset of accepted encodings (accept-encodings: "
            "'0x%x')",
            algo_name, call->stream_encodings_accepted_by_peer);
      }
    }
  } else if (call->incoming_compression_algorithm != GRPC_COMPRESS_NONE) {
    const grpc_compression_algorithm algo =
        call->incoming_compression_algorithm;
    char *error_msg = NULL;
    const grpc_compression_options compression_options =
        grpc_channel_compression_options(call->channel);
    /* check if algorithm is known */
    if (algo >= GRPC_COMPRESS_ALGORITHMS_COUNT) {
      gpr_asprintf(&error_msg, "Invalid compression algorithm value '%d'.",
                   algo);
      gpr_log(GPR_ERROR, "%s", error_msg);
      cancel_with_status(exec_ctx, call, STATUS_FROM_SURFACE,
                         GRPC_STATUS_UNIMPLEMENTED, error_msg);
    } else if (grpc_compression_options_is_algorithm_enabled(
                   &compression_options, algo) == 0) {
      /* check if algorithm is supported by current channel config */
      char *algo_name = NULL;
      grpc_compression_algorithm_name(algo, &algo_name);
      gpr_asprintf(&error_msg, "Compression algorithm '%s' is disabled.",
                   algo_name);
      gpr_log(GPR_ERROR, "%s", error_msg);
      cancel_with_status(exec_ctx, call, STATUS_FROM_SURFACE,
                         GRPC_STATUS_UNIMPLEMENTED, error_msg);
    } else {
      call->incoming_compression_algorithm = algo;
    }
    gpr_free(error_msg);

    GPR_ASSERT(call->encodings_accepted_by_peer != 0);
    if (!GPR_BITGET(call->encodings_accepted_by_peer,
                    call->incoming_compression_algorithm)) {
      if (GRPC_TRACER_ON(grpc_compression_trace)) {
        char *algo_name = NULL;
        grpc_compression_algorithm_name(call->incoming_compression_algorithm,
                                        &algo_name);
        gpr_log(GPR_ERROR,
                "Compression algorithm (grpc-encoding = '%s') not present in "
                "the bitset of accepted encodings (grpc-accept-encodings: "
                "'0x%x')",
                algo_name, call->encodings_accepted_by_peer);
      }
    }
  }
}

static void add_batch_error(grpc_exec_ctx *exec_ctx, batch_control *bctl,
                            grpc_error *error, bool has_cancelled) {
  if (error == GRPC_ERROR_NONE) return;
  int idx = (int)gpr_atm_full_fetch_add(&bctl->num_errors, 1);
  if (idx == 0 && !has_cancelled) {
    cancel_with_error(exec_ctx, bctl->call, STATUS_FROM_CORE,
                      GRPC_ERROR_REF(error));
  }
  bctl->errors[idx] = error;
}

static void receiving_initial_metadata_ready(grpc_exec_ctx *exec_ctx,
                                             void *bctlp, grpc_error *error) {
  batch_control *bctl = (batch_control *)bctlp;
  grpc_call *call = bctl->call;

  GRPC_CALL_COMBINER_STOP(exec_ctx, &call->call_combiner,
                          "recv_initial_metadata_ready");

  add_batch_error(exec_ctx, bctl, GRPC_ERROR_REF(error), false);
  if (error == GRPC_ERROR_NONE) {
    grpc_metadata_batch *md =
        &call->metadata_batch[1 /* is_receiving */][0 /* is_trailing */];
    recv_initial_filter(exec_ctx, call, md);

    /* TODO(ctiller): this could be moved into recv_initial_filter now */
    GPR_TIMER_BEGIN("validate_filtered_metadata", 0);
    validate_filtered_metadata(exec_ctx, bctl);
    GPR_TIMER_END("validate_filtered_metadata", 0);

    if (md->deadline != GRPC_MILLIS_INF_FUTURE && !call->is_client) {
      call->send_deadline = md->deadline;
    }
  }

  grpc_closure *saved_rsr_closure = NULL;
  while (true) {
    gpr_atm rsr_bctlp = gpr_atm_acq_load(&call->recv_state);
    /* Should only receive initial metadata once */
    GPR_ASSERT(rsr_bctlp != 1);
    if (rsr_bctlp == 0) {
      /* We haven't seen initial metadata and messages before, thus initial
       * metadata is received first.
       * no_barrier_cas is used, as this function won't access the batch_control
       * object saved by receiving_stream_ready() if the initial metadata is
       * received first. */
      if (gpr_atm_no_barrier_cas(&call->recv_state, RECV_NONE,
                                 RECV_INITIAL_METADATA_FIRST)) {
        break;
      }
    } else {
      /* Already received messages */
      saved_rsr_closure = GRPC_CLOSURE_CREATE(receiving_stream_ready,
                                              (batch_control *)rsr_bctlp,
                                              grpc_schedule_on_exec_ctx);
      /* No need to modify recv_state */
      break;
    }
  }
  if (saved_rsr_closure != NULL) {
    GRPC_CLOSURE_RUN(exec_ctx, saved_rsr_closure, GRPC_ERROR_REF(error));
  }

  finish_batch_step(exec_ctx, bctl);
}

static void finish_batch(grpc_exec_ctx *exec_ctx, void *bctlp,
                         grpc_error *error) {
  batch_control *bctl = (batch_control *)bctlp;
  grpc_call *call = bctl->call;
  GRPC_CALL_COMBINER_STOP(exec_ctx, &call->call_combiner, "on_complete");
  add_batch_error(exec_ctx, bctl, GRPC_ERROR_REF(error), false);
  finish_batch_step(exec_ctx, bctl);
}

static void free_no_op_completion(grpc_exec_ctx *exec_ctx, void *p,
                                  grpc_cq_completion *completion) {
  gpr_free(completion);
}

static grpc_call_error call_start_batch(grpc_exec_ctx *exec_ctx,
                                        grpc_call *call, const grpc_op *ops,
                                        size_t nops, void *notify_tag,
                                        int is_notify_tag_closure) {
  size_t i;
  const grpc_op *op;
  batch_control *bctl;
  int num_completion_callbacks_needed = 1;
  grpc_call_error error = GRPC_CALL_OK;

  GPR_TIMER_BEGIN("grpc_call_start_batch", 0);
  GRPC_CALL_LOG_BATCH(GPR_INFO, call, ops, nops, notify_tag);

  if (nops == 0) {
    if (!is_notify_tag_closure) {
      GPR_ASSERT(grpc_cq_begin_op(call->cq, notify_tag));
      grpc_cq_end_op(
          exec_ctx, call->cq, notify_tag, GRPC_ERROR_NONE,
          free_no_op_completion, NULL,
          (grpc_cq_completion *)gpr_malloc(sizeof(grpc_cq_completion)));
    } else {
      GRPC_CLOSURE_SCHED(exec_ctx, (grpc_closure *)notify_tag, GRPC_ERROR_NONE);
    }
    error = GRPC_CALL_OK;
    goto done;
  }

  bctl = allocate_batch_control(call, ops, nops);
  if (bctl == NULL) {
    return GRPC_CALL_ERROR_TOO_MANY_OPERATIONS;
  }
  bctl->completion_data.notify_tag.tag = notify_tag;
  bctl->completion_data.notify_tag.is_closure =
      (uint8_t)(is_notify_tag_closure != 0);

  grpc_transport_stream_op_batch *stream_op = &bctl->op;
  grpc_transport_stream_op_batch_payload *stream_op_payload =
      &call->stream_op_payload;

  /* rewrite batch ops into a transport op */
  for (i = 0; i < nops; i++) {
    op = &ops[i];
    if (op->reserved != NULL) {
      error = GRPC_CALL_ERROR;
      goto done_with_error;
    }
    switch (op->op) {
      case GRPC_OP_SEND_INITIAL_METADATA:
        /* Flag validation: currently allow no flags */
        if (!are_initial_metadata_flags_valid(op->flags, call->is_client)) {
          error = GRPC_CALL_ERROR_INVALID_FLAGS;
          goto done_with_error;
        }
        if (call->sent_initial_metadata) {
          error = GRPC_CALL_ERROR_TOO_MANY_OPERATIONS;
          goto done_with_error;
        }
        /* process compression level */
        memset(&call->compression_md, 0, sizeof(call->compression_md));
        size_t additional_metadata_count = 0;
        grpc_compression_level effective_compression_level =
            GRPC_COMPRESS_LEVEL_NONE;
        grpc_stream_compression_level effective_stream_compression_level =
            GRPC_STREAM_COMPRESS_LEVEL_NONE;
        bool level_set = false;
        bool stream_compression = false;
        if (op->data.send_initial_metadata.maybe_stream_compression_level
                .is_set) {
          effective_stream_compression_level =
              op->data.send_initial_metadata.maybe_stream_compression_level
                  .level;
          level_set = true;
          stream_compression = true;
        } else if (op->data.send_initial_metadata.maybe_compression_level
                       .is_set) {
          effective_compression_level =
              op->data.send_initial_metadata.maybe_compression_level.level;
          level_set = true;
        } else {
          const grpc_compression_options copts =
              grpc_channel_compression_options(call->channel);
          if (copts.default_stream_compression_level.is_set) {
            level_set = true;
            effective_stream_compression_level =
                copts.default_stream_compression_level.level;
            stream_compression = true;
          } else if (copts.default_level.is_set) {
            level_set = true;
            effective_compression_level = copts.default_level.level;
          }
        }
        if (level_set && !call->is_client) {
          if (stream_compression) {
            const grpc_stream_compression_algorithm calgo =
                stream_compression_algorithm_for_level_locked(
                    call, effective_stream_compression_level);
            call->compression_md.key =
                GRPC_MDSTR_GRPC_INTERNAL_STREAM_ENCODING_REQUEST;
            call->compression_md.value =
                grpc_stream_compression_algorithm_slice(calgo);
          } else {
            const grpc_compression_algorithm calgo =
                compression_algorithm_for_level_locked(
                    call, effective_compression_level);
            /* the following will be picked up by the compress filter and used
             * as the call's compression algorithm. */
            call->compression_md.key =
                GRPC_MDSTR_GRPC_INTERNAL_ENCODING_REQUEST;
            call->compression_md.value =
                grpc_compression_algorithm_slice(calgo);
            additional_metadata_count++;
          }
        }

        if (op->data.send_initial_metadata.count + additional_metadata_count >
            INT_MAX) {
          error = GRPC_CALL_ERROR_INVALID_METADATA;
          goto done_with_error;
        }
        stream_op->send_initial_metadata = true;
        call->sent_initial_metadata = true;
        if (!prepare_application_metadata(
                exec_ctx, call, (int)op->data.send_initial_metadata.count,
                op->data.send_initial_metadata.metadata, 0, call->is_client,
                &call->compression_md, (int)additional_metadata_count)) {
          error = GRPC_CALL_ERROR_INVALID_METADATA;
          goto done_with_error;
        }
        /* TODO(ctiller): just make these the same variable? */
        if (call->is_client) {
          call->metadata_batch[0][0].deadline = call->send_deadline;
        }
        stream_op_payload->send_initial_metadata.send_initial_metadata =
            &call->metadata_batch[0 /* is_receiving */][0 /* is_trailing */];
        stream_op_payload->send_initial_metadata.send_initial_metadata_flags =
            op->flags;
        if (call->is_client) {
          stream_op_payload->send_initial_metadata.peer_string =
              &call->peer_string;
        }
        break;
      case GRPC_OP_SEND_MESSAGE:
        if (!are_write_flags_valid(op->flags)) {
          error = GRPC_CALL_ERROR_INVALID_FLAGS;
          goto done_with_error;
        }
        if (op->data.send_message.send_message == NULL) {
          error = GRPC_CALL_ERROR_INVALID_MESSAGE;
          goto done_with_error;
        }
        if (call->sending_message) {
          error = GRPC_CALL_ERROR_TOO_MANY_OPERATIONS;
          goto done_with_error;
        }
        stream_op->send_message = true;
        call->sending_message = true;
        grpc_slice_buffer_stream_init(
            &call->sending_stream,
            &op->data.send_message.send_message->data.raw.slice_buffer,
            op->flags);
        /* If the outgoing buffer is already compressed, mark it as so in the
           flags. These will be picked up by the compression filter and further
           (wasteful) attempts at compression skipped. */
        if (op->data.send_message.send_message->data.raw.compression >
            GRPC_COMPRESS_NONE) {
          call->sending_stream.base.flags |= GRPC_WRITE_INTERNAL_COMPRESS;
        }
        stream_op_payload->send_message.send_message =
            &call->sending_stream.base;
        break;
      case GRPC_OP_SEND_CLOSE_FROM_CLIENT:
        /* Flag validation: currently allow no flags */
        if (op->flags != 0) {
          error = GRPC_CALL_ERROR_INVALID_FLAGS;
          goto done_with_error;
        }
        if (!call->is_client) {
          error = GRPC_CALL_ERROR_NOT_ON_SERVER;
          goto done_with_error;
        }
        if (call->sent_final_op) {
          error = GRPC_CALL_ERROR_TOO_MANY_OPERATIONS;
          goto done_with_error;
        }
        stream_op->send_trailing_metadata = true;
        call->sent_final_op = true;
        stream_op_payload->send_trailing_metadata.send_trailing_metadata =
            &call->metadata_batch[0 /* is_receiving */][1 /* is_trailing */];
        break;
      case GRPC_OP_SEND_STATUS_FROM_SERVER:
        /* Flag validation: currently allow no flags */
        if (op->flags != 0) {
          error = GRPC_CALL_ERROR_INVALID_FLAGS;
          goto done_with_error;
        }
        if (call->is_client) {
          error = GRPC_CALL_ERROR_NOT_ON_CLIENT;
          goto done_with_error;
        }
        if (call->sent_final_op) {
          error = GRPC_CALL_ERROR_TOO_MANY_OPERATIONS;
          goto done_with_error;
        }
        if (op->data.send_status_from_server.trailing_metadata_count >
            INT_MAX) {
          error = GRPC_CALL_ERROR_INVALID_METADATA;
          goto done_with_error;
        }
        stream_op->send_trailing_metadata = true;
        call->sent_final_op = true;
        GPR_ASSERT(call->send_extra_metadata_count == 0);
        call->send_extra_metadata_count = 1;
        call->send_extra_metadata[0].md = grpc_channel_get_reffed_status_elem(
            exec_ctx, call->channel, op->data.send_status_from_server.status);
        {
          grpc_error *override_error = GRPC_ERROR_NONE;
          if (op->data.send_status_from_server.status != GRPC_STATUS_OK) {
            override_error = GRPC_ERROR_CREATE_FROM_STATIC_STRING(
                "Error from server send status");
          }
          if (op->data.send_status_from_server.status_details != NULL) {
            call->send_extra_metadata[1].md = grpc_mdelem_from_slices(
                exec_ctx, GRPC_MDSTR_GRPC_MESSAGE,
                grpc_slice_ref_internal(
                    *op->data.send_status_from_server.status_details));
            call->send_extra_metadata_count++;
            char *msg = grpc_slice_to_c_string(
                GRPC_MDVALUE(call->send_extra_metadata[1].md));
            override_error =
                grpc_error_set_str(override_error, GRPC_ERROR_STR_GRPC_MESSAGE,
                                   grpc_slice_from_copied_string(msg));
            gpr_free(msg);
          }
          set_status_from_error(exec_ctx, call, STATUS_FROM_API_OVERRIDE,
                                override_error);
        }
        if (!prepare_application_metadata(
                exec_ctx, call,
                (int)op->data.send_status_from_server.trailing_metadata_count,
                op->data.send_status_from_server.trailing_metadata, 1, 1, NULL,
                0)) {
          for (int n = 0; n < call->send_extra_metadata_count; n++) {
            GRPC_MDELEM_UNREF(exec_ctx, call->send_extra_metadata[n].md);
          }
          call->send_extra_metadata_count = 0;
          error = GRPC_CALL_ERROR_INVALID_METADATA;
          goto done_with_error;
        }
        stream_op_payload->send_trailing_metadata.send_trailing_metadata =
            &call->metadata_batch[0 /* is_receiving */][1 /* is_trailing */];
        break;
      case GRPC_OP_RECV_INITIAL_METADATA:
        /* Flag validation: currently allow no flags */
        if (op->flags != 0) {
          error = GRPC_CALL_ERROR_INVALID_FLAGS;
          goto done_with_error;
        }
        if (call->received_initial_metadata) {
          error = GRPC_CALL_ERROR_TOO_MANY_OPERATIONS;
          goto done_with_error;
        }
        call->received_initial_metadata = true;
        call->buffered_metadata[0] =
            op->data.recv_initial_metadata.recv_initial_metadata;
        GRPC_CLOSURE_INIT(&call->receiving_initial_metadata_ready,
                          receiving_initial_metadata_ready, bctl,
                          grpc_schedule_on_exec_ctx);
        stream_op->recv_initial_metadata = true;
        stream_op_payload->recv_initial_metadata.recv_initial_metadata =
            &call->metadata_batch[1 /* is_receiving */][0 /* is_trailing */];
        stream_op_payload->recv_initial_metadata.recv_initial_metadata_ready =
            &call->receiving_initial_metadata_ready;
        if (!call->is_client) {
          stream_op_payload->recv_initial_metadata.peer_string =
              &call->peer_string;
        }
        num_completion_callbacks_needed++;
        break;
      case GRPC_OP_RECV_MESSAGE:
        /* Flag validation: currently allow no flags */
        if (op->flags != 0) {
          error = GRPC_CALL_ERROR_INVALID_FLAGS;
          goto done_with_error;
        }
        if (call->receiving_message) {
          error = GRPC_CALL_ERROR_TOO_MANY_OPERATIONS;
          goto done_with_error;
        }
        call->receiving_message = true;
        stream_op->recv_message = true;
        call->receiving_buffer = op->data.recv_message.recv_message;
        stream_op_payload->recv_message.recv_message = &call->receiving_stream;
        GRPC_CLOSURE_INIT(&call->receiving_stream_ready,
                          receiving_stream_ready_in_call_combiner, bctl,
                          grpc_schedule_on_exec_ctx);
        stream_op_payload->recv_message.recv_message_ready =
            &call->receiving_stream_ready;
        num_completion_callbacks_needed++;
        break;
      case GRPC_OP_RECV_STATUS_ON_CLIENT:
        /* Flag validation: currently allow no flags */
        if (op->flags != 0) {
          error = GRPC_CALL_ERROR_INVALID_FLAGS;
          goto done_with_error;
        }
        if (!call->is_client) {
          error = GRPC_CALL_ERROR_NOT_ON_SERVER;
          goto done_with_error;
        }
        if (call->requested_final_op) {
          error = GRPC_CALL_ERROR_TOO_MANY_OPERATIONS;
          goto done_with_error;
        }
        call->requested_final_op = true;
        call->buffered_metadata[1] =
            op->data.recv_status_on_client.trailing_metadata;
        call->final_op.client.status = op->data.recv_status_on_client.status;
        call->final_op.client.status_details =
            op->data.recv_status_on_client.status_details;
        stream_op->recv_trailing_metadata = true;
        stream_op->collect_stats = true;
        stream_op_payload->recv_trailing_metadata.recv_trailing_metadata =
            &call->metadata_batch[1 /* is_receiving */][1 /* is_trailing */];
        stream_op_payload->collect_stats.collect_stats =
            &call->final_info.stats.transport_stream_stats;
        break;
      case GRPC_OP_RECV_CLOSE_ON_SERVER:
        /* Flag validation: currently allow no flags */
        if (op->flags != 0) {
          error = GRPC_CALL_ERROR_INVALID_FLAGS;
          goto done_with_error;
        }
        if (call->is_client) {
          error = GRPC_CALL_ERROR_NOT_ON_CLIENT;
          goto done_with_error;
        }
        if (call->requested_final_op) {
          error = GRPC_CALL_ERROR_TOO_MANY_OPERATIONS;
          goto done_with_error;
        }
        call->requested_final_op = true;
        call->final_op.server.cancelled =
            op->data.recv_close_on_server.cancelled;
        stream_op->recv_trailing_metadata = true;
        stream_op->collect_stats = true;
        stream_op_payload->recv_trailing_metadata.recv_trailing_metadata =
            &call->metadata_batch[1 /* is_receiving */][1 /* is_trailing */];
        stream_op_payload->collect_stats.collect_stats =
            &call->final_info.stats.transport_stream_stats;
        break;
    }
  }

  GRPC_CALL_INTERNAL_REF(call, "completion");
  if (!is_notify_tag_closure) {
    GPR_ASSERT(grpc_cq_begin_op(call->cq, notify_tag));
  }
  gpr_ref_init(&bctl->steps_to_complete, num_completion_callbacks_needed);

  GRPC_CLOSURE_INIT(&bctl->finish_batch, finish_batch, bctl,
                    grpc_schedule_on_exec_ctx);
  stream_op->on_complete = &bctl->finish_batch;
  gpr_atm_rel_store(&call->any_ops_sent_atm, 1);

  execute_batch(exec_ctx, call, stream_op, &bctl->start_batch);

done:
  GPR_TIMER_END("grpc_call_start_batch", 0);
  return error;

done_with_error:
  /* reverse any mutations that occured */
  if (stream_op->send_initial_metadata) {
    call->sent_initial_metadata = false;
    grpc_metadata_batch_clear(exec_ctx, &call->metadata_batch[0][0]);
  }
  if (stream_op->send_message) {
    call->sending_message = false;
    grpc_byte_stream_destroy(exec_ctx, &call->sending_stream.base);
  }
  if (stream_op->send_trailing_metadata) {
    call->sent_final_op = false;
    grpc_metadata_batch_clear(exec_ctx, &call->metadata_batch[0][1]);
  }
  if (stream_op->recv_initial_metadata) {
    call->received_initial_metadata = false;
  }
  if (stream_op->recv_message) {
    call->receiving_message = false;
  }
  if (stream_op->recv_trailing_metadata) {
    call->requested_final_op = false;
  }
  goto done;
}

grpc_call_error grpc_call_start_batch(grpc_call *call, const grpc_op *ops,
                                      size_t nops, void *tag, void *reserved) {
  grpc_exec_ctx exec_ctx = GRPC_EXEC_CTX_INIT;
  grpc_call_error err;

  GRPC_API_TRACE(
      "grpc_call_start_batch(call=%p, ops=%p, nops=%lu, tag=%p, "
      "reserved=%p)",
      5, (call, ops, (unsigned long)nops, tag, reserved));

  if (reserved != NULL) {
    err = GRPC_CALL_ERROR;
  } else {
    err = call_start_batch(&exec_ctx, call, ops, nops, tag, 0);
  }

  grpc_exec_ctx_finish(&exec_ctx);
  return err;
}

grpc_call_error grpc_call_start_batch_and_execute(grpc_exec_ctx *exec_ctx,
                                                  grpc_call *call,
                                                  const grpc_op *ops,
                                                  size_t nops,
                                                  grpc_closure *closure) {
  return call_start_batch(exec_ctx, call, ops, nops, closure, 1);
}

void grpc_call_context_set(grpc_call *call, grpc_context_index elem,
                           void *value, void (*destroy)(void *value)) {
  if (call->context[elem].destroy) {
    call->context[elem].destroy(call->context[elem].value);
  }
  call->context[elem].value = value;
  call->context[elem].destroy = destroy;
}

void *grpc_call_context_get(grpc_call *call, grpc_context_index elem) {
  return call->context[elem].value;
}

uint8_t grpc_call_is_client(grpc_call *call) { return call->is_client; }

grpc_compression_algorithm grpc_call_compression_for_level(
    grpc_call *call, grpc_compression_level level) {
  grpc_compression_algorithm algo =
      compression_algorithm_for_level_locked(call, level);
  return algo;
}

const char *grpc_call_error_to_string(grpc_call_error error) {
  switch (error) {
    case GRPC_CALL_ERROR:
      return "GRPC_CALL_ERROR";
    case GRPC_CALL_ERROR_ALREADY_ACCEPTED:
      return "GRPC_CALL_ERROR_ALREADY_ACCEPTED";
    case GRPC_CALL_ERROR_ALREADY_FINISHED:
      return "GRPC_CALL_ERROR_ALREADY_FINISHED";
    case GRPC_CALL_ERROR_ALREADY_INVOKED:
      return "GRPC_CALL_ERROR_ALREADY_INVOKED";
    case GRPC_CALL_ERROR_BATCH_TOO_BIG:
      return "GRPC_CALL_ERROR_BATCH_TOO_BIG";
    case GRPC_CALL_ERROR_INVALID_FLAGS:
      return "GRPC_CALL_ERROR_INVALID_FLAGS";
    case GRPC_CALL_ERROR_INVALID_MESSAGE:
      return "GRPC_CALL_ERROR_INVALID_MESSAGE";
    case GRPC_CALL_ERROR_INVALID_METADATA:
      return "GRPC_CALL_ERROR_INVALID_METADATA";
    case GRPC_CALL_ERROR_NOT_INVOKED:
      return "GRPC_CALL_ERROR_NOT_INVOKED";
    case GRPC_CALL_ERROR_NOT_ON_CLIENT:
      return "GRPC_CALL_ERROR_NOT_ON_CLIENT";
    case GRPC_CALL_ERROR_NOT_ON_SERVER:
      return "GRPC_CALL_ERROR_NOT_ON_SERVER";
    case GRPC_CALL_ERROR_NOT_SERVER_COMPLETION_QUEUE:
      return "GRPC_CALL_ERROR_NOT_SERVER_COMPLETION_QUEUE";
    case GRPC_CALL_ERROR_PAYLOAD_TYPE_MISMATCH:
      return "GRPC_CALL_ERROR_PAYLOAD_TYPE_MISMATCH";
    case GRPC_CALL_ERROR_TOO_MANY_OPERATIONS:
      return "GRPC_CALL_ERROR_TOO_MANY_OPERATIONS";
    case GRPC_CALL_ERROR_COMPLETION_QUEUE_SHUTDOWN:
      return "GRPC_CALL_ERROR_COMPLETION_QUEUE_SHUTDOWN";
    case GRPC_CALL_OK:
      return "GRPC_CALL_OK";
  }
  GPR_UNREACHABLE_CODE(return "GRPC_CALL_ERROR_UNKNOW");
}<|MERGE_RESOLUTION|>--- conflicted
+++ resolved
@@ -390,14 +390,7 @@
     gpr_mu_lock(&pc->child_list_mu);
 
     if (args->propagation_mask & GRPC_PROPAGATE_DEADLINE) {
-<<<<<<< HEAD
-      send_deadline = GPR_MIN(send_deadline, args->parent_call->send_deadline);
-=======
-      send_deadline = gpr_time_min(
-          gpr_convert_clock_type(send_deadline,
-                                 args->parent->send_deadline.clock_type),
-          args->parent->send_deadline);
->>>>>>> 63f31e8c
+      send_deadline = GPR_MIN(send_deadline, args->parent->send_deadline);
     }
     /* for now GRPC_PROPAGATE_TRACING_CONTEXT *MUST* be passed with
      * GRPC_PROPAGATE_STATS_CONTEXT */
