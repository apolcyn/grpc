--- conflicted
+++ resolved
@@ -1017,11 +1017,7 @@
         {GRPC_MAX_CHANNEL_TRACE_EVENT_MEMORY_PER_NODE_DEFAULT, 0, INT_MAX});
     server->channelz_server =
         grpc_core::MakeRefCounted<grpc_core::channelz::ServerNode>(
-<<<<<<< HEAD
-            server, trace_events_per_node);
-=======
-            channel_tracer_max_memory);
->>>>>>> f526602b
+            server, channel_tracer_max_memory);
     server->channelz_server->AddTraceEvent(
         grpc_core::channelz::ChannelTrace::Severity::Info,
         grpc_slice_from_static_string("Server created"));
