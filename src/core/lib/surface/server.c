/*
 *
 * Copyright 2015-2016, Google Inc.
 * All rights reserved.
 *
 * Redistribution and use in source and binary forms, with or without
 * modification, are permitted provided that the following conditions are
 * met:
 *
 *     * Redistributions of source code must retain the above copyright
 * notice, this list of conditions and the following disclaimer.
 *     * Redistributions in binary form must reproduce the above
 * copyright notice, this list of conditions and the following disclaimer
 * in the documentation and/or other materials provided with the
 * distribution.
 *     * Neither the name of Google Inc. nor the names of its
 * contributors may be used to endorse or promote products derived from
 * this software without specific prior written permission.
 *
 * THIS SOFTWARE IS PROVIDED BY THE COPYRIGHT HOLDERS AND CONTRIBUTORS
 * "AS IS" AND ANY EXPRESS OR IMPLIED WARRANTIES, INCLUDING, BUT NOT
 * LIMITED TO, THE IMPLIED WARRANTIES OF MERCHANTABILITY AND FITNESS FOR
 * A PARTICULAR PURPOSE ARE DISCLAIMED. IN NO EVENT SHALL THE COPYRIGHT
 * OWNER OR CONTRIBUTORS BE LIABLE FOR ANY DIRECT, INDIRECT, INCIDENTAL,
 * SPECIAL, EXEMPLARY, OR CONSEQUENTIAL DAMAGES (INCLUDING, BUT NOT
 * LIMITED TO, PROCUREMENT OF SUBSTITUTE GOODS OR SERVICES; LOSS OF USE,
 * DATA, OR PROFITS; OR BUSINESS INTERRUPTION) HOWEVER CAUSED AND ON ANY
 * THEORY OF LIABILITY, WHETHER IN CONTRACT, STRICT LIABILITY, OR TORT
 * (INCLUDING NEGLIGENCE OR OTHERWISE) ARISING IN ANY WAY OUT OF THE USE
 * OF THIS SOFTWARE, EVEN IF ADVISED OF THE POSSIBILITY OF SUCH DAMAGE.
 *
 */

#include "src/core/lib/surface/server.h"

#include <limits.h>
#include <stdlib.h>
#include <string.h>

#include <grpc/support/alloc.h>
#include <grpc/support/log.h>
#include <grpc/support/string_util.h>
#include <grpc/support/useful.h>

#include "src/core/lib/channel/channel_args.h"
#include "src/core/lib/channel/connected_channel.h"
#include "src/core/lib/iomgr/iomgr.h"
#include "src/core/lib/support/stack_lockfree.h"
#include "src/core/lib/support/string.h"
#include "src/core/lib/surface/api_trace.h"
#include "src/core/lib/surface/call.h"
#include "src/core/lib/surface/channel.h"
#include "src/core/lib/surface/completion_queue.h"
#include "src/core/lib/surface/init.h"
#include "src/core/lib/transport/metadata.h"
#include "src/core/lib/transport/static_metadata.h"

typedef struct listener {
  void *arg;
  void (*start)(grpc_exec_ctx *exec_ctx, grpc_server *server, void *arg,
                grpc_pollset **pollsets, size_t pollset_count);
  void (*destroy)(grpc_exec_ctx *exec_ctx, grpc_server *server, void *arg,
                  grpc_closure *closure);
  struct listener *next;
  grpc_closure destroy_done;
} listener;

typedef struct call_data call_data;
typedef struct channel_data channel_data;
typedef struct registered_method registered_method;

typedef enum { BATCH_CALL, REGISTERED_CALL } requested_call_type;

typedef struct requested_call {
  requested_call_type type;
  void *tag;
  grpc_server *server;
  grpc_completion_queue *cq_bound_to_call;
  grpc_call **call;
  grpc_cq_completion completion;
  grpc_metadata_array *initial_metadata;
  union {
    struct {
      grpc_call_details *details;
    } batch;
    struct {
      registered_method *registered_method;
      gpr_timespec *deadline;
      grpc_byte_buffer **optional_payload;
    } registered;
  } data;
} requested_call;

typedef struct channel_registered_method {
  registered_method *server_registered_method;
  uint32_t flags;
  grpc_mdstr *method;
  grpc_mdstr *host;
} channel_registered_method;

struct channel_data {
  grpc_server *server;
  grpc_connectivity_state connectivity_state;
  grpc_channel *channel;
  size_t cq_idx;
  /* linked list of all channels on a server */
  channel_data *next;
  channel_data *prev;
  channel_registered_method *registered_methods;
  uint32_t registered_method_slots;
  uint32_t registered_method_max_probes;
  grpc_closure finish_destroy_channel_closure;
  grpc_closure channel_connectivity_changed;
};

typedef struct shutdown_tag {
  void *tag;
  grpc_completion_queue *cq;
  grpc_cq_completion completion;
} shutdown_tag;

typedef enum {
  /* waiting for metadata */
  NOT_STARTED,
  /* inital metadata read, not flow controlled in yet */
  PENDING,
  /* flow controlled in, on completion queue */
  ACTIVATED,
  /* cancelled before being queued */
  ZOMBIED
} call_state;

typedef struct request_matcher request_matcher;

struct call_data {
  grpc_call *call;

  /** protects state */
  gpr_mu mu_state;
  /** the current state of a call - see call_state */
  call_state state;

  grpc_mdstr *path;
  grpc_mdstr *host;
  gpr_timespec deadline;

  grpc_completion_queue *cq_new;

  grpc_metadata_batch *recv_initial_metadata;
  bool recv_idempotent_request;
  grpc_metadata_array initial_metadata;

  request_matcher *request_matcher;
  grpc_byte_buffer *payload;

  grpc_closure got_initial_metadata;
  grpc_closure server_on_recv_initial_metadata;
  grpc_closure kill_zombie_closure;
  grpc_closure *on_done_recv_initial_metadata;

  grpc_closure publish;

  call_data *pending_next;
};

struct request_matcher {
  grpc_server *server;
  call_data *pending_head;
  call_data *pending_tail;
  gpr_stack_lockfree **requests_per_cq;
};

struct registered_method {
  char *method;
  char *host;
  grpc_server_register_method_payload_handling payload_handling;
  uint32_t flags;
  /* one request matcher per method */
  request_matcher request_matcher;
  registered_method *next;
};

typedef struct {
  grpc_channel **channels;
  size_t num_channels;
} channel_broadcaster;

struct grpc_server {
  grpc_channel_args *channel_args;

  grpc_completion_queue **cqs;
  grpc_pollset **pollsets;
  size_t cq_count;
  bool started;

  /* The two following mutexes control access to server-state
     mu_global controls access to non-call-related state (e.g., channel state)
     mu_call controls access to call-related state (e.g., the call lists)

     If they are ever required to be nested, you must lock mu_global
     before mu_call. This is currently used in shutdown processing
     (grpc_server_shutdown_and_notify and maybe_finish_shutdown) */
  gpr_mu mu_global; /* mutex for server and channel state */
  gpr_mu mu_call;   /* mutex for call-specific state */

  registered_method *registered_methods;
  /** one request matcher for unregistered methods */
  request_matcher unregistered_request_matcher;
  /** free list of available requested_calls indices */
  gpr_stack_lockfree *request_freelist;
  /** requested call backing data */
  requested_call *requested_calls;
  size_t max_requested_calls;

  gpr_atm shutdown_flag;
  uint8_t shutdown_published;
  size_t num_shutdown_tags;
  shutdown_tag *shutdown_tags;

  channel_data root_channel_data;

  listener *listeners;
  int listeners_destroyed;
  gpr_refcount internal_refcount;

  /** when did we print the last shutdown progress message */
  gpr_timespec last_shutdown_message_time;
};

#define SERVER_FROM_CALL_ELEM(elem) \
  (((channel_data *)(elem)->channel_data)->server)

static void publish_new_rpc(grpc_exec_ctx *exec_ctx, void *calld,
                            grpc_error *error);
static void fail_call(grpc_exec_ctx *exec_ctx, grpc_server *server,
                      size_t cq_idx, requested_call *rc, grpc_error *error);
<<<<<<< HEAD

=======
>>>>>>> ccc8ec54
/* Before calling maybe_finish_shutdown, we must hold mu_global and not
   hold mu_call */
static void maybe_finish_shutdown(grpc_exec_ctx *exec_ctx, grpc_server *server);

/*
 * channel broadcaster
 */

/* assumes server locked */
static void channel_broadcaster_init(grpc_server *s, channel_broadcaster *cb) {
  channel_data *c;
  size_t count = 0;
  for (c = s->root_channel_data.next; c != &s->root_channel_data; c = c->next) {
    count++;
  }
  cb->num_channels = count;
  cb->channels = gpr_malloc(sizeof(*cb->channels) * cb->num_channels);
  count = 0;
  for (c = s->root_channel_data.next; c != &s->root_channel_data; c = c->next) {
    cb->channels[count++] = c->channel;
    GRPC_CHANNEL_INTERNAL_REF(c->channel, "broadcast");
  }
}

struct shutdown_cleanup_args {
  grpc_closure closure;
  gpr_slice slice;
};

static void shutdown_cleanup(grpc_exec_ctx *exec_ctx, void *arg,
                             grpc_error *error) {
  struct shutdown_cleanup_args *a = arg;
  gpr_slice_unref(a->slice);
  gpr_free(a);
}

static void send_shutdown(grpc_exec_ctx *exec_ctx, grpc_channel *channel,
                          int send_goaway, grpc_error *send_disconnect) {
  grpc_transport_op op;
  struct shutdown_cleanup_args *sc;
  grpc_channel_element *elem;

  memset(&op, 0, sizeof(op));
  op.send_goaway = send_goaway;
  sc = gpr_malloc(sizeof(*sc));
  sc->slice = gpr_slice_from_copied_string("Server shutdown");
  op.goaway_message = &sc->slice;
  op.goaway_status = GRPC_STATUS_OK;
  op.disconnect_with_error = send_disconnect;
  grpc_closure_init(&sc->closure, shutdown_cleanup, sc);
  op.on_consumed = &sc->closure;

  elem = grpc_channel_stack_element(grpc_channel_get_channel_stack(channel), 0);
  elem->filter->start_transport_op(exec_ctx, elem, &op);
}

static void channel_broadcaster_shutdown(grpc_exec_ctx *exec_ctx,
                                         channel_broadcaster *cb,
                                         int send_goaway,
                                         grpc_error *force_disconnect) {
  size_t i;

  for (i = 0; i < cb->num_channels; i++) {
    send_shutdown(exec_ctx, cb->channels[i], send_goaway,
                  GRPC_ERROR_REF(force_disconnect));
    GRPC_CHANNEL_INTERNAL_UNREF(exec_ctx, cb->channels[i], "broadcast");
  }
  gpr_free(cb->channels);
  GRPC_ERROR_UNREF(force_disconnect);
}

/*
 * request_matcher
 */

static void request_matcher_init(request_matcher *rm, size_t entries,
                                 grpc_server *server) {
  memset(rm, 0, sizeof(*rm));
  rm->server = server;
  rm->requests_per_cq =
      gpr_malloc(sizeof(*rm->requests_per_cq) * server->cq_count);
  for (size_t i = 0; i < server->cq_count; i++) {
    rm->requests_per_cq[i] = gpr_stack_lockfree_create(entries);
  }
}

static void request_matcher_destroy(request_matcher *rm) {
  for (size_t i = 0; i < rm->server->cq_count; i++) {
    GPR_ASSERT(gpr_stack_lockfree_pop(rm->requests_per_cq[i]) == -1);
    gpr_stack_lockfree_destroy(rm->requests_per_cq[i]);
  }
  gpr_free(rm->requests_per_cq);
}

static void kill_zombie(grpc_exec_ctx *exec_ctx, void *elem,
                        grpc_error *error) {
  grpc_call_destroy(grpc_call_from_top_element(elem));
}

static void request_matcher_zombify_all_pending_calls(grpc_exec_ctx *exec_ctx,
                                                      request_matcher *rm) {
  while (rm->pending_head) {
    call_data *calld = rm->pending_head;
    rm->pending_head = calld->pending_next;
    gpr_mu_lock(&calld->mu_state);
    calld->state = ZOMBIED;
    gpr_mu_unlock(&calld->mu_state);
    grpc_closure_init(
        &calld->kill_zombie_closure, kill_zombie,
        grpc_call_stack_element(grpc_call_get_call_stack(calld->call), 0));
    grpc_exec_ctx_push(exec_ctx, &calld->kill_zombie_closure, GRPC_ERROR_NONE,
                       NULL);
  }
}

static void request_matcher_kill_requests(grpc_exec_ctx *exec_ctx,
                                          grpc_server *server,
                                          request_matcher *rm,
                                          grpc_error *error) {
  int request_id;
  for (size_t i = 0; i < server->cq_count; i++) {
    while ((request_id = gpr_stack_lockfree_pop(rm->requests_per_cq[i])) !=
           -1) {
<<<<<<< HEAD
      fail_call(exec_ctx, server, i, &server->requested_calls[request_id], GRPC_ERROR_REF(error));
=======
      fail_call(exec_ctx, server, i, &server->requested_calls[request_id],
                GRPC_ERROR_REF(error));
>>>>>>> ccc8ec54
    }
  }
  GRPC_ERROR_UNREF(error);
}

/*
 * server proper
 */

static void server_ref(grpc_server *server) {
  gpr_ref(&server->internal_refcount);
}

static void server_delete(grpc_exec_ctx *exec_ctx, grpc_server *server) {
  registered_method *rm;
  size_t i;
  grpc_channel_args_destroy(server->channel_args);
  gpr_mu_destroy(&server->mu_global);
  gpr_mu_destroy(&server->mu_call);
  while ((rm = server->registered_methods) != NULL) {
    server->registered_methods = rm->next;
    if (server->started) {
      request_matcher_destroy(&rm->request_matcher);
    }
    gpr_free(rm->method);
    gpr_free(rm->host);
    gpr_free(rm);
  }
  if (server->started) {
    request_matcher_destroy(&server->unregistered_request_matcher);
  }
  for (i = 0; i < server->cq_count; i++) {
    GRPC_CQ_INTERNAL_UNREF(server->cqs[i], "server");
  }
  gpr_stack_lockfree_destroy(server->request_freelist);
  gpr_free(server->cqs);
  gpr_free(server->pollsets);
  gpr_free(server->shutdown_tags);
  gpr_free(server->requested_calls);
  gpr_free(server);
}

static void server_unref(grpc_exec_ctx *exec_ctx, grpc_server *server) {
  if (gpr_unref(&server->internal_refcount)) {
    server_delete(exec_ctx, server);
  }
}

static int is_channel_orphaned(channel_data *chand) {
  return chand->next == chand;
}

static void orphan_channel(channel_data *chand) {
  chand->next->prev = chand->prev;
  chand->prev->next = chand->next;
  chand->next = chand->prev = chand;
}

static void finish_destroy_channel(grpc_exec_ctx *exec_ctx, void *cd,
                                   grpc_error *error) {
  channel_data *chand = cd;
  grpc_server *server = chand->server;
  GRPC_CHANNEL_INTERNAL_UNREF(exec_ctx, chand->channel, "server");
  server_unref(exec_ctx, server);
}

static void destroy_channel(grpc_exec_ctx *exec_ctx, channel_data *chand) {
  if (is_channel_orphaned(chand)) return;
  GPR_ASSERT(chand->server != NULL);
  orphan_channel(chand);
  server_ref(chand->server);
  maybe_finish_shutdown(exec_ctx, chand->server);
  chand->finish_destroy_channel_closure.cb = finish_destroy_channel;
  chand->finish_destroy_channel_closure.cb_arg = chand;

  grpc_transport_op op;
  memset(&op, 0, sizeof(op));
  op.set_accept_stream = true;
  op.on_consumed = &chand->finish_destroy_channel_closure;
  grpc_channel_next_op(exec_ctx,
                       grpc_channel_stack_element(
                           grpc_channel_get_channel_stack(chand->channel), 0),
                       &op);
}

static void cpstr(char **dest, size_t *capacity, grpc_mdstr *value) {
  gpr_slice slice = value->slice;
  size_t len = GPR_SLICE_LENGTH(slice);

  if (len + 1 > *capacity) {
    *capacity = GPR_MAX(len + 1, *capacity * 2);
    *dest = gpr_realloc(*dest, *capacity);
  }
  memcpy(*dest, grpc_mdstr_as_c_string(value), len + 1);
}

static void done_request_event(grpc_exec_ctx *exec_ctx, void *req,
                               grpc_cq_completion *c) {
  requested_call *rc = req;
  grpc_server *server = rc->server;

  if (rc >= server->requested_calls &&
      rc < server->requested_calls + server->max_requested_calls) {
    GPR_ASSERT(rc - server->requested_calls <= INT_MAX);
    gpr_stack_lockfree_push(server->request_freelist,
                            (int)(rc - server->requested_calls));
  } else {
    gpr_free(req);
  }

  server_unref(exec_ctx, server);
}

static void publish_call(grpc_exec_ctx *exec_ctx, grpc_server *server,
                         call_data *calld, size_t cq_idx, requested_call *rc) {
  grpc_call_set_completion_queue(exec_ctx, calld->call, rc->cq_bound_to_call);
  grpc_call *call = calld->call;
  *rc->call = call;
  calld->cq_new = server->cqs[cq_idx];
  GPR_SWAP(grpc_metadata_array, *rc->initial_metadata, calld->initial_metadata);
  switch (rc->type) {
    case BATCH_CALL:
      GPR_ASSERT(calld->host != NULL);
      GPR_ASSERT(calld->path != NULL);
      cpstr(&rc->data.batch.details->host,
            &rc->data.batch.details->host_capacity, calld->host);
      cpstr(&rc->data.batch.details->method,
            &rc->data.batch.details->method_capacity, calld->path);
      rc->data.batch.details->deadline = calld->deadline;
      rc->data.batch.details->flags =
          0 | (calld->recv_idempotent_request
                   ? GRPC_INITIAL_METADATA_IDEMPOTENT_REQUEST
                   : 0);
      break;
    case REGISTERED_CALL:
      *rc->data.registered.deadline = calld->deadline;
      if (rc->data.registered.optional_payload) {
        *rc->data.registered.optional_payload = calld->payload;
      }
      break;
    default:
      GPR_UNREACHABLE_CODE(return );
  }

  grpc_call_element *elem =
      grpc_call_stack_element(grpc_call_get_call_stack(call), 0);
  channel_data *chand = elem->channel_data;
  server_ref(chand->server);
  grpc_cq_end_op(exec_ctx, calld->cq_new, rc->tag, GRPC_ERROR_NONE,
                 done_request_event, rc, &rc->completion);
}

static void publish_new_rpc(grpc_exec_ctx *exec_ctx, void *arg,
                            grpc_error *error) {
  grpc_call_element *call_elem = arg;
  call_data *calld = call_elem->call_data;
  channel_data *chand = call_elem->channel_data;
  request_matcher *rm = calld->request_matcher;
  grpc_server *server = rm->server;

  if (error != GRPC_ERROR_NONE || gpr_atm_acq_load(&server->shutdown_flag)) {
    gpr_mu_lock(&calld->mu_state);
    calld->state = ZOMBIED;
    gpr_mu_unlock(&calld->mu_state);
    grpc_closure_init(
        &calld->kill_zombie_closure, kill_zombie,
        grpc_call_stack_element(grpc_call_get_call_stack(calld->call), 0));
    grpc_exec_ctx_push(exec_ctx, &calld->kill_zombie_closure, error, NULL);
    return;
  }

  for (size_t i = 0; i < server->cq_count; i++) {
    size_t cq_idx = (chand->cq_idx + i) % server->cq_count;
    int request_id = gpr_stack_lockfree_pop(rm->requests_per_cq[cq_idx]);
    if (request_id == -1) {
      continue;
    } else {
      gpr_mu_lock(&calld->mu_state);
      calld->state = ACTIVATED;
      gpr_mu_unlock(&calld->mu_state);
      publish_call(exec_ctx, server, calld, cq_idx,
                   &server->requested_calls[request_id]);
      return; /* early out */
    }
  }

  /* no cq to take the request found: queue it on the slow list */
  gpr_mu_lock(&server->mu_call);
  gpr_mu_lock(&calld->mu_state);
  calld->state = PENDING;
  gpr_mu_unlock(&calld->mu_state);
  if (rm->pending_head == NULL) {
    rm->pending_tail = rm->pending_head = calld;
  } else {
    rm->pending_tail->pending_next = calld;
    rm->pending_tail = calld;
  }
  calld->pending_next = NULL;
  gpr_mu_unlock(&server->mu_call);
}

static void finish_start_new_rpc(
    grpc_exec_ctx *exec_ctx, grpc_server *server, grpc_call_element *elem,
    request_matcher *rm,
    grpc_server_register_method_payload_handling payload_handling) {
  call_data *calld = elem->call_data;

  if (gpr_atm_acq_load(&server->shutdown_flag)) {
    gpr_mu_lock(&calld->mu_state);
    calld->state = ZOMBIED;
    gpr_mu_unlock(&calld->mu_state);
    grpc_closure_init(&calld->kill_zombie_closure, kill_zombie, elem);
    grpc_exec_ctx_push(exec_ctx, &calld->kill_zombie_closure, GRPC_ERROR_NONE,
                       NULL);
    return;
  }

  calld->request_matcher = rm;

  switch (payload_handling) {
    case GRPC_SRM_PAYLOAD_NONE:
      publish_new_rpc(exec_ctx, elem, GRPC_ERROR_NONE);
      break;
    case GRPC_SRM_PAYLOAD_READ_INITIAL_BYTE_BUFFER: {
      grpc_op op;
      memset(&op, 0, sizeof(op));
      op.op = GRPC_OP_RECV_MESSAGE;
      op.data.recv_message = &calld->payload;
      grpc_closure_init(&calld->publish, publish_new_rpc, elem);
      grpc_call_start_batch_and_execute(exec_ctx, calld->call, &op, 1,
                                        &calld->publish);
      break;
    }
  }
}

static void start_new_rpc(grpc_exec_ctx *exec_ctx, grpc_call_element *elem) {
  channel_data *chand = elem->channel_data;
  call_data *calld = elem->call_data;
  grpc_server *server = chand->server;
  uint32_t i;
  uint32_t hash;
  channel_registered_method *rm;

  if (chand->registered_methods && calld->path && calld->host) {
    /* TODO(ctiller): unify these two searches */
    /* check for an exact match with host */
    hash = GRPC_MDSTR_KV_HASH(calld->host->hash, calld->path->hash);
    for (i = 0; i <= chand->registered_method_max_probes; i++) {
      rm = &chand->registered_methods[(hash + i) %
                                      chand->registered_method_slots];
      if (!rm) break;
      if (rm->host != calld->host) continue;
      if (rm->method != calld->path) continue;
      if ((rm->flags & GRPC_INITIAL_METADATA_IDEMPOTENT_REQUEST) &&
          !calld->recv_idempotent_request)
        continue;
      finish_start_new_rpc(exec_ctx, server, elem,
                           &rm->server_registered_method->request_matcher,
                           rm->server_registered_method->payload_handling);
      return;
    }
    /* check for a wildcard method definition (no host set) */
    hash = GRPC_MDSTR_KV_HASH(0, calld->path->hash);
    for (i = 0; i <= chand->registered_method_max_probes; i++) {
      rm = &chand->registered_methods[(hash + i) %
                                      chand->registered_method_slots];
      if (!rm) break;
      if (rm->host != NULL) continue;
      if (rm->method != calld->path) continue;
      if ((rm->flags & GRPC_INITIAL_METADATA_IDEMPOTENT_REQUEST) &&
          !calld->recv_idempotent_request)
        continue;
      finish_start_new_rpc(exec_ctx, server, elem,
                           &rm->server_registered_method->request_matcher,
                           rm->server_registered_method->payload_handling);
      return;
    }
  }
  finish_start_new_rpc(exec_ctx, server, elem,
                       &server->unregistered_request_matcher,
                       GRPC_SRM_PAYLOAD_NONE);
}

static int num_listeners(grpc_server *server) {
  listener *l;
  int n = 0;
  for (l = server->listeners; l; l = l->next) {
    n++;
  }
  return n;
}

static void done_shutdown_event(grpc_exec_ctx *exec_ctx, void *server,
                                grpc_cq_completion *completion) {
  server_unref(exec_ctx, server);
}

static int num_channels(grpc_server *server) {
  channel_data *chand;
  int n = 0;
  for (chand = server->root_channel_data.next;
       chand != &server->root_channel_data; chand = chand->next) {
    n++;
  }
  return n;
}

static void kill_pending_work_locked(grpc_exec_ctx *exec_ctx,
                                     grpc_server *server, grpc_error *error) {
  if (server->started) {
    request_matcher_kill_requests(exec_ctx, server,
<<<<<<< HEAD
                                  &server->unregistered_request_matcher, GRPC_ERROR_REF(error));
=======
                                  &server->unregistered_request_matcher,
                                  GRPC_ERROR_REF(error));
>>>>>>> ccc8ec54
    request_matcher_zombify_all_pending_calls(
        exec_ctx, &server->unregistered_request_matcher);
    for (registered_method *rm = server->registered_methods; rm;
         rm = rm->next) {
<<<<<<< HEAD
      request_matcher_kill_requests(exec_ctx, server, &rm->request_matcher, GRPC_ERROR_REF(error));
=======
      request_matcher_kill_requests(exec_ctx, server, &rm->request_matcher,
                                    GRPC_ERROR_REF(error));
>>>>>>> ccc8ec54
      request_matcher_zombify_all_pending_calls(exec_ctx, &rm->request_matcher);
    }
  }
  GRPC_ERROR_UNREF(error);
}

static void maybe_finish_shutdown(grpc_exec_ctx *exec_ctx,
                                  grpc_server *server) {
  size_t i;
  if (!gpr_atm_acq_load(&server->shutdown_flag) || server->shutdown_published) {
    return;
  }

  kill_pending_work_locked(exec_ctx, server,
                           GRPC_ERROR_CREATE("Server Shutdown"));

  if (server->root_channel_data.next != &server->root_channel_data ||
      server->listeners_destroyed < num_listeners(server)) {
    if (gpr_time_cmp(gpr_time_sub(gpr_now(GPR_CLOCK_REALTIME),
                                  server->last_shutdown_message_time),
                     gpr_time_from_seconds(1, GPR_TIMESPAN)) >= 0) {
      server->last_shutdown_message_time = gpr_now(GPR_CLOCK_REALTIME);
      gpr_log(GPR_DEBUG,
              "Waiting for %d channels and %d/%d listeners to be destroyed"
              " before shutting down server",
              num_channels(server),
              num_listeners(server) - server->listeners_destroyed,
              num_listeners(server));
    }
    return;
  }
  server->shutdown_published = 1;
  for (i = 0; i < server->num_shutdown_tags; i++) {
    server_ref(server);
    grpc_cq_end_op(exec_ctx, server->shutdown_tags[i].cq,
                   server->shutdown_tags[i].tag, GRPC_ERROR_NONE,
                   done_shutdown_event, server,
                   &server->shutdown_tags[i].completion);
  }
}

static grpc_mdelem *server_filter(void *user_data, grpc_mdelem *md) {
  grpc_call_element *elem = user_data;
  call_data *calld = elem->call_data;
  if (md->key == GRPC_MDSTR_PATH) {
    if (calld->path == NULL) {
      calld->path = GRPC_MDSTR_REF(md->value);
    }
    return NULL;
  } else if (md->key == GRPC_MDSTR_AUTHORITY) {
    if (calld->host == NULL) {
      calld->host = GRPC_MDSTR_REF(md->value);
    }
    return NULL;
  }
  return md;
}

static void server_on_recv_initial_metadata(grpc_exec_ctx *exec_ctx, void *ptr,
                                            grpc_error *error) {
  grpc_call_element *elem = ptr;
  call_data *calld = elem->call_data;
  gpr_timespec op_deadline;

  GRPC_ERROR_REF(error);
  grpc_metadata_batch_filter(calld->recv_initial_metadata, server_filter, elem);
  op_deadline = calld->recv_initial_metadata->deadline;
  if (0 != gpr_time_cmp(op_deadline, gpr_inf_future(op_deadline.clock_type))) {
    calld->deadline = op_deadline;
  }
  if (calld->host && calld->path) {
    /* do nothing */
  } else {
    GRPC_ERROR_UNREF(error);
    error =
        GRPC_ERROR_CREATE_REFERENCING("Missing :authority or :path", &error, 1);
  }

  grpc_exec_ctx_push(exec_ctx, calld->on_done_recv_initial_metadata, error,
                     NULL);
}

static void server_mutate_op(grpc_call_element *elem,
                             grpc_transport_stream_op *op) {
  call_data *calld = elem->call_data;

  if (op->recv_initial_metadata != NULL) {
    GPR_ASSERT(op->recv_idempotent_request == NULL);
    calld->recv_initial_metadata = op->recv_initial_metadata;
    calld->on_done_recv_initial_metadata = op->recv_initial_metadata_ready;
    op->recv_initial_metadata_ready = &calld->server_on_recv_initial_metadata;
    op->recv_idempotent_request = &calld->recv_idempotent_request;
  }
}

static void server_start_transport_stream_op(grpc_exec_ctx *exec_ctx,
                                             grpc_call_element *elem,
                                             grpc_transport_stream_op *op) {
  GRPC_CALL_LOG_OP(GPR_INFO, elem, op);
  server_mutate_op(elem, op);
  grpc_call_next_op(exec_ctx, elem, op);
}

static void got_initial_metadata(grpc_exec_ctx *exec_ctx, void *ptr,
                                 grpc_error *error) {
  grpc_call_element *elem = ptr;
  call_data *calld = elem->call_data;
  if (error == GRPC_ERROR_NONE) {
    start_new_rpc(exec_ctx, elem);
  } else {
    gpr_mu_lock(&calld->mu_state);
    if (calld->state == NOT_STARTED) {
      calld->state = ZOMBIED;
      gpr_mu_unlock(&calld->mu_state);
      grpc_closure_init(&calld->kill_zombie_closure, kill_zombie, elem);
      grpc_exec_ctx_push(exec_ctx, &calld->kill_zombie_closure, GRPC_ERROR_NONE,
                         NULL);
    } else if (calld->state == PENDING) {
      calld->state = ZOMBIED;
      gpr_mu_unlock(&calld->mu_state);
      /* zombied call will be destroyed when it's removed from the pending
         queue... later */
    } else {
      gpr_mu_unlock(&calld->mu_state);
    }
  }
}

static void accept_stream(grpc_exec_ctx *exec_ctx, void *cd,
                          grpc_transport *transport,
                          const void *transport_server_data) {
  channel_data *chand = cd;
  /* create a call */
  grpc_call *call =
      grpc_call_create(chand->channel, NULL, 0, NULL, transport_server_data,
                       NULL, 0, gpr_inf_future(GPR_CLOCK_MONOTONIC));
  grpc_call_element *elem =
      grpc_call_stack_element(grpc_call_get_call_stack(call), 0);
  call_data *calld = elem->call_data;
  grpc_op op;
  memset(&op, 0, sizeof(op));
  op.op = GRPC_OP_RECV_INITIAL_METADATA;
  op.data.recv_initial_metadata = &calld->initial_metadata;
  grpc_closure_init(&calld->got_initial_metadata, got_initial_metadata, elem);
  grpc_call_start_batch_and_execute(exec_ctx, call, &op, 1,
                                    &calld->got_initial_metadata);
}

static void channel_connectivity_changed(grpc_exec_ctx *exec_ctx, void *cd,
                                         grpc_error *error) {
  channel_data *chand = cd;
  grpc_server *server = chand->server;
  if (chand->connectivity_state != GRPC_CHANNEL_FATAL_FAILURE) {
    grpc_transport_op op;
    memset(&op, 0, sizeof(op));
    op.on_connectivity_state_change = &chand->channel_connectivity_changed,
    op.connectivity_state = &chand->connectivity_state;
    grpc_channel_next_op(exec_ctx,
                         grpc_channel_stack_element(
                             grpc_channel_get_channel_stack(chand->channel), 0),
                         &op);
  } else {
    gpr_mu_lock(&server->mu_global);
    destroy_channel(exec_ctx, chand);
    gpr_mu_unlock(&server->mu_global);
    GRPC_CHANNEL_INTERNAL_UNREF(exec_ctx, chand->channel, "connectivity");
  }
}

static void init_call_elem(grpc_exec_ctx *exec_ctx, grpc_call_element *elem,
                           grpc_call_element_args *args) {
  call_data *calld = elem->call_data;
  channel_data *chand = elem->channel_data;
  memset(calld, 0, sizeof(call_data));
  calld->deadline = gpr_inf_future(GPR_CLOCK_REALTIME);
  calld->call = grpc_call_from_top_element(elem);
  gpr_mu_init(&calld->mu_state);

  grpc_closure_init(&calld->server_on_recv_initial_metadata,
                    server_on_recv_initial_metadata, elem);

  server_ref(chand->server);
}

static void destroy_call_elem(grpc_exec_ctx *exec_ctx, grpc_call_element *elem,
                              void *ignored) {
  channel_data *chand = elem->channel_data;
  call_data *calld = elem->call_data;

  GPR_ASSERT(calld->state != PENDING);

  if (calld->host) {
    GRPC_MDSTR_UNREF(calld->host);
  }
  if (calld->path) {
    GRPC_MDSTR_UNREF(calld->path);
  }
  grpc_metadata_array_destroy(&calld->initial_metadata);

  gpr_mu_destroy(&calld->mu_state);

  server_unref(exec_ctx, chand->server);
}

static void init_channel_elem(grpc_exec_ctx *exec_ctx,
                              grpc_channel_element *elem,
                              grpc_channel_element_args *args) {
  channel_data *chand = elem->channel_data;
  GPR_ASSERT(args->is_first);
  GPR_ASSERT(!args->is_last);
  chand->server = NULL;
  chand->channel = NULL;
  chand->next = chand->prev = chand;
  chand->registered_methods = NULL;
  chand->connectivity_state = GRPC_CHANNEL_IDLE;
  grpc_closure_init(&chand->channel_connectivity_changed,
                    channel_connectivity_changed, chand);
}

static void destroy_channel_elem(grpc_exec_ctx *exec_ctx,
                                 grpc_channel_element *elem) {
  size_t i;
  channel_data *chand = elem->channel_data;
  if (chand->registered_methods) {
    for (i = 0; i < chand->registered_method_slots; i++) {
      if (chand->registered_methods[i].method) {
        GRPC_MDSTR_UNREF(chand->registered_methods[i].method);
      }
      if (chand->registered_methods[i].host) {
        GRPC_MDSTR_UNREF(chand->registered_methods[i].host);
      }
    }
    gpr_free(chand->registered_methods);
  }
  if (chand->server) {
    gpr_mu_lock(&chand->server->mu_global);
    chand->next->prev = chand->prev;
    chand->prev->next = chand->next;
    chand->next = chand->prev = chand;
    maybe_finish_shutdown(exec_ctx, chand->server);
    gpr_mu_unlock(&chand->server->mu_global);
    server_unref(exec_ctx, chand->server);
  }
}

const grpc_channel_filter grpc_server_top_filter = {
    server_start_transport_stream_op,
    grpc_channel_next_op,
    sizeof(call_data),
    init_call_elem,
    grpc_call_stack_ignore_set_pollset,
    destroy_call_elem,
    sizeof(channel_data),
    init_channel_elem,
    destroy_channel_elem,
    grpc_call_next_get_peer,
    "server",
};

static void register_completion_queue(grpc_server *server,
                                      grpc_completion_queue *cq,
                                      bool is_non_listening, void *reserved) {
  size_t i, n;
  GPR_ASSERT(!reserved);
  for (i = 0; i < server->cq_count; i++) {
    if (server->cqs[i] == cq) return;
  }

  grpc_cq_mark_server_cq(cq);

  if (is_non_listening) {
    grpc_cq_mark_non_listening_server_cq(cq);
  }

  GRPC_CQ_INTERNAL_REF(cq, "server");
  n = server->cq_count++;
  server->cqs = gpr_realloc(server->cqs,
                            server->cq_count * sizeof(grpc_completion_queue *));
  server->cqs[n] = cq;
}

void grpc_server_register_completion_queue(grpc_server *server,
                                           grpc_completion_queue *cq,
                                           void *reserved) {
  GRPC_API_TRACE(
      "grpc_server_register_completion_queue(server=%p, cq=%p, reserved=%p)", 3,
      (server, cq, reserved));
  register_completion_queue(server, cq, false, reserved);
}

void grpc_server_register_non_listening_completion_queue(
    grpc_server *server, grpc_completion_queue *cq, void *reserved) {
  GRPC_API_TRACE(
      "grpc_server_register_non_listening_completion_queue(server=%p, cq=%p, "
      "reserved=%p)",
      3, (server, cq, reserved));
  register_completion_queue(server, cq, true, reserved);
}

grpc_server *grpc_server_create(const grpc_channel_args *args, void *reserved) {
  size_t i;

  GRPC_API_TRACE("grpc_server_create(%p, %p)", 2, (args, reserved));

  grpc_server *server = gpr_malloc(sizeof(grpc_server));

  GPR_ASSERT(grpc_is_initialized() && "call grpc_init()");

  memset(server, 0, sizeof(grpc_server));

  gpr_mu_init(&server->mu_global);
  gpr_mu_init(&server->mu_call);

  /* decremented by grpc_server_destroy */
  gpr_ref_init(&server->internal_refcount, 1);
  server->root_channel_data.next = server->root_channel_data.prev =
      &server->root_channel_data;

  /* TODO(ctiller): expose a channel_arg for this */
  server->max_requested_calls = 32768;
  server->request_freelist =
      gpr_stack_lockfree_create(server->max_requested_calls);
  for (i = 0; i < (size_t)server->max_requested_calls; i++) {
    gpr_stack_lockfree_push(server->request_freelist, (int)i);
  }
  server->requested_calls = gpr_malloc(server->max_requested_calls *
                                       sizeof(*server->requested_calls));

  server->channel_args = grpc_channel_args_copy(args);

  return server;
}

static int streq(const char *a, const char *b) {
  if (a == NULL && b == NULL) return 1;
  if (a == NULL) return 0;
  if (b == NULL) return 0;
  return 0 == strcmp(a, b);
}

void *grpc_server_register_method(
    grpc_server *server, const char *method, const char *host,
    grpc_server_register_method_payload_handling payload_handling,
    uint32_t flags) {
  registered_method *m;
  GRPC_API_TRACE(
      "grpc_server_register_method(server=%p, method=%s, host=%s, "
      "flags=0x%08x)",
      4, (server, method, host, flags));
  if (!method) {
    gpr_log(GPR_ERROR,
            "grpc_server_register_method method string cannot be NULL");
    return NULL;
  }
  for (m = server->registered_methods; m; m = m->next) {
    if (streq(m->method, method) && streq(m->host, host)) {
      gpr_log(GPR_ERROR, "duplicate registration for %s@%s", method,
              host ? host : "*");
      return NULL;
    }
  }
  if ((flags & ~GRPC_INITIAL_METADATA_USED_MASK) != 0) {
    gpr_log(GPR_ERROR, "grpc_server_register_method invalid flags 0x%08x",
            flags);
    return NULL;
  }
  m = gpr_malloc(sizeof(registered_method));
  memset(m, 0, sizeof(*m));
  m->method = gpr_strdup(method);
  m->host = gpr_strdup(host);
  m->next = server->registered_methods;
  m->payload_handling = payload_handling;
  m->flags = flags;
  server->registered_methods = m;
  return m;
}

void grpc_server_start(grpc_server *server) {
  listener *l;
  size_t i;
  grpc_exec_ctx exec_ctx = GRPC_EXEC_CTX_INIT;

  GRPC_API_TRACE("grpc_server_start(server=%p)", 1, (server));

  server->started = true;
  size_t pollset_count = 0;
  server->pollsets = gpr_malloc(sizeof(grpc_pollset *) * server->cq_count);
  for (i = 0; i < server->cq_count; i++) {
    if (!grpc_cq_is_non_listening_server_cq(server->cqs[i])) {
      server->pollsets[pollset_count++] = grpc_cq_pollset(server->cqs[i]);
    }
  }
  request_matcher_init(&server->unregistered_request_matcher,
                       server->max_requested_calls, server);
  for (registered_method *rm = server->registered_methods; rm; rm = rm->next) {
    request_matcher_init(&rm->request_matcher, server->max_requested_calls,
                         server);
  }

  for (l = server->listeners; l; l = l->next) {
    l->start(&exec_ctx, server, l->arg, server->pollsets, pollset_count);
  }

  grpc_exec_ctx_finish(&exec_ctx);
}

void grpc_server_setup_transport(grpc_exec_ctx *exec_ctx, grpc_server *s,
                                 grpc_transport *transport,
                                 grpc_pollset *accepting_pollset,
                                 const grpc_channel_args *args) {
  size_t num_registered_methods;
  size_t alloc;
  registered_method *rm;
  channel_registered_method *crm;
  grpc_channel *channel;
  channel_data *chand;
  grpc_mdstr *host;
  grpc_mdstr *method;
  uint32_t hash;
  size_t slots;
  uint32_t probes;
  uint32_t max_probes = 0;
  grpc_transport_op op;

  channel =
      grpc_channel_create(exec_ctx, NULL, args, GRPC_SERVER_CHANNEL, transport);
  chand = (channel_data *)grpc_channel_stack_element(
              grpc_channel_get_channel_stack(channel), 0)
              ->channel_data;
  chand->server = s;
  server_ref(s);
  chand->channel = channel;

  size_t cq_idx;
  grpc_completion_queue *accepting_cq = grpc_cq_from_pollset(accepting_pollset);
  for (cq_idx = 0; cq_idx < s->cq_count; cq_idx++) {
    if (s->cqs[cq_idx] == accepting_cq) break;
  }
  if (cq_idx == s->cq_count) {
    /* completion queue not found: pick a random one to publish new calls to */
    cq_idx = (size_t)rand() % s->cq_count;
  }
  chand->cq_idx = cq_idx;

  num_registered_methods = 0;
  for (rm = s->registered_methods; rm; rm = rm->next) {
    num_registered_methods++;
  }
  /* build a lookup table phrased in terms of mdstr's in this channels context
     to quickly find registered methods */
  if (num_registered_methods > 0) {
    slots = 2 * num_registered_methods;
    alloc = sizeof(channel_registered_method) * slots;
    chand->registered_methods = gpr_malloc(alloc);
    memset(chand->registered_methods, 0, alloc);
    for (rm = s->registered_methods; rm; rm = rm->next) {
      host = rm->host ? grpc_mdstr_from_string(rm->host) : NULL;
      method = grpc_mdstr_from_string(rm->method);
      hash = GRPC_MDSTR_KV_HASH(host ? host->hash : 0, method->hash);
      for (probes = 0; chand->registered_methods[(hash + probes) % slots]
                           .server_registered_method != NULL;
           probes++)
        ;
      if (probes > max_probes) max_probes = probes;
      crm = &chand->registered_methods[(hash + probes) % slots];
      crm->server_registered_method = rm;
      crm->flags = rm->flags;
      crm->host = host;
      crm->method = method;
    }
    GPR_ASSERT(slots <= UINT32_MAX);
    chand->registered_method_slots = (uint32_t)slots;
    chand->registered_method_max_probes = max_probes;
  }

  gpr_mu_lock(&s->mu_global);
  chand->next = &s->root_channel_data;
  chand->prev = chand->next->prev;
  chand->next->prev = chand->prev->next = chand;
  gpr_mu_unlock(&s->mu_global);

  GRPC_CHANNEL_INTERNAL_REF(channel, "connectivity");
  memset(&op, 0, sizeof(op));
  op.set_accept_stream = true;
  op.set_accept_stream_fn = accept_stream;
  op.set_accept_stream_user_data = chand;
  op.on_connectivity_state_change = &chand->channel_connectivity_changed;
  op.connectivity_state = &chand->connectivity_state;
  if (gpr_atm_acq_load(&s->shutdown_flag) != 0) {
    op.disconnect_with_error = GRPC_ERROR_CREATE("Server shutdown");
  }
  grpc_transport_perform_op(exec_ctx, transport, &op);
}

void done_published_shutdown(grpc_exec_ctx *exec_ctx, void *done_arg,
                             grpc_cq_completion *storage) {
  (void)done_arg;
  gpr_free(storage);
}

static void listener_destroy_done(grpc_exec_ctx *exec_ctx, void *s,
                                  grpc_error *error) {
  grpc_server *server = s;
  gpr_mu_lock(&server->mu_global);
  server->listeners_destroyed++;
  maybe_finish_shutdown(exec_ctx, server);
  gpr_mu_unlock(&server->mu_global);
}

void grpc_server_shutdown_and_notify(grpc_server *server,
                                     grpc_completion_queue *cq, void *tag) {
  listener *l;
  shutdown_tag *sdt;
  channel_broadcaster broadcaster;
  grpc_exec_ctx exec_ctx = GRPC_EXEC_CTX_INIT;

  GRPC_API_TRACE("grpc_server_shutdown_and_notify(server=%p, cq=%p, tag=%p)", 3,
                 (server, cq, tag));

  /* lock, and gather up some stuff to do */
  gpr_mu_lock(&server->mu_global);
  grpc_cq_begin_op(cq, tag);
  if (server->shutdown_published) {
    grpc_cq_end_op(&exec_ctx, cq, tag, GRPC_ERROR_NONE, done_published_shutdown,
                   NULL, gpr_malloc(sizeof(grpc_cq_completion)));
    gpr_mu_unlock(&server->mu_global);
    goto done;
  }
  server->shutdown_tags =
      gpr_realloc(server->shutdown_tags,
                  sizeof(shutdown_tag) * (server->num_shutdown_tags + 1));
  sdt = &server->shutdown_tags[server->num_shutdown_tags++];
  sdt->tag = tag;
  sdt->cq = cq;
  if (gpr_atm_acq_load(&server->shutdown_flag)) {
    gpr_mu_unlock(&server->mu_global);
    goto done;
  }

  server->last_shutdown_message_time = gpr_now(GPR_CLOCK_REALTIME);

  channel_broadcaster_init(server, &broadcaster);

  gpr_atm_rel_store(&server->shutdown_flag, 1);

  /* collect all unregistered then registered calls */
  gpr_mu_lock(&server->mu_call);
  kill_pending_work_locked(&exec_ctx, server,
                           GRPC_ERROR_CREATE("Server Shutdown"));
  gpr_mu_unlock(&server->mu_call);

  maybe_finish_shutdown(&exec_ctx, server);
  gpr_mu_unlock(&server->mu_global);

  /* Shutdown listeners */
  for (l = server->listeners; l; l = l->next) {
    grpc_closure_init(&l->destroy_done, listener_destroy_done, server);
    l->destroy(&exec_ctx, server, l->arg, &l->destroy_done);
  }

  channel_broadcaster_shutdown(&exec_ctx, &broadcaster, 1, 0);

done:
  grpc_exec_ctx_finish(&exec_ctx);
}

void grpc_server_cancel_all_calls(grpc_server *server) {
  channel_broadcaster broadcaster;
  grpc_exec_ctx exec_ctx = GRPC_EXEC_CTX_INIT;

  GRPC_API_TRACE("grpc_server_cancel_all_calls(server=%p)", 1, (server));

  gpr_mu_lock(&server->mu_global);
  channel_broadcaster_init(server, &broadcaster);
  gpr_mu_unlock(&server->mu_global);

  channel_broadcaster_shutdown(&exec_ctx, &broadcaster, 0,
                               GRPC_ERROR_CREATE("Cancelling all calls"));
  grpc_exec_ctx_finish(&exec_ctx);
}

void grpc_server_destroy(grpc_server *server) {
  listener *l;
  grpc_exec_ctx exec_ctx = GRPC_EXEC_CTX_INIT;

  GRPC_API_TRACE("grpc_server_destroy(server=%p)", 1, (server));

  gpr_mu_lock(&server->mu_global);
  GPR_ASSERT(gpr_atm_acq_load(&server->shutdown_flag) || !server->listeners);
  GPR_ASSERT(server->listeners_destroyed == num_listeners(server));

  while (server->listeners) {
    l = server->listeners;
    server->listeners = l->next;
    gpr_free(l);
  }

  gpr_mu_unlock(&server->mu_global);

  server_unref(&exec_ctx, server);
  grpc_exec_ctx_finish(&exec_ctx);
}

void grpc_server_add_listener(
    grpc_exec_ctx *exec_ctx, grpc_server *server, void *arg,
    void (*start)(grpc_exec_ctx *exec_ctx, grpc_server *server, void *arg,
                  grpc_pollset **pollsets, size_t pollset_count),
    void (*destroy)(grpc_exec_ctx *exec_ctx, grpc_server *server, void *arg,
                    grpc_closure *on_done)) {
  listener *l = gpr_malloc(sizeof(listener));
  l->arg = arg;
  l->start = start;
  l->destroy = destroy;
  l->next = server->listeners;
  server->listeners = l;
}

static grpc_call_error queue_call_request(grpc_exec_ctx *exec_ctx,
                                          grpc_server *server, size_t cq_idx,
                                          requested_call *rc) {
  call_data *calld = NULL;
  request_matcher *rm = NULL;
  int request_id;
  if (gpr_atm_acq_load(&server->shutdown_flag)) {
    fail_call(exec_ctx, server, cq_idx, rc,
              GRPC_ERROR_CREATE("Server Shutdown"));
    return GRPC_CALL_OK;
  }
  request_id = gpr_stack_lockfree_pop(server->request_freelist);
  if (request_id == -1) {
    /* out of request ids: just fail this one */
    fail_call(exec_ctx, server, cq_idx, rc,
              GRPC_ERROR_CREATE("Server Shutdown"));
    return GRPC_CALL_OK;
  }
  switch (rc->type) {
    case BATCH_CALL:
      rm = &server->unregistered_request_matcher;
      break;
    case REGISTERED_CALL:
      rm = &rc->data.registered.registered_method->request_matcher;
      break;
  }
  server->requested_calls[request_id] = *rc;
  gpr_free(rc);
  if (gpr_stack_lockfree_push(rm->requests_per_cq[cq_idx], request_id)) {
    /* this was the first queued request: we need to lock and start
       matching calls */
    gpr_mu_lock(&server->mu_call);
    while ((calld = rm->pending_head) != NULL) {
      request_id = gpr_stack_lockfree_pop(rm->requests_per_cq[cq_idx]);
      if (request_id == -1) break;
      rm->pending_head = calld->pending_next;
      gpr_mu_unlock(&server->mu_call);
      gpr_mu_lock(&calld->mu_state);
      if (calld->state == ZOMBIED) {
        gpr_mu_unlock(&calld->mu_state);
        grpc_closure_init(
            &calld->kill_zombie_closure, kill_zombie,
            grpc_call_stack_element(grpc_call_get_call_stack(calld->call), 0));
        grpc_exec_ctx_push(exec_ctx, &calld->kill_zombie_closure,
                           GRPC_ERROR_NONE, NULL);
      } else {
        GPR_ASSERT(calld->state == PENDING);
        calld->state = ACTIVATED;
        gpr_mu_unlock(&calld->mu_state);
        publish_call(exec_ctx, server, calld, cq_idx,
                     &server->requested_calls[request_id]);
      }
      gpr_mu_lock(&server->mu_call);
    }
    gpr_mu_unlock(&server->mu_call);
  }
  return GRPC_CALL_OK;
}

grpc_call_error grpc_server_request_call(
    grpc_server *server, grpc_call **call, grpc_call_details *details,
    grpc_metadata_array *initial_metadata,
    grpc_completion_queue *cq_bound_to_call,
    grpc_completion_queue *cq_for_notification, void *tag) {
  grpc_call_error error;
  grpc_exec_ctx exec_ctx = GRPC_EXEC_CTX_INIT;
  requested_call *rc = gpr_malloc(sizeof(*rc));
  GRPC_API_TRACE(
      "grpc_server_request_call("
      "server=%p, call=%p, details=%p, initial_metadata=%p, "
      "cq_bound_to_call=%p, cq_for_notification=%p, tag=%p)",
      7, (server, call, details, initial_metadata, cq_bound_to_call,
          cq_for_notification, tag));
  size_t cq_idx;
  for (cq_idx = 0; cq_idx < server->cq_count; cq_idx++) {
    if (server->cqs[cq_idx] == cq_for_notification) {
      break;
    }
  }
  if (cq_idx == server->cq_count) {
    gpr_free(rc);
    error = GRPC_CALL_ERROR_NOT_SERVER_COMPLETION_QUEUE;
    goto done;
  }
  grpc_cq_begin_op(cq_for_notification, tag);
  details->reserved = NULL;
  rc->type = BATCH_CALL;
  rc->server = server;
  rc->tag = tag;
  rc->cq_bound_to_call = cq_bound_to_call;
  rc->call = call;
  rc->data.batch.details = details;
  rc->initial_metadata = initial_metadata;
  error = queue_call_request(&exec_ctx, server, cq_idx, rc);
done:
  grpc_exec_ctx_finish(&exec_ctx);
  return error;
}

grpc_call_error grpc_server_request_registered_call(
    grpc_server *server, void *rmp, grpc_call **call, gpr_timespec *deadline,
    grpc_metadata_array *initial_metadata, grpc_byte_buffer **optional_payload,
    grpc_completion_queue *cq_bound_to_call,
    grpc_completion_queue *cq_for_notification, void *tag) {
  grpc_call_error error;
  grpc_exec_ctx exec_ctx = GRPC_EXEC_CTX_INIT;
  requested_call *rc = gpr_malloc(sizeof(*rc));
  registered_method *rm = rmp;
  GRPC_API_TRACE(
      "grpc_server_request_registered_call("
      "server=%p, rmp=%p, call=%p, deadline=%p, initial_metadata=%p, "
      "optional_payload=%p, cq_bound_to_call=%p, cq_for_notification=%p, "
      "tag=%p)",
      9, (server, rmp, call, deadline, initial_metadata, optional_payload,
          cq_bound_to_call, cq_for_notification, tag));

  size_t cq_idx;
  for (cq_idx = 0; cq_idx < server->cq_count; cq_idx++) {
    if (server->cqs[cq_idx] == cq_for_notification) {
      break;
    }
  }
  if (cq_idx == server->cq_count) {
    gpr_free(rc);
    error = GRPC_CALL_ERROR_NOT_SERVER_COMPLETION_QUEUE;
    goto done;
  }
  if ((optional_payload == NULL) !=
      (rm->payload_handling == GRPC_SRM_PAYLOAD_NONE)) {
    gpr_free(rc);
    error = GRPC_CALL_ERROR_PAYLOAD_TYPE_MISMATCH;
    goto done;
  }
  grpc_cq_begin_op(cq_for_notification, tag);
  rc->type = REGISTERED_CALL;
  rc->server = server;
  rc->tag = tag;
  rc->cq_bound_to_call = cq_bound_to_call;
  rc->call = call;
  rc->data.registered.registered_method = rm;
  rc->data.registered.deadline = deadline;
  rc->initial_metadata = initial_metadata;
  rc->data.registered.optional_payload = optional_payload;
  error = queue_call_request(&exec_ctx, server, cq_idx, rc);
done:
  grpc_exec_ctx_finish(&exec_ctx);
  return error;
}

static void fail_call(grpc_exec_ctx *exec_ctx, grpc_server *server,
                      size_t cq_idx, requested_call *rc, grpc_error *error) {
  *rc->call = NULL;
  rc->initial_metadata->count = 0;
  GPR_ASSERT(error != GRPC_ERROR_NONE);

  server_ref(server);
  grpc_cq_end_op(exec_ctx, server->cqs[cq_idx], rc->tag, error,
                 done_request_event, rc, &rc->completion);
}

const grpc_channel_args *grpc_server_get_channel_args(grpc_server *server) {
  return server->channel_args;
}

int grpc_server_has_open_connections(grpc_server *server) {
  int r;
  gpr_mu_lock(&server->mu_global);
  r = server->root_channel_data.next != &server->root_channel_data;
  gpr_mu_unlock(&server->mu_global);
  return r;
}<|MERGE_RESOLUTION|>--- conflicted
+++ resolved
@@ -234,10 +234,6 @@
                             grpc_error *error);
 static void fail_call(grpc_exec_ctx *exec_ctx, grpc_server *server,
                       size_t cq_idx, requested_call *rc, grpc_error *error);
-<<<<<<< HEAD
-
-=======
->>>>>>> ccc8ec54
 /* Before calling maybe_finish_shutdown, we must hold mu_global and not
    hold mu_call */
 static void maybe_finish_shutdown(grpc_exec_ctx *exec_ctx, grpc_server *server);
@@ -361,12 +357,8 @@
   for (size_t i = 0; i < server->cq_count; i++) {
     while ((request_id = gpr_stack_lockfree_pop(rm->requests_per_cq[i])) !=
            -1) {
-<<<<<<< HEAD
-      fail_call(exec_ctx, server, i, &server->requested_calls[request_id], GRPC_ERROR_REF(error));
-=======
       fail_call(exec_ctx, server, i, &server->requested_calls[request_id],
                 GRPC_ERROR_REF(error));
->>>>>>> ccc8ec54
     }
   }
   GRPC_ERROR_UNREF(error);
@@ -679,22 +671,14 @@
                                      grpc_server *server, grpc_error *error) {
   if (server->started) {
     request_matcher_kill_requests(exec_ctx, server,
-<<<<<<< HEAD
-                                  &server->unregistered_request_matcher, GRPC_ERROR_REF(error));
-=======
                                   &server->unregistered_request_matcher,
                                   GRPC_ERROR_REF(error));
->>>>>>> ccc8ec54
     request_matcher_zombify_all_pending_calls(
         exec_ctx, &server->unregistered_request_matcher);
     for (registered_method *rm = server->registered_methods; rm;
          rm = rm->next) {
-<<<<<<< HEAD
-      request_matcher_kill_requests(exec_ctx, server, &rm->request_matcher, GRPC_ERROR_REF(error));
-=======
       request_matcher_kill_requests(exec_ctx, server, &rm->request_matcher,
                                     GRPC_ERROR_REF(error));
->>>>>>> ccc8ec54
       request_matcher_zombify_all_pending_calls(exec_ctx, &rm->request_matcher);
     }
   }
