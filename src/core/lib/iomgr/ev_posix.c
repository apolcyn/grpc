/*
 *
 * Copyright 2015, Google Inc.
 * All rights reserved.
 *
 * Redistribution and use in source and binary forms, with or without
 * modification, are permitted provided that the following conditions are
 * met:
 *
 *     * Redistributions of source code must retain the above copyright
 * notice, this list of conditions and the following disclaimer.
 *     * Redistributions in binary form must reproduce the above
 * copyright notice, this list of conditions and the following disclaimer
 * in the documentation and/or other materials provided with the
 * distribution.
 *     * Neither the name of Google Inc. nor the names of its
 * contributors may be used to endorse or promote products derived from
 * this software without specific prior written permission.
 *
 * THIS SOFTWARE IS PROVIDED BY THE COPYRIGHT HOLDERS AND CONTRIBUTORS
 * "AS IS" AND ANY EXPRESS OR IMPLIED WARRANTIES, INCLUDING, BUT NOT
 * LIMITED TO, THE IMPLIED WARRANTIES OF MERCHANTABILITY AND FITNESS FOR
 * A PARTICULAR PURPOSE ARE DISCLAIMED. IN NO EVENT SHALL THE COPYRIGHT
 * OWNER OR CONTRIBUTORS BE LIABLE FOR ANY DIRECT, INDIRECT, INCIDENTAL,
 * SPECIAL, EXEMPLARY, OR CONSEQUENTIAL DAMAGES (INCLUDING, BUT NOT
 * LIMITED TO, PROCUREMENT OF SUBSTITUTE GOODS OR SERVICES; LOSS OF USE,
 * DATA, OR PROFITS; OR BUSINESS INTERRUPTION) HOWEVER CAUSED AND ON ANY
 * THEORY OF LIABILITY, WHETHER IN CONTRACT, STRICT LIABILITY, OR TORT
 * (INCLUDING NEGLIGENCE OR OTHERWISE) ARISING IN ANY WAY OUT OF THE USE
 * OF THIS SOFTWARE, EVEN IF ADVISED OF THE POSSIBILITY OF SUCH DAMAGE.
 *
 */

#include <grpc/support/port_platform.h>

#ifdef GPR_POSIX_SOCKET

#include "src/core/lib/iomgr/ev_posix.h"

#include <string.h>

#include <grpc/support/alloc.h>
#include <grpc/support/log.h>
#include <grpc/support/string_util.h>
#include <grpc/support/useful.h>

#include "src/core/lib/iomgr/ev_poll_and_epoll_posix.h"
#include "src/core/lib/iomgr/ev_poll_posix.h"
#include "src/core/lib/support/env.h"

/** Default poll() function - a pointer so that it can be overridden by some
 *  tests */
grpc_poll_function_type grpc_poll_function = poll;
<<<<<<< HEAD

/** The alarm system needs to be able to wakeup 'some poller' sometimes
 *  (specifically when a new alarm needs to be triggered earlier than the next
 *  alarm 'epoch').
 *  This wakeup_fd gives us something to alert on when such a case occurs. */
grpc_wakeup_fd grpc_global_wakeup_fd;
=======
>>>>>>> 1fc79fcc

static const grpc_event_engine_vtable *g_event_engine;

typedef const grpc_event_engine_vtable *(*event_engine_factory_fn)(void);

typedef struct {
  const char *name;
  event_engine_factory_fn factory;
} event_engine_factory;

static const event_engine_factory g_factories[] = {
    {"poll", grpc_init_poll_posix}, {"legacy", grpc_init_poll_and_epoll_posix},
};

static void add(const char *beg, const char *end, char ***ss, size_t *ns) {
  size_t n = *ns;
  size_t np = n + 1;
  char *s;
  size_t len;
  GPR_ASSERT(end >= beg);
  len = (size_t)(end - beg);
  s = gpr_malloc(len + 1);
  memcpy(s, beg, len);
  s[len] = 0;
  *ss = gpr_realloc(*ss, sizeof(char **) * np);
  (*ss)[n] = s;
  *ns = np;
}

static void split(const char *s, char ***ss, size_t *ns) {
  const char *c = strchr(s, ',');
  if (c == NULL) {
    add(s, s + strlen(s), ss, ns);
  } else {
    add(s, c, ss, ns);
    split(c + 1, ss, ns);
  }
}

static bool is(const char *want, const char *have) {
  return 0 == strcmp(want, "all") || 0 == strcmp(want, have);
}

static void try_engine(const char *engine) {
  for (size_t i = 0; i < GPR_ARRAY_SIZE(g_factories); i++) {
    if (is(engine, g_factories[i].name)) {
      if ((g_event_engine = g_factories[i].factory())) {
        gpr_log(GPR_DEBUG, "Using polling engine: %s", g_factories[i].name);
        return;
      }
    }
  }
}

void grpc_event_engine_init(void) {
  char *s = gpr_getenv("GRPC_POLL_STRATEGY");
  if (s == NULL) {
    s = gpr_strdup("all");
  }

  char **strings = NULL;
  size_t nstrings = 0;
  split(s, &strings, &nstrings);

  for (size_t i = 0; g_event_engine == NULL && i < nstrings; i++) {
    try_engine(strings[i]);
  }

  for (size_t i = 0; i < nstrings; i++) {
    gpr_free(strings[i]);
  }
  gpr_free(strings);
  gpr_free(s);

  if (g_event_engine == NULL) {
    gpr_log(GPR_ERROR, "No event engine could be initialized");
    abort();
  }
}

void grpc_event_engine_shutdown(void) {
  g_event_engine->shutdown_engine();
  g_event_engine = NULL;
}

grpc_fd *grpc_fd_create(int fd, const char *name) {
  return g_event_engine->fd_create(fd, name);
}

int grpc_fd_wrapped_fd(grpc_fd *fd) {
  return g_event_engine->fd_wrapped_fd(fd);
}

void grpc_fd_orphan(grpc_exec_ctx *exec_ctx, grpc_fd *fd, grpc_closure *on_done,
                    int *release_fd, const char *reason) {
  g_event_engine->fd_orphan(exec_ctx, fd, on_done, release_fd, reason);
}

void grpc_fd_shutdown(grpc_exec_ctx *exec_ctx, grpc_fd *fd) {
  g_event_engine->fd_shutdown(exec_ctx, fd);
}

void grpc_fd_notify_on_read(grpc_exec_ctx *exec_ctx, grpc_fd *fd,
                            grpc_closure *closure) {
  g_event_engine->fd_notify_on_read(exec_ctx, fd, closure);
}

void grpc_fd_notify_on_write(grpc_exec_ctx *exec_ctx, grpc_fd *fd,
                             grpc_closure *closure) {
  g_event_engine->fd_notify_on_write(exec_ctx, fd, closure);
}

size_t grpc_pollset_size(void) { return g_event_engine->pollset_size; }

void grpc_pollset_init(grpc_pollset *pollset, gpr_mu **mu) {
  g_event_engine->pollset_init(pollset, mu);
}

void grpc_pollset_shutdown(grpc_exec_ctx *exec_ctx, grpc_pollset *pollset,
                           grpc_closure *closure) {
  g_event_engine->pollset_shutdown(exec_ctx, pollset, closure);
}

void grpc_pollset_reset(grpc_pollset *pollset) {
  g_event_engine->pollset_reset(pollset);
}

void grpc_pollset_destroy(grpc_pollset *pollset) {
  g_event_engine->pollset_destroy(pollset);
}

void grpc_pollset_work(grpc_exec_ctx *exec_ctx, grpc_pollset *pollset,
                       grpc_pollset_worker **worker, gpr_timespec now,
                       gpr_timespec deadline) {
  g_event_engine->pollset_work(exec_ctx, pollset, worker, now, deadline);
}

void grpc_pollset_kick(grpc_pollset *pollset,
                       grpc_pollset_worker *specific_worker) {
  g_event_engine->pollset_kick(pollset, specific_worker);
}

void grpc_pollset_add_fd(grpc_exec_ctx *exec_ctx, grpc_pollset *pollset,
                         struct grpc_fd *fd) {
  g_event_engine->pollset_add_fd(exec_ctx, pollset, fd);
}

grpc_pollset_set *grpc_pollset_set_create(void) {
  return g_event_engine->pollset_set_create();
}

void grpc_pollset_set_destroy(grpc_pollset_set *pollset_set) {
  g_event_engine->pollset_set_destroy(pollset_set);
}

void grpc_pollset_set_add_pollset(grpc_exec_ctx *exec_ctx,
                                  grpc_pollset_set *pollset_set,
                                  grpc_pollset *pollset) {
  g_event_engine->pollset_set_add_pollset(exec_ctx, pollset_set, pollset);
}

void grpc_pollset_set_del_pollset(grpc_exec_ctx *exec_ctx,
                                  grpc_pollset_set *pollset_set,
                                  grpc_pollset *pollset) {
  g_event_engine->pollset_set_del_pollset(exec_ctx, pollset_set, pollset);
}

void grpc_pollset_set_add_pollset_set(grpc_exec_ctx *exec_ctx,
                                      grpc_pollset_set *bag,
                                      grpc_pollset_set *item) {
  g_event_engine->pollset_set_add_pollset_set(exec_ctx, bag, item);
}

void grpc_pollset_set_del_pollset_set(grpc_exec_ctx *exec_ctx,
                                      grpc_pollset_set *bag,
                                      grpc_pollset_set *item) {
  g_event_engine->pollset_set_del_pollset_set(exec_ctx, bag, item);
}

void grpc_pollset_set_add_fd(grpc_exec_ctx *exec_ctx,
                             grpc_pollset_set *pollset_set, grpc_fd *fd) {
  g_event_engine->pollset_set_add_fd(exec_ctx, pollset_set, fd);
}

void grpc_pollset_set_del_fd(grpc_exec_ctx *exec_ctx,
                             grpc_pollset_set *pollset_set, grpc_fd *fd) {
  g_event_engine->pollset_set_del_fd(exec_ctx, pollset_set, fd);
}

void grpc_kick_poller(void) { g_event_engine->kick_poller(); }

#endif  // GPR_POSIX_SOCKET<|MERGE_RESOLUTION|>--- conflicted
+++ resolved
@@ -51,15 +51,6 @@
 /** Default poll() function - a pointer so that it can be overridden by some
  *  tests */
 grpc_poll_function_type grpc_poll_function = poll;
-<<<<<<< HEAD
-
-/** The alarm system needs to be able to wakeup 'some poller' sometimes
- *  (specifically when a new alarm needs to be triggered earlier than the next
- *  alarm 'epoch').
- *  This wakeup_fd gives us something to alert on when such a case occurs. */
-grpc_wakeup_fd grpc_global_wakeup_fd;
-=======
->>>>>>> 1fc79fcc
 
 static const grpc_event_engine_vtable *g_event_engine;
 
