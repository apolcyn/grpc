/*
 *
 * Copyright 2015 gRPC authors.
 *
 * Licensed under the Apache License, Version 2.0 (the "License");
 * you may not use this file except in compliance with the License.
 * You may obtain a copy of the License at
 *
 *     http://www.apache.org/licenses/LICENSE-2.0
 *
 * Unless required by applicable law or agreed to in writing, software
 * distributed under the License is distributed on an "AS IS" BASIS,
 * WITHOUT WARRANTIES OR CONDITIONS OF ANY KIND, either express or implied.
 * See the License for the specific language governing permissions and
 * limitations under the License.
 *
 */

#include "src/core/lib/iomgr/port.h"

#ifdef GRPC_UV

#include <assert.h>
#include <string.h>

#include <grpc/support/alloc.h>
#include <grpc/support/log.h>

#include "src/core/lib/iomgr/error.h"
#include "src/core/lib/iomgr/exec_ctx.h"
#include "src/core/lib/iomgr/iomgr_uv.h"
#include "src/core/lib/iomgr/sockaddr.h"
#include "src/core/lib/iomgr/sockaddr_utils.h"
#include "src/core/lib/iomgr/tcp_server.h"
#include "src/core/lib/iomgr/tcp_uv.h"

/* one listening port */
typedef struct grpc_tcp_listener grpc_tcp_listener;
struct grpc_tcp_listener {
  uv_tcp_t* handle;
  grpc_tcp_server* server;
  unsigned port_index;
  int port;
  /* linked list */
  struct grpc_tcp_listener* next;

  bool closed;

  bool has_pending_connection;
};

struct grpc_tcp_server {
  gpr_refcount refs;

  /* Called whenever accept() succeeds on a server port. */
  grpc_tcp_server_cb on_accept_cb;
  void* on_accept_cb_arg;

  int open_ports;

  /* linked list of server ports */
  grpc_tcp_listener* head;
  grpc_tcp_listener* tail;

  /* List of closures passed to shutdown_starting_add(). */
  grpc_closure_list shutdown_starting;

  /* shutdown callback */
  grpc_closure* shutdown_complete;

  bool shutdown;

  grpc_resource_quota* resource_quota;
};

<<<<<<< HEAD
grpc_error *grpc_tcp_server_create(grpc_closure *shutdown_complete,
                                   const grpc_channel_args *args,
                                   grpc_tcp_server **server) {
  grpc_tcp_server *s = (grpc_tcp_server *)gpr_malloc(sizeof(grpc_tcp_server));
=======
grpc_error* grpc_tcp_server_create(grpc_exec_ctx* exec_ctx,
                                   grpc_closure* shutdown_complete,
                                   const grpc_channel_args* args,
                                   grpc_tcp_server** server) {
  grpc_tcp_server* s = (grpc_tcp_server*)gpr_malloc(sizeof(grpc_tcp_server));
>>>>>>> d9da7387
  s->resource_quota = grpc_resource_quota_create(NULL);
  for (size_t i = 0; i < (args == NULL ? 0 : args->num_args); i++) {
    if (0 == strcmp(GRPC_ARG_RESOURCE_QUOTA, args->args[i].key)) {
      if (args->args[i].type == GRPC_ARG_POINTER) {
        grpc_resource_quota_unref_internal(s->resource_quota);
        s->resource_quota = grpc_resource_quota_ref_internal(
            (grpc_resource_quota*)args->args[i].value.pointer.p);
      } else {
        grpc_resource_quota_unref_internal(s->resource_quota);
        gpr_free(s);
        return GRPC_ERROR_CREATE_FROM_STATIC_STRING(
            GRPC_ARG_RESOURCE_QUOTA " must be a pointer to a buffer pool");
      }
    }
  }
  gpr_ref_init(&s->refs, 1);
  s->on_accept_cb = NULL;
  s->on_accept_cb_arg = NULL;
  s->open_ports = 0;
  s->head = NULL;
  s->tail = NULL;
  s->shutdown_starting.head = NULL;
  s->shutdown_starting.tail = NULL;
  s->shutdown_complete = shutdown_complete;
  s->shutdown = false;
  *server = s;
  return GRPC_ERROR_NONE;
}

grpc_tcp_server* grpc_tcp_server_ref(grpc_tcp_server* s) {
  GRPC_UV_ASSERT_SAME_THREAD();
  gpr_ref(&s->refs);
  return s;
}

void grpc_tcp_server_shutdown_starting_add(grpc_tcp_server* s,
                                           grpc_closure* shutdown_starting) {
  grpc_closure_list_append(&s->shutdown_starting, shutdown_starting,
                           GRPC_ERROR_NONE);
}

<<<<<<< HEAD
static void finish_shutdown(grpc_tcp_server *s) {
=======
static void finish_shutdown(grpc_exec_ctx* exec_ctx, grpc_tcp_server* s) {
>>>>>>> d9da7387
  GPR_ASSERT(s->shutdown);
  if (s->shutdown_complete != NULL) {
    GRPC_CLOSURE_SCHED(s->shutdown_complete, GRPC_ERROR_NONE);
  }

  while (s->head) {
    grpc_tcp_listener* sp = s->head;
    s->head = sp->next;
    sp->next = NULL;
    gpr_free(sp->handle);
    gpr_free(sp);
  }
  grpc_resource_quota_unref_internal(s->resource_quota);
  gpr_free(s);
}

<<<<<<< HEAD
static void handle_close_callback(uv_handle_t *handle) {
  grpc_tcp_listener *sp = (grpc_tcp_listener *)handle->data;
  ExecCtx _local_exec_ctx;
=======
static void handle_close_callback(uv_handle_t* handle) {
  grpc_tcp_listener* sp = (grpc_tcp_listener*)handle->data;
  grpc_exec_ctx exec_ctx = GRPC_EXEC_CTX_INIT;
>>>>>>> d9da7387
  sp->server->open_ports--;
  if (sp->server->open_ports == 0 && sp->server->shutdown) {
    finish_shutdown(sp->server);
  }
  grpc_exec_ctx_finish();
}

static void close_listener(grpc_tcp_listener* sp) {
  if (!sp->closed) {
    sp->closed = true;
    uv_close((uv_handle_t*)sp->handle, handle_close_callback);
  }
}

<<<<<<< HEAD
static void tcp_server_destroy(grpc_tcp_server *s) {
=======
static void tcp_server_destroy(grpc_exec_ctx* exec_ctx, grpc_tcp_server* s) {
>>>>>>> d9da7387
  int immediately_done = 0;
  grpc_tcp_listener* sp;

  GPR_ASSERT(!s->shutdown);
  s->shutdown = true;

  if (s->open_ports == 0) {
    immediately_done = 1;
  }
  for (sp = s->head; sp; sp = sp->next) {
    close_listener(sp);
  }

  if (immediately_done) {
    finish_shutdown(s);
  }
}

<<<<<<< HEAD
void grpc_tcp_server_unref(grpc_tcp_server *s) {
=======
void grpc_tcp_server_unref(grpc_exec_ctx* exec_ctx, grpc_tcp_server* s) {
>>>>>>> d9da7387
  GRPC_UV_ASSERT_SAME_THREAD();
  if (gpr_unref(&s->refs)) {
    /* Complete shutdown_starting work before destroying. */
    grpc_exec_ctx local_ExecCtx _local_exec_ctx;
    GRPC_CLOSURE_LIST_SCHED(&local_exec_ctx, &s->shutdown_starting);
    if (exec_ctx == NULL) {
      grpc_exec_ctx_flush(&local_exec_ctx);
      tcp_server_destroy(&local_exec_ctx, s);
      grpc_exec_ctx_finish(&local_exec_ctx);
    } else {
      grpc_exec_ctx_finish(&local_exec_ctx);
      tcp_server_destroy(s);
    }
  }
}

<<<<<<< HEAD
static void finish_accept(grpc_tcp_listener *sp) {
  grpc_tcp_server_acceptor *acceptor =
      (grpc_tcp_server_acceptor *)gpr_malloc(sizeof(*acceptor));
  uv_tcp_t *client = NULL;
  grpc_endpoint *ep = NULL;
=======
static void finish_accept(grpc_exec_ctx* exec_ctx, grpc_tcp_listener* sp) {
  grpc_tcp_server_acceptor* acceptor =
      (grpc_tcp_server_acceptor*)gpr_malloc(sizeof(*acceptor));
  uv_tcp_t* client = NULL;
  grpc_endpoint* ep = NULL;
>>>>>>> d9da7387
  grpc_resolved_address peer_name;
  char* peer_name_string;
  int err;
  uv_tcp_t* server = sp->handle;

  client = (uv_tcp_t*)gpr_malloc(sizeof(uv_tcp_t));
  uv_tcp_init(uv_default_loop(), client);
  // UV documentation says this is guaranteed to succeed
  uv_accept((uv_stream_t*)server, (uv_stream_t*)client);
  peer_name_string = NULL;
  memset(&peer_name, 0, sizeof(grpc_resolved_address));
  peer_name.len = sizeof(struct sockaddr_storage);
  err = uv_tcp_getpeername(client, (struct sockaddr*)&peer_name.addr,
                           (int*)&peer_name.len);
  if (err == 0) {
    peer_name_string = grpc_sockaddr_to_uri(&peer_name);
  } else {
    gpr_log(GPR_INFO, "uv_tcp_getpeername error: %s", uv_strerror(err));
  }
  if (GRPC_TRACER_ON(grpc_tcp_trace)) {
    if (peer_name_string) {
      gpr_log(GPR_DEBUG, "SERVER_CONNECT: %p accepted connection: %s",
              sp->server, peer_name_string);
    } else {
      gpr_log(GPR_DEBUG, "SERVER_CONNECT: %p accepted connection", sp->server);
    }
  }
  ep = grpc_tcp_create(client, sp->server->resource_quota, peer_name_string);
  acceptor->from_server = sp->server;
  acceptor->port_index = sp->port_index;
  acceptor->fd_index = 0;
  sp->server->on_accept_cb(sp->server->on_accept_cb_arg, ep, NULL, acceptor);
  gpr_free(peer_name_string);
}

<<<<<<< HEAD
static void on_connect(uv_stream_t *server, int status) {
  grpc_tcp_listener *sp = (grpc_tcp_listener *)server->data;
  ExecCtx _local_exec_ctx;
=======
static void on_connect(uv_stream_t* server, int status) {
  grpc_tcp_listener* sp = (grpc_tcp_listener*)server->data;
  grpc_exec_ctx exec_ctx = GRPC_EXEC_CTX_INIT;
>>>>>>> d9da7387

  if (status < 0) {
    switch (status) {
      case UV_EINTR:
      case UV_EAGAIN:
        return;
      default:
        close_listener(sp);
        return;
    }
  }

  GPR_ASSERT(!sp->has_pending_connection);

  if (GRPC_TRACER_ON(grpc_tcp_trace)) {
    gpr_log(GPR_DEBUG, "SERVER_CONNECT: %p incoming connection", sp->server);
  }

  // Create acceptor.
  if (sp->server->on_accept_cb) {
    finish_accept(sp);
  } else {
    sp->has_pending_connection = true;
  }
  grpc_exec_ctx_finish();
}

static grpc_error* add_socket_to_server(grpc_tcp_server* s, uv_tcp_t* handle,
                                        const grpc_resolved_address* addr,
                                        unsigned port_index,
                                        grpc_tcp_listener** listener) {
  grpc_tcp_listener* sp = NULL;
  int port = -1;
  int status;
  grpc_error* error;
  grpc_resolved_address sockname_temp;

  // The last argument to uv_tcp_bind is flags
  status = uv_tcp_bind(handle, (struct sockaddr*)addr->addr, 0);
  if (status != 0) {
    error = GRPC_ERROR_CREATE_FROM_STATIC_STRING("Failed to bind to port");
    error =
        grpc_error_set_str(error, GRPC_ERROR_STR_OS_ERROR,
                           grpc_slice_from_static_string(uv_strerror(status)));
    return error;
  }

  status = uv_listen((uv_stream_t*)handle, SOMAXCONN, on_connect);
  if (status != 0) {
    error = GRPC_ERROR_CREATE_FROM_STATIC_STRING("Failed to listen to port");
    error =
        grpc_error_set_str(error, GRPC_ERROR_STR_OS_ERROR,
                           grpc_slice_from_static_string(uv_strerror(status)));
    return error;
  }

  sockname_temp.len = (int)sizeof(struct sockaddr_storage);
  status = uv_tcp_getsockname(handle, (struct sockaddr*)&sockname_temp.addr,
                              (int*)&sockname_temp.len);
  if (status != 0) {
    error = GRPC_ERROR_CREATE_FROM_STATIC_STRING("getsockname failed");
    error =
        grpc_error_set_str(error, GRPC_ERROR_STR_OS_ERROR,
                           grpc_slice_from_static_string(uv_strerror(status)));
    return error;
  }

  port = grpc_sockaddr_get_port(&sockname_temp);

  GPR_ASSERT(port >= 0);
  GPR_ASSERT(!s->on_accept_cb && "must add ports before starting server");
  sp = (grpc_tcp_listener*)gpr_zalloc(sizeof(grpc_tcp_listener));
  sp->next = NULL;
  if (s->head == NULL) {
    s->head = sp;
  } else {
    s->tail->next = sp;
  }
  s->tail = sp;
  sp->server = s;
  sp->handle = handle;
  sp->port = port;
  sp->port_index = port_index;
  sp->closed = false;
  handle->data = sp;
  s->open_ports++;
  GPR_ASSERT(sp->handle);
  *listener = sp;

  return GRPC_ERROR_NONE;
}

grpc_error* grpc_tcp_server_add_port(grpc_tcp_server* s,
                                     const grpc_resolved_address* addr,
                                     int* port) {
  // This function is mostly copied from tcp_server_windows.c
  grpc_tcp_listener* sp = NULL;
  uv_tcp_t* handle;
  grpc_resolved_address addr6_v4mapped;
  grpc_resolved_address wildcard;
  grpc_resolved_address* allocated_addr = NULL;
  grpc_resolved_address sockname_temp;
  unsigned port_index = 0;
  int status;
  grpc_error* error = GRPC_ERROR_NONE;
  int family;

  GRPC_UV_ASSERT_SAME_THREAD();

  if (s->tail != NULL) {
    port_index = s->tail->port_index + 1;
  }

  /* Check if this is a wildcard port, and if so, try to keep the port the same
     as some previously created listener. */
  if (grpc_sockaddr_get_port(addr) == 0) {
    for (sp = s->head; sp; sp = sp->next) {
      sockname_temp.len = sizeof(struct sockaddr_storage);
      if (0 == uv_tcp_getsockname(sp->handle,
                                  (struct sockaddr*)&sockname_temp.addr,
                                  (int*)&sockname_temp.len)) {
        *port = grpc_sockaddr_get_port(&sockname_temp);
        if (*port > 0) {
          allocated_addr =
              (grpc_resolved_address*)gpr_malloc(sizeof(grpc_resolved_address));
          memcpy(allocated_addr, addr, sizeof(grpc_resolved_address));
          grpc_sockaddr_set_port(allocated_addr, *port);
          addr = allocated_addr;
          break;
        }
      }
    }
  }

  if (grpc_sockaddr_to_v4mapped(addr, &addr6_v4mapped)) {
    addr = &addr6_v4mapped;
  }

  /* Treat :: or 0.0.0.0 as a family-agnostic wildcard. */
  if (grpc_sockaddr_is_wildcard(addr, port)) {
    grpc_sockaddr_make_wildcard6(*port, &wildcard);

    addr = &wildcard;
  }

  handle = (uv_tcp_t*)gpr_malloc(sizeof(uv_tcp_t));

  family = grpc_sockaddr_get_family(addr);
  status = uv_tcp_init_ex(uv_default_loop(), handle, (unsigned int)family);
#if defined(GPR_LINUX) && defined(SO_REUSEPORT)
  if (family == AF_INET || family == AF_INET6) {
    int fd;
    uv_fileno((uv_handle_t*)handle, &fd);
    int enable = 1;
    setsockopt(fd, SOL_SOCKET, SO_REUSEPORT, &enable, sizeof(enable));
  }
#endif /* GPR_LINUX && SO_REUSEPORT */

  if (status == 0) {
    error = add_socket_to_server(s, handle, addr, port_index, &sp);
  } else {
    error = GRPC_ERROR_CREATE_FROM_STATIC_STRING(
        "Failed to initialize UV tcp handle");
    error =
        grpc_error_set_str(error, GRPC_ERROR_STR_OS_ERROR,
                           grpc_slice_from_static_string(uv_strerror(status)));
  }

  gpr_free(allocated_addr);

  if (GRPC_TRACER_ON(grpc_tcp_trace)) {
    char* port_string;
    grpc_sockaddr_to_string(&port_string, addr, 0);
    const char* str = grpc_error_string(error);
    if (port_string) {
      gpr_log(GPR_DEBUG, "SERVER %p add_port %s error=%s", s, port_string, str);
      gpr_free(port_string);
    } else {
      gpr_log(GPR_DEBUG, "SERVER %p add_port error=%s", s, str);
    }
  }

  if (error != GRPC_ERROR_NONE) {
    grpc_error* error_out = GRPC_ERROR_CREATE_REFERENCING_FROM_STATIC_STRING(
        "Failed to add port to server", &error, 1);
    GRPC_ERROR_UNREF(error);
    error = error_out;
    *port = -1;
  } else {
    GPR_ASSERT(sp != NULL);
    *port = sp->port;
  }
  return error;
}

<<<<<<< HEAD
void grpc_tcp_server_start(grpc_tcp_server *server, grpc_pollset **pollsets,
                           size_t pollset_count,
                           grpc_tcp_server_cb on_accept_cb, void *cb_arg) {
  grpc_tcp_listener *sp;
=======
void grpc_tcp_server_start(grpc_exec_ctx* exec_ctx, grpc_tcp_server* server,
                           grpc_pollset** pollsets, size_t pollset_count,
                           grpc_tcp_server_cb on_accept_cb, void* cb_arg) {
  grpc_tcp_listener* sp;
>>>>>>> d9da7387
  (void)pollsets;
  (void)pollset_count;
  GRPC_UV_ASSERT_SAME_THREAD();
  if (GRPC_TRACER_ON(grpc_tcp_trace)) {
    gpr_log(GPR_DEBUG, "SERVER_START %p", server);
  }
  GPR_ASSERT(on_accept_cb);
  GPR_ASSERT(!server->on_accept_cb);
  server->on_accept_cb = on_accept_cb;
  server->on_accept_cb_arg = cb_arg;
  for (sp = server->head; sp; sp = sp->next) {
    if (sp->has_pending_connection) {
      finish_accept(sp);
      sp->has_pending_connection = false;
    }
  }
}

<<<<<<< HEAD
void grpc_tcp_server_shutdown_listeners(grpc_tcp_server *s) {}
=======
void grpc_tcp_server_shutdown_listeners(grpc_exec_ctx* exec_ctx,
                                        grpc_tcp_server* s) {}
>>>>>>> d9da7387

#endif /* GRPC_UV */<|MERGE_RESOLUTION|>--- conflicted
+++ resolved
@@ -73,18 +73,10 @@
   grpc_resource_quota* resource_quota;
 };
 
-<<<<<<< HEAD
-grpc_error *grpc_tcp_server_create(grpc_closure *shutdown_complete,
-                                   const grpc_channel_args *args,
-                                   grpc_tcp_server **server) {
-  grpc_tcp_server *s = (grpc_tcp_server *)gpr_malloc(sizeof(grpc_tcp_server));
-=======
-grpc_error* grpc_tcp_server_create(grpc_exec_ctx* exec_ctx,
-                                   grpc_closure* shutdown_complete,
+grpc_error* grpc_tcp_server_create(grpc_closure* shutdown_complete,
                                    const grpc_channel_args* args,
                                    grpc_tcp_server** server) {
   grpc_tcp_server* s = (grpc_tcp_server*)gpr_malloc(sizeof(grpc_tcp_server));
->>>>>>> d9da7387
   s->resource_quota = grpc_resource_quota_create(NULL);
   for (size_t i = 0; i < (args == NULL ? 0 : args->num_args); i++) {
     if (0 == strcmp(GRPC_ARG_RESOURCE_QUOTA, args->args[i].key)) {
@@ -126,11 +118,7 @@
                            GRPC_ERROR_NONE);
 }
 
-<<<<<<< HEAD
-static void finish_shutdown(grpc_tcp_server *s) {
-=======
-static void finish_shutdown(grpc_exec_ctx* exec_ctx, grpc_tcp_server* s) {
->>>>>>> d9da7387
+static void finish_shutdown(grpc_tcp_server* s) {
   GPR_ASSERT(s->shutdown);
   if (s->shutdown_complete != NULL) {
     GRPC_CLOSURE_SCHED(s->shutdown_complete, GRPC_ERROR_NONE);
@@ -147,15 +135,9 @@
   gpr_free(s);
 }
 
-<<<<<<< HEAD
-static void handle_close_callback(uv_handle_t *handle) {
-  grpc_tcp_listener *sp = (grpc_tcp_listener *)handle->data;
-  ExecCtx _local_exec_ctx;
-=======
 static void handle_close_callback(uv_handle_t* handle) {
   grpc_tcp_listener* sp = (grpc_tcp_listener*)handle->data;
-  grpc_exec_ctx exec_ctx = GRPC_EXEC_CTX_INIT;
->>>>>>> d9da7387
+  ExecCtx _local_exec_ctx;
   sp->server->open_ports--;
   if (sp->server->open_ports == 0 && sp->server->shutdown) {
     finish_shutdown(sp->server);
@@ -170,11 +152,7 @@
   }
 }
 
-<<<<<<< HEAD
-static void tcp_server_destroy(grpc_tcp_server *s) {
-=======
-static void tcp_server_destroy(grpc_exec_ctx* exec_ctx, grpc_tcp_server* s) {
->>>>>>> d9da7387
+static void tcp_server_destroy(grpc_tcp_server* s) {
   int immediately_done = 0;
   grpc_tcp_listener* sp;
 
@@ -193,11 +171,7 @@
   }
 }
 
-<<<<<<< HEAD
-void grpc_tcp_server_unref(grpc_tcp_server *s) {
-=======
-void grpc_tcp_server_unref(grpc_exec_ctx* exec_ctx, grpc_tcp_server* s) {
->>>>>>> d9da7387
+void grpc_tcp_server_unref(grpc_tcp_server* s) {
   GRPC_UV_ASSERT_SAME_THREAD();
   if (gpr_unref(&s->refs)) {
     /* Complete shutdown_starting work before destroying. */
@@ -214,19 +188,11 @@
   }
 }
 
-<<<<<<< HEAD
-static void finish_accept(grpc_tcp_listener *sp) {
-  grpc_tcp_server_acceptor *acceptor =
-      (grpc_tcp_server_acceptor *)gpr_malloc(sizeof(*acceptor));
-  uv_tcp_t *client = NULL;
-  grpc_endpoint *ep = NULL;
-=======
-static void finish_accept(grpc_exec_ctx* exec_ctx, grpc_tcp_listener* sp) {
+static void finish_accept(grpc_tcp_listener* sp) {
   grpc_tcp_server_acceptor* acceptor =
       (grpc_tcp_server_acceptor*)gpr_malloc(sizeof(*acceptor));
   uv_tcp_t* client = NULL;
   grpc_endpoint* ep = NULL;
->>>>>>> d9da7387
   grpc_resolved_address peer_name;
   char* peer_name_string;
   int err;
@@ -262,15 +228,9 @@
   gpr_free(peer_name_string);
 }
 
-<<<<<<< HEAD
-static void on_connect(uv_stream_t *server, int status) {
-  grpc_tcp_listener *sp = (grpc_tcp_listener *)server->data;
-  ExecCtx _local_exec_ctx;
-=======
 static void on_connect(uv_stream_t* server, int status) {
   grpc_tcp_listener* sp = (grpc_tcp_listener*)server->data;
-  grpc_exec_ctx exec_ctx = GRPC_EXEC_CTX_INIT;
->>>>>>> d9da7387
+  ExecCtx _local_exec_ctx;
 
   if (status < 0) {
     switch (status) {
@@ -466,17 +426,10 @@
   return error;
 }
 
-<<<<<<< HEAD
-void grpc_tcp_server_start(grpc_tcp_server *server, grpc_pollset **pollsets,
+void grpc_tcp_server_start(grpc_tcp_server* server, grpc_pollset** pollsets,
                            size_t pollset_count,
-                           grpc_tcp_server_cb on_accept_cb, void *cb_arg) {
-  grpc_tcp_listener *sp;
-=======
-void grpc_tcp_server_start(grpc_exec_ctx* exec_ctx, grpc_tcp_server* server,
-                           grpc_pollset** pollsets, size_t pollset_count,
                            grpc_tcp_server_cb on_accept_cb, void* cb_arg) {
   grpc_tcp_listener* sp;
->>>>>>> d9da7387
   (void)pollsets;
   (void)pollset_count;
   GRPC_UV_ASSERT_SAME_THREAD();
@@ -495,11 +448,6 @@
   }
 }
 
-<<<<<<< HEAD
-void grpc_tcp_server_shutdown_listeners(grpc_tcp_server *s) {}
-=======
-void grpc_tcp_server_shutdown_listeners(grpc_exec_ctx* exec_ctx,
-                                        grpc_tcp_server* s) {}
->>>>>>> d9da7387
+void grpc_tcp_server_shutdown_listeners(grpc_tcp_server* s) {}
 
 #endif /* GRPC_UV */