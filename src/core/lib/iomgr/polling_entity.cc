/*
 *
 * Copyright 2016 gRPC authors.
 *
 * Licensed under the Apache License, Version 2.0 (the "License");
 * you may not use this file except in compliance with the License.
 * You may obtain a copy of the License at
 *
 *     http://www.apache.org/licenses/LICENSE-2.0
 *
 * Unless required by applicable law or agreed to in writing, software
 * distributed under the License is distributed on an "AS IS" BASIS,
 * WITHOUT WARRANTIES OR CONDITIONS OF ANY KIND, either express or implied.
 * See the License for the specific language governing permissions and
 * limitations under the License.
 *
 */

#include <grpc/support/alloc.h>
#include <grpc/support/log.h>

#include "src/core/lib/iomgr/polling_entity.h"

grpc_polling_entity grpc_polling_entity_create_from_pollset_set(
    grpc_pollset_set* pollset_set) {
  grpc_polling_entity pollent;
  pollent.pollent.pollset_set = pollset_set;
  pollent.tag = GRPC_POLLS_POLLSET_SET;
  return pollent;
}

grpc_polling_entity grpc_polling_entity_create_from_pollset(
    grpc_pollset* pollset) {
  grpc_polling_entity pollent;
  pollent.pollent.pollset = pollset;
  pollent.tag = GRPC_POLLS_POLLSET;
  return pollent;
}

grpc_pollset* grpc_polling_entity_pollset(grpc_polling_entity* pollent) {
  if (pollent->tag == GRPC_POLLS_POLLSET) {
    return pollent->pollent.pollset;
  }
  return NULL;
}

grpc_pollset_set* grpc_polling_entity_pollset_set(
    grpc_polling_entity* pollent) {
  if (pollent->tag == GRPC_POLLS_POLLSET_SET) {
    return pollent->pollent.pollset_set;
  }
  return NULL;
}

bool grpc_polling_entity_is_empty(const grpc_polling_entity* pollent) {
  return pollent->tag == GRPC_POLLS_NONE;
}

<<<<<<< HEAD
void grpc_polling_entity_add_to_pollset_set(grpc_polling_entity *pollent,
                                            grpc_pollset_set *pss_dst) {
=======
void grpc_polling_entity_add_to_pollset_set(grpc_exec_ctx* exec_ctx,
                                            grpc_polling_entity* pollent,
                                            grpc_pollset_set* pss_dst) {
>>>>>>> d9da7387
  if (pollent->tag == GRPC_POLLS_POLLSET) {
    GPR_ASSERT(pollent->pollent.pollset != NULL);
    grpc_pollset_set_add_pollset(pss_dst, pollent->pollent.pollset);
  } else if (pollent->tag == GRPC_POLLS_POLLSET_SET) {
    GPR_ASSERT(pollent->pollent.pollset_set != NULL);
    grpc_pollset_set_add_pollset_set(pss_dst, pollent->pollent.pollset_set);
  } else {
    gpr_log(GPR_ERROR, "Invalid grpc_polling_entity tag '%d'", pollent->tag);
    abort();
  }
}

<<<<<<< HEAD
void grpc_polling_entity_del_from_pollset_set(grpc_polling_entity *pollent,
                                              grpc_pollset_set *pss_dst) {
=======
void grpc_polling_entity_del_from_pollset_set(grpc_exec_ctx* exec_ctx,
                                              grpc_polling_entity* pollent,
                                              grpc_pollset_set* pss_dst) {
>>>>>>> d9da7387
  if (pollent->tag == GRPC_POLLS_POLLSET) {
    GPR_ASSERT(pollent->pollent.pollset != NULL);
    grpc_pollset_set_del_pollset(pss_dst, pollent->pollent.pollset);
  } else if (pollent->tag == GRPC_POLLS_POLLSET_SET) {
    GPR_ASSERT(pollent->pollent.pollset_set != NULL);
    grpc_pollset_set_del_pollset_set(pss_dst, pollent->pollent.pollset_set);
  } else {
    gpr_log(GPR_ERROR, "Invalid grpc_polling_entity tag '%d'", pollent->tag);
    abort();
  }
}<|MERGE_RESOLUTION|>--- conflicted
+++ resolved
@@ -56,14 +56,8 @@
   return pollent->tag == GRPC_POLLS_NONE;
 }
 
-<<<<<<< HEAD
-void grpc_polling_entity_add_to_pollset_set(grpc_polling_entity *pollent,
-                                            grpc_pollset_set *pss_dst) {
-=======
-void grpc_polling_entity_add_to_pollset_set(grpc_exec_ctx* exec_ctx,
-                                            grpc_polling_entity* pollent,
+void grpc_polling_entity_add_to_pollset_set(grpc_polling_entity* pollent,
                                             grpc_pollset_set* pss_dst) {
->>>>>>> d9da7387
   if (pollent->tag == GRPC_POLLS_POLLSET) {
     GPR_ASSERT(pollent->pollent.pollset != NULL);
     grpc_pollset_set_add_pollset(pss_dst, pollent->pollent.pollset);
@@ -76,14 +70,8 @@
   }
 }
 
-<<<<<<< HEAD
-void grpc_polling_entity_del_from_pollset_set(grpc_polling_entity *pollent,
-                                              grpc_pollset_set *pss_dst) {
-=======
-void grpc_polling_entity_del_from_pollset_set(grpc_exec_ctx* exec_ctx,
-                                              grpc_polling_entity* pollent,
+void grpc_polling_entity_del_from_pollset_set(grpc_polling_entity* pollent,
                                               grpc_pollset_set* pss_dst) {
->>>>>>> d9da7387
   if (pollent->tag == GRPC_POLLS_POLLSET) {
     GPR_ASSERT(pollent->pollent.pollset != NULL);
     grpc_pollset_set_del_pollset(pss_dst, pollent->pollent.pollset);
