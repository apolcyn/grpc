--- conflicted
+++ resolved
@@ -1580,11 +1580,7 @@
     .fd_notify_on_read = fd_notify_on_read,
     .fd_notify_on_write = fd_notify_on_write,
     .fd_get_read_notifier_pollset = fd_get_read_notifier_pollset,
-<<<<<<< HEAD
-    .fd_get_workqueue = fd_get_workqueue,
     .fd_register_postfork_handler = fd_register_postfork_handler,
-=======
->>>>>>> 0efb1e94
 
     .pollset_init = pollset_init,
     .pollset_shutdown = pollset_shutdown,
