--- conflicted
+++ resolved
@@ -586,19 +586,6 @@
   static const char *err_desc = "process_events";
   grpc_error *error = GRPC_ERROR_NONE;
 
-<<<<<<< HEAD
-  if (timeout != 0) {
-    GRPC_SCHEDULING_START_BLOCKING_REGION;
-  }
-  int r;
-  do {
-    GRPC_STATS_INC_SYSCALL_POLL(exec_ctx);
-    r = epoll_wait(g_epfd, events, MAX_EPOLL_EVENTS, timeout);
-  } while (r < 0 && errno == EINTR);
-  if (timeout != 0) {
-    GRPC_SCHEDULING_END_BLOCKING_REGION;
-  }
-=======
   GPR_TIMER_BEGIN("process_epoll_events", 0);
   long num_events = gpr_atm_acq_load(&g_epoll_set.num_events);
   long cursor = gpr_atm_acq_load(&g_epoll_set.cursor);
@@ -608,7 +595,6 @@
     long c = cursor++;
     struct epoll_event *ev = &g_epoll_set.events[c];
     void *data_ptr = ev->data.ptr;
->>>>>>> 9811915b
 
     if (data_ptr == &global_wakeup_fd) {
       append_error(&error, grpc_wakeup_fd_consume_wakeup(&global_wakeup_fd),
@@ -650,6 +636,7 @@
     GRPC_SCHEDULING_START_BLOCKING_REGION;
   }
   do {
+    GRPC_STATS_INC_SYSCALL_POLL(exec_ctx);
     r = epoll_wait(g_epoll_set.epfd, g_epoll_set.events, MAX_EPOLL_EVENTS,
                    timeout);
   } while (r < 0 && errno == EINTR);
