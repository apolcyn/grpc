--- conflicted
+++ resolved
@@ -54,76 +54,15 @@
   on_done(arg, endpoint);
 }
 
-<<<<<<< HEAD
 const grpc_httpcli_handshaker grpc_httpcli_plaintext = {"http",
                                                         plaintext_handshake};
 
 namespace grpc_core {
-=======
-class InternalRequest {
- public:
-  InternalRequest(const grpc_slice& request_text,
-                  grpc_httpcli_response* response,
-                  ResourceQuotaRefPtr resource_quota, absl::string_view host,
-                  absl::string_view ssl_host_override, grpc_millis deadline,
-                  const grpc_httpcli_handshaker* handshaker,
-                  grpc_closure* on_done, grpc_httpcli_context* context,
-                  grpc_polling_entity* pollent, const char* name)
-      : request_text_(request_text),
-        resource_quota_(std::move(resource_quota)),
-        host_(host),
-        ssl_host_override_(ssl_host_override),
-        deadline_(deadline),
-        handshaker_(handshaker),
-        on_done_(on_done),
-        context_(context),
-        pollent_(pollent) {
-    grpc_http_parser_init(&parser_, GRPC_HTTP_RESPONSE, response);
-    grpc_slice_buffer_init(&incoming_);
-    grpc_slice_buffer_init(&outgoing_);
-    grpc_iomgr_register_object(&iomgr_obj_, name);
-
-    GRPC_CLOSURE_INIT(&on_read_, OnRead, this, grpc_schedule_on_exec_ctx);
-    GRPC_CLOSURE_INIT(&done_write_, DoneWrite, this, grpc_schedule_on_exec_ctx);
-    GPR_ASSERT(pollent);
-    grpc_polling_entity_add_to_pollset_set(pollent_, context->pollset_set);
-    dns_request_ = GetDNSResolver()->ResolveName(
-        host_.c_str(), handshaker_->default_port, context_->pollset_set,
-        absl::bind_front(&InternalRequest::OnResolved, this));
-    dns_request_->Start();
-  }
-
-  ~InternalRequest() {
-    grpc_http_parser_destroy(&parser_);
-    if (ep_ != nullptr) {
-      grpc_endpoint_destroy(ep_);
-    }
-    grpc_slice_unref_internal(request_text_);
-    grpc_iomgr_unregister_object(&iomgr_obj_);
-    grpc_slice_buffer_destroy_internal(&incoming_);
-    grpc_slice_buffer_destroy_internal(&outgoing_);
-    GRPC_ERROR_UNREF(overall_error_);
-  }
->>>>>>> c7355ae7
 
 namespace {
 
-<<<<<<< HEAD
 grpc_httpcli_get_override g_get_override;
 grpc_httpcli_post_override g_post_override;
-=======
-  void AppendError(grpc_error_handle error) {
-    if (overall_error_ == GRPC_ERROR_NONE) {
-      overall_error_ =
-          GRPC_ERROR_CREATE_FROM_STATIC_STRING("Failed HTTP/1 client request");
-    }
-    const grpc_resolved_address* addr = &addresses_[next_address_ - 1];
-    std::string addr_text = grpc_sockaddr_to_uri(addr);
-    overall_error_ = grpc_error_add_child(
-        overall_error_,
-        grpc_error_set_str(error, GRPC_ERROR_STR_TARGET_ADDRESS, addr_text));
-  }
->>>>>>> c7355ae7
 
 }  // namespace
 
@@ -239,104 +178,28 @@
     }
   }
 
-<<<<<<< HEAD
   if (error == GRPC_ERROR_NONE) {
     DoRead();
   } else if (!have_read_byte_) {
     NextAddress(GRPC_ERROR_REF(error));
   } else {
     Finish(grpc_http_parser_eof(&parser_));
-=======
-  void NextAddress(grpc_error_handle error) {
-    if (error != GRPC_ERROR_NONE) {
-      AppendError(error);
-    }
-    if (next_address_ == addresses_.size()) {
-      Finish(GRPC_ERROR_CREATE_REFERENCING_FROM_STATIC_STRING(
-          "Failed HTTP requests to all targets", &overall_error_, 1));
-      return;
-    }
-    const grpc_resolved_address* addr = &addresses_[next_address_++];
-    GRPC_CLOSURE_INIT(&connected_, OnConnected, this,
-                      grpc_schedule_on_exec_ctx);
-    grpc_arg rq_arg = grpc_channel_arg_pointer_create(
-        const_cast<char*>(GRPC_ARG_RESOURCE_QUOTA), resource_quota_->c_ptr(),
-        grpc_resource_quota_arg_vtable());
-    grpc_channel_args channel_args{1, &rq_arg};
-    auto* args = CoreConfiguration::Get()
-                     .channel_args_preconditioning()
-                     .PreconditionChannelArgs(&channel_args);
-    grpc_tcp_client_connect(&connected_, &ep_, context_->pollset_set, args,
-                            addr, deadline_);
-    grpc_channel_args_destroy(args);
->>>>>>> c7355ae7
-  }
-}
-
-<<<<<<< HEAD
+  }
+}
+
 void HttpCliRequest::DoneWrite(void* arg, grpc_error_handle error) {
   HttpCliRequest* req = static_cast<HttpCliRequest*>(arg);
   if (error == GRPC_ERROR_NONE) {
     req->OnWritten();
   } else {
     req->NextAddress(GRPC_ERROR_REF(error));
-=======
-  void OnResolved(
-      absl::StatusOr<std::vector<grpc_resolved_address>> addresses_or) {
-    dns_request_.reset();
-    if (!addresses_or.ok()) {
-      Finish(absl_status_to_grpc_error(addresses_or.status()));
-      return;
-    }
-    addresses_ = std::move(*addresses_or);
-    next_address_ = 0;
-    NextAddress(GRPC_ERROR_NONE);
->>>>>>> c7355ae7
-  }
-}
-
-<<<<<<< HEAD
+  }
+}
+
 void HttpCliRequest::StartWrite() {
   grpc_slice_ref_internal(request_text_);
   grpc_slice_buffer_add(&outgoing_, request_text_);
   grpc_endpoint_write(ep_, &outgoing_, &done_write_, nullptr);
-=======
-  grpc_slice request_text_;
-  grpc_http_parser parser_;
-  std::vector<grpc_resolved_address> addresses_;
-  size_t next_address_ = 0;
-  grpc_endpoint* ep_ = nullptr;
-  ResourceQuotaRefPtr resource_quota_;
-  std::string host_;
-  std::string ssl_host_override_;
-  grpc_millis deadline_;
-  int have_read_byte_ = 0;
-  const grpc_httpcli_handshaker* handshaker_;
-  grpc_closure* on_done_;
-  grpc_httpcli_context* context_;
-  grpc_polling_entity* pollent_;
-  grpc_iomgr_object iomgr_obj_;
-  grpc_slice_buffer incoming_;
-  grpc_slice_buffer outgoing_;
-  grpc_closure on_read_;
-  grpc_closure done_write_;
-  grpc_closure connected_;
-  grpc_error_handle overall_error_ = GRPC_ERROR_NONE;
-  OrphanablePtr<DNSResolver::Request> dns_request_;
-};
-
-}  // namespace
-}  // namespace grpc_core
-
-static grpc_httpcli_get_override g_get_override = nullptr;
-static grpc_httpcli_post_override g_post_override = nullptr;
-
-static void plaintext_handshake(void* arg, grpc_endpoint* endpoint,
-                                const char* /*host*/, grpc_millis /*deadline*/,
-                                void (*on_done)(void* arg,
-                                                grpc_endpoint* endpoint)) {
-  on_done(arg, endpoint);
->>>>>>> c7355ae7
 }
 
 void HttpCliRequest::OnHandshakeDone(void* arg, grpc_endpoint* ep) {
