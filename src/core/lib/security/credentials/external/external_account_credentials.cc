--- conflicted
+++ resolved
@@ -326,13 +326,8 @@
   grpc_http_response_destroy(&ctx_->response);
   ctx_->response = {};
   GRPC_CLOSURE_INIT(&ctx_->closure, OnExchangeToken, this, nullptr);
-<<<<<<< HEAD
-  grpc_httpcli_post(ctx_->pollent, resource_quota, &request, body.c_str(),
-=======
-  grpc_httpcli_post(ctx_->httpcli_context, ctx_->pollent,
-                    ResourceQuota::Default(), &request, body.c_str(),
->>>>>>> 90a56a3d
-                    body.size(), ctx_->deadline, &ctx_->closure,
+  grpc_httpcli_post(ctx_->pollent, ResourceQuota::Default(), &request,
+                    body.c_str(), body.size(), ctx_->deadline, &ctx_->closure,
                     &ctx_->response);
   grpc_http_request_destroy(&request.http);
 }
@@ -415,14 +410,9 @@
   grpc_http_response_destroy(&ctx_->response);
   ctx_->response = {};
   GRPC_CLOSURE_INIT(&ctx_->closure, OnImpersenateServiceAccount, this, nullptr);
-<<<<<<< HEAD
-  grpc_httpcli_post(ctx_->pollent, resource_quota, &request, body.c_str(),
-=======
   // TODO(ctiller): Use the callers resource quota.
-  grpc_httpcli_post(ctx_->httpcli_context, ctx_->pollent,
-                    ResourceQuota::Default(), &request, body.c_str(),
->>>>>>> 90a56a3d
-                    body.size(), ctx_->deadline, &ctx_->closure,
+  grpc_httpcli_post(ctx_->pollent, ResourceQuota::Default(), &request,
+                    body.c_str(), body.size(), ctx_->deadline, &ctx_->closure,
                     &ctx_->response);
   grpc_http_request_destroy(&request.http);
 }
