/*
 *
 * Copyright 2015 gRPC authors.
 *
 * Licensed under the Apache License, Version 2.0 (the "License");
 * you may not use this file except in compliance with the License.
 * You may obtain a copy of the License at
 *
 *     http://www.apache.org/licenses/LICENSE-2.0
 *
 * Unless required by applicable law or agreed to in writing, software
 * distributed under the License is distributed on an "AS IS" BASIS,
 * WITHOUT WARRANTIES OR CONDITIONS OF ANY KIND, either express or implied.
 * See the License for the specific language governing permissions and
 * limitations under the License.
 *
 */

#include <grpc/support/port_platform.h>

#include "src/core/lib/security/credentials/google_default/google_default_credentials.h"

#include <string.h>

#include "absl/strings/match.h"
#include "absl/strings/strip.h"

#include <grpc/support/alloc.h>
#include <grpc/support/log.h>
#include <grpc/support/sync.h>

#include "src/core/ext/filters/client_channel/lb_policy/grpclb/grpclb.h"
#include "src/core/ext/filters/client_channel/lb_policy/xds/xds_channel_args.h"
#include "src/core/lib/channel/channel_args.h"
#include "src/core/lib/gpr/env.h"
#include "src/core/lib/gpr/string.h"
#include "src/core/lib/gprpp/host_port.h"
#include "src/core/lib/gprpp/ref_counted_ptr.h"
#include "src/core/lib/http/httpcli.h"
#include "src/core/lib/http/parser.h"
#include "src/core/lib/iomgr/load_file.h"
#include "src/core/lib/iomgr/polling_entity.h"
#include "src/core/lib/security/credentials/alts/alts_credentials.h"
#include "src/core/lib/security/credentials/alts/check_gcp_environment.h"
#include "src/core/lib/security/credentials/credentials.h"
#include "src/core/lib/security/credentials/external/external_account_credentials.h"
#include "src/core/lib/security/credentials/jwt/jwt_credentials.h"
#include "src/core/lib/security/credentials/oauth2/oauth2_credentials.h"
#include "src/core/lib/slice/slice_internal.h"
#include "src/core/lib/slice/slice_string_helpers.h"
#include "src/core/lib/surface/api_trace.h"

using grpc_core::Json;

/* -- Constants. -- */

#define GRPC_COMPUTE_ENGINE_DETECTION_HOST "metadata.google.internal."
#define GRPC_GOOGLE_CREDENTIAL_CREATION_ERROR \
  "Failed to create Google credentials"

/* -- Default credentials. -- */

/* A sticky bit that will be set only if the result of metadata server detection
 * is positive. We do not set the bit if the result is negative. Because it
 * means the detection is done via network test that is unreliable and the
 * unreliable result should not be referred by successive calls. */
static int g_metadata_server_available = 0;
static grpc_core::Mutex* g_state_mu;
/* Protect a metadata_server_detector instance that can be modified by more than
 * one gRPC threads */
static gpr_mu* g_polling_mu;
static gpr_once g_once = GPR_ONCE_INIT;
static grpc_core::internal::grpc_gce_tenancy_checker g_gce_tenancy_checker =
    grpc_alts_is_running_on_gcp;

static void init_default_credentials(void) {
  g_state_mu = new grpc_core::Mutex();
}

struct metadata_server_detector {
  grpc_polling_entity pollent;
  int is_done;
  int success;
  grpc_http_response response;
};
grpc_core::RefCountedPtr<grpc_channel_security_connector>
grpc_google_default_channel_credentials::create_security_connector(
    grpc_core::RefCountedPtr<grpc_call_credentials> call_creds,
    const char* target, const grpc_channel_args* args,
    grpc_channel_args** new_args) {
  const bool is_grpclb_load_balancer = grpc_channel_args_find_bool(
      args, GRPC_ARG_ADDRESS_IS_GRPCLB_LOAD_BALANCER, false);
  const bool is_backend_from_grpclb_load_balancer = grpc_channel_args_find_bool(
      args, GRPC_ARG_ADDRESS_IS_BACKEND_FROM_GRPCLB_LOAD_BALANCER, false);
  const char* xds_cluster =
      grpc_channel_args_find_string(args, GRPC_ARG_XDS_CLUSTER_NAME);
  const bool is_xds_non_cfe_cluster =
      xds_cluster != nullptr && !absl::StartsWith(xds_cluster, "google_cfe_");
  const bool use_alts = is_grpclb_load_balancer ||
                        is_backend_from_grpclb_load_balancer ||
                        is_xds_non_cfe_cluster;
  /* Return failure if ALTS is selected but not running on GCE. */
  if (use_alts && alts_creds_ == nullptr) {
    gpr_log(GPR_ERROR, "ALTS is selected, but not running on GCE.");
    return nullptr;
  }
  grpc_core::RefCountedPtr<grpc_channel_security_connector> sc =
      use_alts ? alts_creds_->create_security_connector(call_creds, target,
                                                        args, new_args)
               : ssl_creds_->create_security_connector(call_creds, target, args,
                                                       new_args);
  /* grpclb-specific channel args are removed from the channel args set
   * to ensure backends and fallback adresses will have the same set of channel
   * args. By doing that, it guarantees the connections to backends will not be
   * torn down and re-connected when switching in and out of fallback mode.
   */
  if (use_alts) {
    static const char* args_to_remove[] = {
        GRPC_ARG_ADDRESS_IS_GRPCLB_LOAD_BALANCER,
        GRPC_ARG_ADDRESS_IS_BACKEND_FROM_GRPCLB_LOAD_BALANCER,
    };
    *new_args = grpc_channel_args_copy_and_add_and_remove(
        args, args_to_remove, GPR_ARRAY_SIZE(args_to_remove), nullptr, 0);
  }
  return sc;
}

grpc_channel_args* grpc_google_default_channel_credentials::update_arguments(
    grpc_channel_args* args) {
  grpc_channel_args* updated = args;
  if (grpc_channel_args_find(args, GRPC_ARG_DNS_ENABLE_SRV_QUERIES) ==
      nullptr) {
    grpc_arg new_srv_arg = grpc_channel_arg_integer_create(
        const_cast<char*>(GRPC_ARG_DNS_ENABLE_SRV_QUERIES), true);
    updated = grpc_channel_args_copy_and_add(args, &new_srv_arg, 1);
    grpc_channel_args_destroy(args);
  }
  return updated;
}

static void on_metadata_server_detection_http_response(
    void* user_data, grpc_error_handle error) {
  metadata_server_detector* detector =
      static_cast<metadata_server_detector*>(user_data);
  if (error == GRPC_ERROR_NONE && detector->response.status == 200 &&
      detector->response.hdr_count > 0) {
    /* Internet providers can return a generic response to all requests, so
       it is necessary to check that metadata header is present also. */
    size_t i;
    for (i = 0; i < detector->response.hdr_count; i++) {
      grpc_http_header* header = &detector->response.hdrs[i];
      if (strcmp(header->key, "Metadata-Flavor") == 0 &&
          strcmp(header->value, "Google") == 0) {
        detector->success = 1;
        break;
      }
    }
  }
  gpr_mu_lock(g_polling_mu);
  detector->is_done = 1;
  GRPC_LOG_IF_ERROR(
      "Pollset kick",
      grpc_pollset_kick(grpc_polling_entity_pollset(&detector->pollent),
                        nullptr));
  gpr_mu_unlock(g_polling_mu);
}

static void destroy_pollset(void* p, grpc_error_handle /*e*/) {
  grpc_pollset_destroy(static_cast<grpc_pollset*>(p));
}

static int is_metadata_server_reachable() {
  metadata_server_detector detector;
  grpc_httpcli_request request;
  grpc_closure destroy_closure;
  /* The http call is local. If it takes more than one sec, it is for sure not
     on compute engine. */
  grpc_millis max_detection_delay = GPR_MS_PER_SEC;
  grpc_pollset* pollset =
      static_cast<grpc_pollset*>(gpr_zalloc(grpc_pollset_size()));
  grpc_pollset_init(pollset, &g_polling_mu);
  detector.pollent = grpc_polling_entity_create_from_pollset(pollset);
  detector.is_done = 0;
  detector.success = 0;
  memset(&request, 0, sizeof(grpc_httpcli_request));
  request.host = const_cast<char*>(GRPC_COMPUTE_ENGINE_DETECTION_HOST);
  request.http.path = const_cast<char*>("/");
<<<<<<< HEAD
  grpc_resource_quota* resource_quota =
      grpc_resource_quota_create("google_default_credentials");
  grpc_httpcli_get(
      &detector.pollent, resource_quota, &request,
      grpc_core::ExecCtx::Get()->Now() + max_detection_delay,
=======
  grpc_httpcli_context_init(&context);
  grpc_httpcli_get(
      &context, &detector.pollent, grpc_core::ResourceQuota::Default(),
      &request, grpc_core::ExecCtx::Get()->Now() + max_detection_delay,
>>>>>>> 90a56a3d
      GRPC_CLOSURE_CREATE(on_metadata_server_detection_http_response, &detector,
                          grpc_schedule_on_exec_ctx),
      &detector.response);
  grpc_core::ExecCtx::Get()->Flush();
  /* Block until we get the response. This is not ideal but this should only be
    called once for the lifetime of the process by the default credentials. */
  gpr_mu_lock(g_polling_mu);
  while (!detector.is_done) {
    grpc_pollset_worker* worker = nullptr;
    if (!GRPC_LOG_IF_ERROR(
            "pollset_work",
            grpc_pollset_work(grpc_polling_entity_pollset(&detector.pollent),
                              &worker, GRPC_MILLIS_INF_FUTURE))) {
      detector.is_done = 1;
      detector.success = 0;
    }
  }
  gpr_mu_unlock(g_polling_mu);
  GRPC_CLOSURE_INIT(&destroy_closure, destroy_pollset,
                    grpc_polling_entity_pollset(&detector.pollent),
                    grpc_schedule_on_exec_ctx);
  grpc_pollset_shutdown(grpc_polling_entity_pollset(&detector.pollent),
                        &destroy_closure);
  g_polling_mu = nullptr;
  grpc_core::ExecCtx::Get()->Flush();
  gpr_free(grpc_polling_entity_pollset(&detector.pollent));
  grpc_http_response_destroy(&detector.response);
  return detector.success;
}

namespace {

bool ValidateUrlField(const Json& json, const std::string& field) {
  auto it = json.object_value().find(field);
  if (it == json.object_value().end()) {
    return true;
  }
  if (it->second.type() != Json::Type::STRING ||
      it->second.string_value().empty()) {
    return false;
  }
  absl::StatusOr<grpc_core::URI> url =
      grpc_core::URI::Parse(it->second.string_value());
  if (!url.ok()) return false;
  if (!absl::EqualsIgnoreCase(url->scheme(), "https")) {
    return false;
  }
  absl::string_view host;
  absl::string_view port;
  grpc_core::SplitHostPort(url->authority(), &host, &port);
  if (absl::ConsumeSuffix(&host, ".googleapis.com")) {
    if (host == "sts" || host == "iamcredentials") {
      return true;
    } else if (absl::StartsWith(host, "sts.") ||
               absl::StartsWith(host, "iamcredentials.")) {
      return true;
    } else if (absl::EndsWith(host, ".sts") ||
               absl::EndsWith(host, ".iamcredentials")) {
      return true;
    } else if (absl::EndsWith(host, "-sts") ||
               absl::EndsWith(host, "-iamcredentials")) {
      return true;
    }
  }
  return false;
}

bool ValidateExteralAccountCredentials(const Json& json) {
  return json.type() == Json::Type::OBJECT &&
         ValidateUrlField(json, "token_url") &&
         ValidateUrlField(json, "service_account_impersonation_url") &&
         ValidateUrlField(json, "token_info_url");
}

}  // namespace

/* Takes ownership of creds_path if not NULL. */
static grpc_error_handle create_default_creds_from_path(
    const std::string& creds_path,
    grpc_core::RefCountedPtr<grpc_call_credentials>* creds) {
  grpc_auth_json_key key;
  grpc_auth_refresh_token token;
  grpc_core::RefCountedPtr<grpc_call_credentials> result;
  grpc_slice creds_data = grpc_empty_slice();
  grpc_error_handle error = GRPC_ERROR_NONE;
  Json json;
  if (creds_path.empty()) {
    error = GRPC_ERROR_CREATE_FROM_STATIC_STRING("creds_path unset");
    goto end;
  }
  error = grpc_load_file(creds_path.c_str(), 0, &creds_data);
  if (error != GRPC_ERROR_NONE) goto end;
  json = Json::Parse(grpc_core::StringViewFromSlice(creds_data), &error);
  if (error != GRPC_ERROR_NONE) goto end;
  if (json.type() != Json::Type::OBJECT) {
    error = grpc_error_set_str(
        GRPC_ERROR_CREATE_FROM_STATIC_STRING("Failed to parse JSON"),
        GRPC_ERROR_STR_RAW_BYTES, grpc_core::StringViewFromSlice(creds_data));
    goto end;
  }

  /* First, try an auth json key. */
  key = grpc_auth_json_key_create_from_json(json);
  if (grpc_auth_json_key_is_valid(&key)) {
    result =
        grpc_service_account_jwt_access_credentials_create_from_auth_json_key(
            key, grpc_max_auth_token_lifetime());
    if (result == nullptr) {
      error = GRPC_ERROR_CREATE_FROM_STATIC_STRING(
          "grpc_service_account_jwt_access_credentials_create_from_auth_json_"
          "key failed");
    }
    goto end;
  }

  /* Then try a refresh token if the auth json key was invalid. */
  token = grpc_auth_refresh_token_create_from_json(json);
  if (grpc_auth_refresh_token_is_valid(&token)) {
    result =
        grpc_refresh_token_credentials_create_from_auth_refresh_token(token);
    if (result == nullptr) {
      error = GRPC_ERROR_CREATE_FROM_STATIC_STRING(
          "grpc_refresh_token_credentials_create_from_auth_refresh_token "
          "failed");
    }
    goto end;
  }

  /* Finally try an external account credentials.*/
  if (!ValidateExteralAccountCredentials(json)) {
    error = GRPC_ERROR_CREATE_FROM_STATIC_STRING(
        "Invalid external account credentials format.");
    goto end;
  }
  result = grpc_core::ExternalAccountCredentials::Create(json, {}, &error);

end:
  GPR_ASSERT((result == nullptr) + (error == GRPC_ERROR_NONE) == 1);
  grpc_slice_unref_internal(creds_data);
  *creds = result;
  return error;
}

static void update_tenancy() {
  gpr_once_init(&g_once, init_default_credentials);
  grpc_core::MutexLock lock(g_state_mu);

  /* Try a platform-provided hint for GCE. */
  if (!g_metadata_server_available) {
    g_metadata_server_available = g_gce_tenancy_checker();
  }
  /* TODO: Add a platform-provided hint for GAE. */

  /* Do a network test for metadata server. */
  if (!g_metadata_server_available) {
    g_metadata_server_available = is_metadata_server_reachable();
  }
}

static bool metadata_server_available() {
  grpc_core::MutexLock lock(g_state_mu);
  return static_cast<bool>(g_metadata_server_available);
}

static grpc_core::RefCountedPtr<grpc_call_credentials> make_default_call_creds(
    grpc_error_handle* error) {
  grpc_core::RefCountedPtr<grpc_call_credentials> call_creds;
  grpc_error_handle err;

  /* First, try the environment variable. */
  char* path_from_env = gpr_getenv(GRPC_GOOGLE_CREDENTIALS_ENV_VAR);
  if (path_from_env != nullptr) {
    err = create_default_creds_from_path(path_from_env, &call_creds);
    gpr_free(path_from_env);
    if (err == GRPC_ERROR_NONE) return call_creds;
    *error = grpc_error_add_child(*error, err);
  }

  /* Then the well-known file. */
  err = create_default_creds_from_path(
      grpc_get_well_known_google_credentials_file_path(), &call_creds);
  if (err == GRPC_ERROR_NONE) return call_creds;
  *error = grpc_error_add_child(*error, err);

  update_tenancy();

  if (metadata_server_available()) {
    call_creds = grpc_core::RefCountedPtr<grpc_call_credentials>(
        grpc_google_compute_engine_credentials_create(nullptr));
    if (call_creds == nullptr) {
      *error = GRPC_ERROR_CREATE_FROM_STATIC_STRING(
          GRPC_GOOGLE_CREDENTIAL_CREATION_ERROR);
      *error = grpc_error_add_child(
          *error, GRPC_ERROR_CREATE_FROM_STATIC_STRING(
                      "Failed to get credentials from network"));
    }
  }

  return call_creds;
}

grpc_channel_credentials* grpc_google_default_credentials_create(
    grpc_call_credentials* call_credentials) {
  grpc_channel_credentials* result = nullptr;
  grpc_core::RefCountedPtr<grpc_call_credentials> call_creds(call_credentials);
  grpc_error_handle error = GRPC_ERROR_NONE;
  grpc_core::ExecCtx exec_ctx;

  GRPC_API_TRACE("grpc_google_default_credentials_create(%p)", 1,
                 (call_credentials));

  if (call_creds == nullptr) {
    call_creds = make_default_call_creds(&error);
  }

  if (call_creds != nullptr) {
    /* Create google default credentials. */
    grpc_channel_credentials* ssl_creds =
        grpc_ssl_credentials_create(nullptr, nullptr, nullptr, nullptr);
    GPR_ASSERT(ssl_creds != nullptr);
    grpc_alts_credentials_options* options =
        grpc_alts_credentials_client_options_create();
    grpc_channel_credentials* alts_creds =
        grpc_alts_credentials_create(options);
    grpc_alts_credentials_options_destroy(options);
    auto creds =
        grpc_core::MakeRefCounted<grpc_google_default_channel_credentials>(
            grpc_core::RefCountedPtr<grpc_channel_credentials>(alts_creds),
            grpc_core::RefCountedPtr<grpc_channel_credentials>(ssl_creds));
    result = grpc_composite_channel_credentials_create(
        creds.get(), call_creds.get(), nullptr);
    GPR_ASSERT(result != nullptr);
  } else {
    gpr_log(GPR_ERROR, "Could not create google default credentials: %s",
            grpc_error_std_string(error).c_str());
  }
  GRPC_ERROR_UNREF(error);
  return result;
}

namespace grpc_core {
namespace internal {

void set_gce_tenancy_checker_for_testing(grpc_gce_tenancy_checker checker) {
  g_gce_tenancy_checker = checker;
}

void grpc_flush_cached_google_default_credentials(void) {
  ExecCtx exec_ctx;
  gpr_once_init(&g_once, init_default_credentials);
  MutexLock lock(g_state_mu);
  g_metadata_server_available = 0;
}

}  // namespace internal
}  // namespace grpc_core

/* -- Well known credentials path. -- */

static grpc_well_known_credentials_path_getter creds_path_getter = nullptr;

std::string grpc_get_well_known_google_credentials_file_path(void) {
  if (creds_path_getter != nullptr) return creds_path_getter();
  return grpc_get_well_known_google_credentials_file_path_impl();
}

void grpc_override_well_known_credentials_path_getter(
    grpc_well_known_credentials_path_getter getter) {
  creds_path_getter = getter;
}<|MERGE_RESOLUTION|>--- conflicted
+++ resolved
@@ -185,18 +185,9 @@
   memset(&request, 0, sizeof(grpc_httpcli_request));
   request.host = const_cast<char*>(GRPC_COMPUTE_ENGINE_DETECTION_HOST);
   request.http.path = const_cast<char*>("/");
-<<<<<<< HEAD
-  grpc_resource_quota* resource_quota =
-      grpc_resource_quota_create("google_default_credentials");
   grpc_httpcli_get(
-      &detector.pollent, resource_quota, &request,
+      &detector.pollent, grpc_core::ResourceQuota::Default(), &request,
       grpc_core::ExecCtx::Get()->Now() + max_detection_delay,
-=======
-  grpc_httpcli_context_init(&context);
-  grpc_httpcli_get(
-      &context, &detector.pollent, grpc_core::ResourceQuota::Default(),
-      &request, grpc_core::ExecCtx::Get()->Now() + max_detection_delay,
->>>>>>> 90a56a3d
       GRPC_CLOSURE_CREATE(on_metadata_server_detection_http_response, &detector,
                           grpc_schedule_on_exec_ctx),
       &detector.response);
