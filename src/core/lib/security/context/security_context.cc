--- conflicted
+++ resolved
@@ -36,17 +36,10 @@
 
 /* --- grpc_call --- */
 
-<<<<<<< HEAD
-grpc_call_error grpc_call_set_credentials(grpc_call *call,
-                                          grpc_call_credentials *creds) {
-  ExecCtx _local_exec_ctx;
-  grpc_client_security_context *ctx = NULL;
-=======
 grpc_call_error grpc_call_set_credentials(grpc_call* call,
                                           grpc_call_credentials* creds) {
-  grpc_exec_ctx exec_ctx = GRPC_EXEC_CTX_INIT;
+  ExecCtx _local_exec_ctx;
   grpc_client_security_context* ctx = NULL;
->>>>>>> d9da7387
   GRPC_API_TRACE("grpc_call_set_credentials(call=%p, creds=%p)", 2,
                  (call, creds));
   if (!grpc_call_is_client(call)) {
@@ -93,17 +86,10 @@
       sizeof(grpc_client_security_context));
 }
 
-<<<<<<< HEAD
-void grpc_client_security_context_destroy(void *ctx) {
+void grpc_client_security_context_destroy(void* ctx) {
   ExecCtx _local_exec_ctx;
-  grpc_client_security_context *c = (grpc_client_security_context *)ctx;
+  grpc_client_security_context* c = (grpc_client_security_context*)ctx;
   grpc_call_credentials_unref(c->creds);
-=======
-void grpc_client_security_context_destroy(void* ctx) {
-  grpc_exec_ctx exec_ctx = GRPC_EXEC_CTX_INIT;
-  grpc_client_security_context* c = (grpc_client_security_context*)ctx;
-  grpc_call_credentials_unref(&exec_ctx, c->creds);
->>>>>>> d9da7387
   GRPC_AUTH_CONTEXT_UNREF(c->auth_context, "client_security_context");
   if (c->extension.instance != NULL && c->extension.destroy != NULL) {
     c->extension.destroy(c->extension.instance);
@@ -319,13 +305,8 @@
   memset(property, 0, sizeof(grpc_auth_property));
 }
 
-<<<<<<< HEAD
-static void auth_context_pointer_arg_destroy(void *p) {
-  GRPC_AUTH_CONTEXT_UNREF((grpc_auth_context *)p, "auth_context_pointer_arg");
-=======
-static void auth_context_pointer_arg_destroy(grpc_exec_ctx* exec_ctx, void* p) {
+static void auth_context_pointer_arg_destroy(void* p) {
   GRPC_AUTH_CONTEXT_UNREF((grpc_auth_context*)p, "auth_context_pointer_arg");
->>>>>>> d9da7387
 }
 
 static void* auth_context_pointer_arg_copy(void* p) {
