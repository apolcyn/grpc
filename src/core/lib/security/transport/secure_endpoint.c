--- conflicted
+++ resolved
@@ -386,13 +386,9 @@
                                             endpoint_add_to_pollset_set,
                                             endpoint_shutdown,
                                             endpoint_destroy,
-<<<<<<< HEAD
+                                            endpoint_get_resource_user,
                                             endpoint_get_peer,
                                             endpoint_get_fd};
-=======
-                                            endpoint_get_resource_user,
-                                            endpoint_get_peer};
->>>>>>> 11948f74
 
 grpc_endpoint *grpc_secure_endpoint_create(
     struct tsi_frame_protector *protector, grpc_endpoint *transport,
