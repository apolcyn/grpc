/*
 *
 * Copyright 2015 gRPC authors.
 *
 * Licensed under the Apache License, Version 2.0 (the "License");
 * you may not use this file except in compliance with the License.
 * You may obtain a copy of the License at
 *
 *     http://www.apache.org/licenses/LICENSE-2.0
 *
 * Unless required by applicable law or agreed to in writing, software
 * distributed under the License is distributed on an "AS IS" BASIS,
 * WITHOUT WARRANTIES OR CONDITIONS OF ANY KIND, either express or implied.
 * See the License for the specific language governing permissions and
 * limitations under the License.
 *
 */

#include <grpc/support/cmdline.h>

#include <limits.h>
#include <stdio.h>
#include <string.h>

#include <grpc/support/alloc.h>
#include <grpc/support/log.h>
#include <grpc/support/string_util.h>
#include "src/core/lib/support/string.h"

typedef enum { ARGTYPE_INT, ARGTYPE_BOOL, ARGTYPE_STRING } argtype;

typedef struct arg {
  const char* name;
  const char* help;
  argtype type;
  void* value;
  struct arg* next;
} arg;

struct gpr_cmdline {
  const char* description;
  arg* args;
  const char* argv0;

  const char* extra_arg_name;
  const char* extra_arg_help;
  void (*extra_arg)(void* user_data, const char* arg);
  void* extra_arg_user_data;

  int (*state)(gpr_cmdline* cl, char* arg);
  arg* cur_arg;

  int survive_failure;
};

static int normal_state(gpr_cmdline* cl, char* arg);

gpr_cmdline* gpr_cmdline_create(const char* description) {
  gpr_cmdline* cl = (gpr_cmdline*)gpr_zalloc(sizeof(gpr_cmdline));

  cl->description = description;
  cl->state = normal_state;

  return cl;
}

void gpr_cmdline_set_survive_failure(gpr_cmdline* cl) {
  cl->survive_failure = 1;
}

void gpr_cmdline_destroy(gpr_cmdline* cl) {
  while (cl->args) {
    arg* a = cl->args;
    cl->args = a->next;
    gpr_free(a);
  }
  gpr_free(cl);
}

static void add_arg(gpr_cmdline* cl, const char* name, const char* help,
                    argtype type, void* value) {
  arg* a;

  for (a = cl->args; a; a = a->next) {
    GPR_ASSERT(0 != strcmp(a->name, name));
  }

  a = (arg*)gpr_zalloc(sizeof(arg));
  a->name = name;
  a->help = help;
  a->type = type;
  a->value = value;
  a->next = cl->args;
  cl->args = a;
}

void gpr_cmdline_add_int(gpr_cmdline* cl, const char* name, const char* help,
                         int* value) {
  add_arg(cl, name, help, ARGTYPE_INT, value);
}

void gpr_cmdline_add_flag(gpr_cmdline* cl, const char* name, const char* help,
                          int* value) {
  add_arg(cl, name, help, ARGTYPE_BOOL, value);
}

<<<<<<< HEAD
void gpr_cmdline_add_string(gpr_cmdline *cl, const char *name, const char *help,
                            const char **value) {
=======
void gpr_cmdline_add_string(gpr_cmdline* cl, const char* name, const char* help,
                            char** value) {
>>>>>>> e759d2ad
  add_arg(cl, name, help, ARGTYPE_STRING, value);
}

void gpr_cmdline_on_extra_arg(
    gpr_cmdline* cl, const char* name, const char* help,
    void (*on_extra_arg)(void* user_data, const char* arg), void* user_data) {
  GPR_ASSERT(!cl->extra_arg);
  GPR_ASSERT(on_extra_arg);

  cl->extra_arg = on_extra_arg;
  cl->extra_arg_user_data = user_data;
  cl->extra_arg_name = name;
  cl->extra_arg_help = help;
}

/* recursively descend argument list, adding the last element
   to s first - so that arguments are added in the order they were
   added to the list by api calls */
static void add_args_to_usage(gpr_strvec* s, arg* a) {
  char* tmp;

  if (!a) return;
  add_args_to_usage(s, a->next);

  switch (a->type) {
    case ARGTYPE_BOOL:
      gpr_asprintf(&tmp, " [--%s|--no-%s]", a->name, a->name);
      gpr_strvec_add(s, tmp);
      break;
    case ARGTYPE_STRING:
      gpr_asprintf(&tmp, " [--%s=string]", a->name);
      gpr_strvec_add(s, tmp);
      break;
    case ARGTYPE_INT:
      gpr_asprintf(&tmp, " [--%s=int]", a->name);
      gpr_strvec_add(s, tmp);
      break;
  }
}

char* gpr_cmdline_usage_string(gpr_cmdline* cl, const char* argv0) {
  /* TODO(ctiller): make this prettier */
  gpr_strvec s;
  char* tmp;
  const char* name = strrchr(argv0, '/');

  if (name) {
    name++;
  } else {
    name = argv0;
  }

  gpr_strvec_init(&s);

  gpr_asprintf(&tmp, "Usage: %s", name);
  gpr_strvec_add(&s, tmp);
  add_args_to_usage(&s, cl->args);
  if (cl->extra_arg) {
    gpr_asprintf(&tmp, " [%s...]", cl->extra_arg_name);
    gpr_strvec_add(&s, tmp);
  }
  gpr_strvec_add(&s, gpr_strdup("\n"));

  tmp = gpr_strvec_flatten(&s, NULL);
  gpr_strvec_destroy(&s);
  return tmp;
}

static int print_usage_and_die(gpr_cmdline* cl) {
  char* usage = gpr_cmdline_usage_string(cl, cl->argv0);
  fprintf(stderr, "%s", usage);
  gpr_free(usage);
  if (!cl->survive_failure) {
    exit(1);
  }
  return 0;
}

static int extra_state(gpr_cmdline* cl, char* str) {
  if (!cl->extra_arg) {
    return print_usage_and_die(cl);
  }
  cl->extra_arg(cl->extra_arg_user_data, str);
  return 1;
}

static arg* find_arg(gpr_cmdline* cl, char* name) {
  arg* a;

  for (a = cl->args; a; a = a->next) {
    if (0 == strcmp(a->name, name)) {
      break;
    }
  }

  if (!a) {
    fprintf(stderr, "Unknown argument: %s\n", name);
    return NULL;
  }

  return a;
}

static int value_state(gpr_cmdline* cl, char* str) {
  long intval;
  char* end;

  GPR_ASSERT(cl->cur_arg);

  switch (cl->cur_arg->type) {
    case ARGTYPE_INT:
      intval = strtol(str, &end, 0);
      if (*end || intval < INT_MIN || intval > INT_MAX) {
        fprintf(stderr, "expected integer, got '%s' for %s\n", str,
                cl->cur_arg->name);
        return print_usage_and_die(cl);
      }
      *(int*)cl->cur_arg->value = (int)intval;
      break;
    case ARGTYPE_BOOL:
      if (0 == strcmp(str, "1") || 0 == strcmp(str, "true")) {
        *(int*)cl->cur_arg->value = 1;
      } else if (0 == strcmp(str, "0") || 0 == strcmp(str, "false")) {
        *(int*)cl->cur_arg->value = 0;
      } else {
        fprintf(stderr, "expected boolean, got '%s' for %s\n", str,
                cl->cur_arg->name);
        return print_usage_and_die(cl);
      }
      break;
    case ARGTYPE_STRING:
      *(char**)cl->cur_arg->value = str;
      break;
  }

  cl->state = normal_state;
  return 1;
}

static int normal_state(gpr_cmdline* cl, char* str) {
  char* eq = NULL;
  char* tmp = NULL;
  char* arg_name = NULL;
  int r = 1;

  if (0 == strcmp(str, "-help") || 0 == strcmp(str, "--help") ||
      0 == strcmp(str, "-h")) {
    return print_usage_and_die(cl);
  }

  cl->cur_arg = NULL;

  if (str[0] == '-') {
    if (str[1] == '-') {
      if (str[2] == 0) {
        /* handle '--' to move to just extra args */
        cl->state = extra_state;
        return 1;
      }
      str += 2;
    } else {
      str += 1;
    }
    /* first byte of str is now past the leading '-' or '--' */
    if (str[0] == 'n' && str[1] == 'o' && str[2] == '-') {
      /* str is of the form '--no-foo' - it's a flag disable */
      str += 3;
      cl->cur_arg = find_arg(cl, str);
      if (cl->cur_arg == NULL) {
        return print_usage_and_die(cl);
      }
      if (cl->cur_arg->type != ARGTYPE_BOOL) {
        fprintf(stderr, "%s is not a flag argument\n", str);
        return print_usage_and_die(cl);
      }
      *(int*)cl->cur_arg->value = 0;
      return 1; /* early out */
    }
    eq = strchr(str, '=');
    if (eq != NULL) {
      /* copy the string into a temp buffer and extract the name */
      tmp = arg_name = (char*)gpr_malloc((size_t)(eq - str + 1));
      memcpy(arg_name, str, (size_t)(eq - str));
      arg_name[eq - str] = 0;
    } else {
      arg_name = str;
    }
    cl->cur_arg = find_arg(cl, arg_name);
    if (cl->cur_arg == NULL) {
      return print_usage_and_die(cl);
    }
    if (eq != NULL) {
      /* str was of the type --foo=value, parse the value */
      r = value_state(cl, eq + 1);
    } else if (cl->cur_arg->type != ARGTYPE_BOOL) {
      /* flag types don't have a '--foo value' variant, other types do */
      cl->state = value_state;
    } else {
      /* flag parameter: just set the value */
      *(int*)cl->cur_arg->value = 1;
    }
  } else {
    r = extra_state(cl, str);
  }

  gpr_free(tmp);
  return r;
}

int gpr_cmdline_parse(gpr_cmdline* cl, int argc, char** argv) {
  int i;

  GPR_ASSERT(argc >= 1);
  cl->argv0 = argv[0];

  for (i = 1; i < argc; i++) {
    if (!cl->state(cl, argv[i])) {
      return 0;
    }
  }
  return 1;
}<|MERGE_RESOLUTION|>--- conflicted
+++ resolved
@@ -104,13 +104,8 @@
   add_arg(cl, name, help, ARGTYPE_BOOL, value);
 }
 
-<<<<<<< HEAD
-void gpr_cmdline_add_string(gpr_cmdline *cl, const char *name, const char *help,
-                            const char **value) {
-=======
 void gpr_cmdline_add_string(gpr_cmdline* cl, const char* name, const char* help,
-                            char** value) {
->>>>>>> e759d2ad
+                            const char** value) {
   add_arg(cl, name, help, ARGTYPE_STRING, value);
 }
 
