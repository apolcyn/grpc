--- conflicted
+++ resolved
@@ -24,15 +24,13 @@
 #include <grpc/slice_buffer.h>
 #include <zlib.h>
 
-<<<<<<< HEAD
+#include "src/core/lib/transport/static_metadata.h"
+
 #ifdef __cplusplus
 extern "C" {
 #endif
-=======
-#include "src/core/lib/transport/static_metadata.h"
 
 typedef struct grpc_stream_compression_vtable grpc_stream_compression_vtable;
->>>>>>> 31c66c57
 
 /* Stream compression/decompression context */
 typedef struct grpc_stream_compression_context {
@@ -111,16 +109,14 @@
 void grpc_stream_compression_context_destroy(
     grpc_stream_compression_context *ctx);
 
-<<<<<<< HEAD
-#ifdef __cplusplus
-}
-#endif
-=======
 /**
  * Parse stream compression method based on algorithm name
  */
 int grpc_stream_compression_method_parse(
     grpc_slice value, bool is_compress, grpc_stream_compression_method *method);
->>>>>>> 31c66c57
+
+#ifdef __cplusplus
+}
+#endif
 
 #endif