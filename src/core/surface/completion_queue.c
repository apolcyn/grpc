/*
 *
 * Copyright 2015-2016, Google Inc.
 * All rights reserved.
 *
 * Redistribution and use in source and binary forms, with or without
 * modification, are permitted provided that the following conditions are
 * met:
 *
 *     * Redistributions of source code must retain the above copyright
 * notice, this list of conditions and the following disclaimer.
 *     * Redistributions in binary form must reproduce the above
 * copyright notice, this list of conditions and the following disclaimer
 * in the documentation and/or other materials provided with the
 * distribution.
 *     * Neither the name of Google Inc. nor the names of its
 * contributors may be used to endorse or promote products derived from
 * this software without specific prior written permission.
 *
 * THIS SOFTWARE IS PROVIDED BY THE COPYRIGHT HOLDERS AND CONTRIBUTORS
 * "AS IS" AND ANY EXPRESS OR IMPLIED WARRANTIES, INCLUDING, BUT NOT
 * LIMITED TO, THE IMPLIED WARRANTIES OF MERCHANTABILITY AND FITNESS FOR
 * A PARTICULAR PURPOSE ARE DISCLAIMED. IN NO EVENT SHALL THE COPYRIGHT
 * OWNER OR CONTRIBUTORS BE LIABLE FOR ANY DIRECT, INDIRECT, INCIDENTAL,
 * SPECIAL, EXEMPLARY, OR CONSEQUENTIAL DAMAGES (INCLUDING, BUT NOT
 * LIMITED TO, PROCUREMENT OF SUBSTITUTE GOODS OR SERVICES; LOSS OF USE,
 * DATA, OR PROFITS; OR BUSINESS INTERRUPTION) HOWEVER CAUSED AND ON ANY
 * THEORY OF LIABILITY, WHETHER IN CONTRACT, STRICT LIABILITY, OR TORT
 * (INCLUDING NEGLIGENCE OR OTHERWISE) ARISING IN ANY WAY OUT OF THE USE
 * OF THIS SOFTWARE, EVEN IF ADVISED OF THE POSSIBILITY OF SUCH DAMAGE.
 *
 */

#include "src/core/surface/completion_queue.h"

#include <stdio.h>
#include <string.h>

#include <grpc/support/alloc.h>
#include <grpc/support/atm.h>
#include <grpc/support/log.h>
#include <grpc/support/time.h>

#include "src/core/iomgr/pollset.h"
#include "src/core/iomgr/timer.h"
#include "src/core/profiling/timers.h"
#include "src/core/support/string.h"
#include "src/core/surface/api_trace.h"
#include "src/core/surface/call.h"
#include "src/core/surface/event_string.h"
#include "src/core/surface/surface_trace.h"

typedef struct {
  grpc_pollset_worker **worker;
  void *tag;
} plucker;

/* Completion queue structure */
struct grpc_completion_queue {
<<<<<<< HEAD
  gpr_mu mu;
=======
  /** owned by pollset */
  gpr_mu *mu;
>>>>>>> e2a8a3f4
  /** completed events */
  grpc_cq_completion completed_head;
  grpc_cq_completion *completed_tail;
  /** Number of pending events (+1 if we're not shutdown) */
  gpr_refcount pending_events;
  /** Once owning_refs drops to zero, we will destroy the cq */
  gpr_refcount owning_refs;
  /** 0 initially, 1 once we've begun shutting down */
  int shutdown;
  int shutdown_called;
  int is_server_cq;
  int num_pluckers;
  plucker pluckers[GRPC_MAX_COMPLETION_QUEUE_PLUCKERS];
  grpc_closure pollset_shutdown_done;

#ifndef NDEBUG
  void **outstanding_tags;
  size_t outstanding_tag_count;
  size_t outstanding_tag_capacity;
#endif

  grpc_completion_queue *next_free;
};

#define POLLSET_FROM_CQ(cq) ((grpc_pollset *)(cq + 1))

static gpr_mu g_freelist_mu;
grpc_completion_queue *g_freelist;

static void on_pollset_shutdown_done(grpc_exec_ctx *exec_ctx, void *cc,
                                     bool success);

void grpc_cq_global_init(void) { gpr_mu_init(&g_freelist_mu); }

void grpc_cq_global_shutdown(void) {
  gpr_mu_destroy(&g_freelist_mu);
  while (g_freelist) {
    grpc_completion_queue *next = g_freelist->next_free;
    grpc_pollset_destroy(POLLSET_FROM_CQ(g_freelist));
<<<<<<< HEAD
    gpr_mu_destroy(&g_freelist->mu);
=======
>>>>>>> e2a8a3f4
#ifndef NDEBUG
    gpr_free(g_freelist->outstanding_tags);
#endif
    gpr_free(g_freelist);
    g_freelist = next;
  }
}

struct grpc_cq_alarm {
  grpc_timer alarm;
  grpc_cq_completion completion;
  /** completion queue where events about this alarm will be posted */
  grpc_completion_queue *cq;
  /** user supplied tag */
  void *tag;
};

grpc_completion_queue *grpc_completion_queue_create(void *reserved) {
  grpc_completion_queue *cc;
  GPR_ASSERT(!reserved);

  GPR_TIMER_BEGIN("grpc_completion_queue_create", 0);

  GRPC_API_TRACE("grpc_completion_queue_create(reserved=%p)", 1, (reserved));

  gpr_mu_lock(&g_freelist_mu);
  if (g_freelist == NULL) {
    gpr_mu_unlock(&g_freelist_mu);

    cc = gpr_malloc(sizeof(grpc_completion_queue) + grpc_pollset_size());
<<<<<<< HEAD
    gpr_mu_init(&cc->mu);
=======
>>>>>>> e2a8a3f4
    grpc_pollset_init(POLLSET_FROM_CQ(cc), &cc->mu);
#ifndef NDEBUG
    cc->outstanding_tags = NULL;
    cc->outstanding_tag_capacity = 0;
#endif
  } else {
    cc = g_freelist;
    g_freelist = g_freelist->next_free;
    gpr_mu_unlock(&g_freelist_mu);
    /* pollset already initialized */
  }

  /* Initial ref is dropped by grpc_completion_queue_shutdown */
  gpr_ref_init(&cc->pending_events, 1);
  /* One for destroy(), one for pollset_shutdown */
  gpr_ref_init(&cc->owning_refs, 2);
  cc->completed_tail = &cc->completed_head;
  cc->completed_head.next = (uintptr_t)cc->completed_tail;
  cc->shutdown = 0;
  cc->shutdown_called = 0;
  cc->is_server_cq = 0;
  cc->num_pluckers = 0;
#ifndef NDEBUG
  cc->outstanding_tag_count = 0;
#endif
  grpc_closure_init(&cc->pollset_shutdown_done, on_pollset_shutdown_done, cc);

  GPR_TIMER_END("grpc_completion_queue_create", 0);

  return cc;
}

#ifdef GRPC_CQ_REF_COUNT_DEBUG
void grpc_cq_internal_ref(grpc_completion_queue *cc, const char *reason,
                          const char *file, int line) {
  gpr_log(file, line, GPR_LOG_SEVERITY_DEBUG, "CQ:%p   ref %d -> %d %s", cc,
          (int)cc->owning_refs.count, (int)cc->owning_refs.count + 1, reason);
#else
void grpc_cq_internal_ref(grpc_completion_queue *cc) {
#endif
  gpr_ref(&cc->owning_refs);
}

static void on_pollset_shutdown_done(grpc_exec_ctx *exec_ctx, void *arg,
                                     bool success) {
  grpc_completion_queue *cc = arg;
  GRPC_CQ_INTERNAL_UNREF(cc, "pollset_destroy");
}

#ifdef GRPC_CQ_REF_COUNT_DEBUG
void grpc_cq_internal_unref(grpc_completion_queue *cc, const char *reason,
                            const char *file, int line) {
  gpr_log(file, line, GPR_LOG_SEVERITY_DEBUG, "CQ:%p unref %d -> %d %s", cc,
          (int)cc->owning_refs.count, (int)cc->owning_refs.count - 1, reason);
#else
void grpc_cq_internal_unref(grpc_completion_queue *cc) {
#endif
  if (gpr_unref(&cc->owning_refs)) {
    GPR_ASSERT(cc->completed_head.next == (uintptr_t)&cc->completed_head);
    grpc_pollset_reset(POLLSET_FROM_CQ(cc));
    gpr_mu_lock(&g_freelist_mu);
    cc->next_free = g_freelist;
    g_freelist = cc;
    gpr_mu_unlock(&g_freelist_mu);
  }
}

void grpc_cq_begin_op(grpc_completion_queue *cc, void *tag) {
#ifndef NDEBUG
<<<<<<< HEAD
  gpr_mu_lock(&cc->mu);
=======
  gpr_mu_lock(cc->mu);
>>>>>>> e2a8a3f4
  GPR_ASSERT(!cc->shutdown_called);
  if (cc->outstanding_tag_count == cc->outstanding_tag_capacity) {
    cc->outstanding_tag_capacity = GPR_MAX(4, 2 * cc->outstanding_tag_capacity);
    cc->outstanding_tags =
        gpr_realloc(cc->outstanding_tags, sizeof(*cc->outstanding_tags) *
                                              cc->outstanding_tag_capacity);
  }
  cc->outstanding_tags[cc->outstanding_tag_count++] = tag;
<<<<<<< HEAD
  gpr_mu_unlock(&cc->mu);
=======
  gpr_mu_unlock(cc->mu);
>>>>>>> e2a8a3f4
#endif
  gpr_ref(&cc->pending_events);
}

/* Signal the end of an operation - if this is the last waiting-to-be-queued
   event, then enter shutdown mode */
/* Queue a GRPC_OP_COMPLETED operation */
void grpc_cq_end_op(grpc_exec_ctx *exec_ctx, grpc_completion_queue *cc,
                    void *tag, int success,
                    void (*done)(grpc_exec_ctx *exec_ctx, void *done_arg,
                                 grpc_cq_completion *storage),
                    void *done_arg, grpc_cq_completion *storage) {
  int shutdown;
  int i;
  grpc_pollset_worker *pluck_worker;
#ifndef NDEBUG
  int found = 0;
#endif

  GPR_TIMER_BEGIN("grpc_cq_end_op", 0);

  storage->tag = tag;
  storage->done = done;
  storage->done_arg = done_arg;
  storage->next =
      ((uintptr_t)&cc->completed_head) | ((uintptr_t)(success != 0));

<<<<<<< HEAD
  gpr_mu_lock(&cc->mu);
=======
  gpr_mu_lock(cc->mu);
>>>>>>> e2a8a3f4
#ifndef NDEBUG
  for (i = 0; i < (int)cc->outstanding_tag_count; i++) {
    if (cc->outstanding_tags[i] == tag) {
      cc->outstanding_tag_count--;
      GPR_SWAP(void *, cc->outstanding_tags[i],
               cc->outstanding_tags[cc->outstanding_tag_count]);
      found = 1;
      break;
    }
  }
  GPR_ASSERT(found);
#endif
  shutdown = gpr_unref(&cc->pending_events);
  if (!shutdown) {
    cc->completed_tail->next =
        ((uintptr_t)storage) | (1u & (uintptr_t)cc->completed_tail->next);
    cc->completed_tail = storage;
    pluck_worker = NULL;
    for (i = 0; i < cc->num_pluckers; i++) {
      if (cc->pluckers[i].tag == tag) {
        pluck_worker = *cc->pluckers[i].worker;
        break;
      }
    }
    grpc_pollset_kick(POLLSET_FROM_CQ(cc), pluck_worker);
<<<<<<< HEAD
    gpr_mu_unlock(&cc->mu);
=======
    gpr_mu_unlock(cc->mu);
>>>>>>> e2a8a3f4
  } else {
    cc->completed_tail->next =
        ((uintptr_t)storage) | (1u & (uintptr_t)cc->completed_tail->next);
    cc->completed_tail = storage;
    GPR_ASSERT(!cc->shutdown);
    GPR_ASSERT(cc->shutdown_called);
    cc->shutdown = 1;
    grpc_pollset_shutdown(exec_ctx, POLLSET_FROM_CQ(cc),
                          &cc->pollset_shutdown_done);
<<<<<<< HEAD
    gpr_mu_unlock(&cc->mu);
=======
    gpr_mu_unlock(cc->mu);
>>>>>>> e2a8a3f4
  }

  GPR_TIMER_END("grpc_cq_end_op", 0);
}

grpc_event grpc_completion_queue_next(grpc_completion_queue *cc,
                                      gpr_timespec deadline, void *reserved) {
  grpc_event ret;
  grpc_pollset_worker *worker = NULL;
  int first_loop = 1;
  gpr_timespec now;
  grpc_exec_ctx exec_ctx = GRPC_EXEC_CTX_INIT;

  GPR_TIMER_BEGIN("grpc_completion_queue_next", 0);

  GRPC_API_TRACE(
      "grpc_completion_queue_next("
      "cc=%p, "
      "deadline=gpr_timespec { tv_sec: %lld, tv_nsec: %d, clock_type: %d }, "
      "reserved=%p)",
      5, (cc, (long long)deadline.tv_sec, (int)deadline.tv_nsec,
          (int)deadline.clock_type, reserved));
  GPR_ASSERT(!reserved);

  deadline = gpr_convert_clock_type(deadline, GPR_CLOCK_MONOTONIC);

  GRPC_CQ_INTERNAL_REF(cc, "next");
<<<<<<< HEAD
  gpr_mu_lock(&cc->mu);
=======
  gpr_mu_lock(cc->mu);
>>>>>>> e2a8a3f4
  for (;;) {
    if (cc->completed_tail != &cc->completed_head) {
      grpc_cq_completion *c = (grpc_cq_completion *)cc->completed_head.next;
      cc->completed_head.next = c->next & ~(uintptr_t)1;
      if (c == cc->completed_tail) {
        cc->completed_tail = &cc->completed_head;
      }
<<<<<<< HEAD
      gpr_mu_unlock(&cc->mu);
=======
      gpr_mu_unlock(cc->mu);
>>>>>>> e2a8a3f4
      ret.type = GRPC_OP_COMPLETE;
      ret.success = c->next & 1u;
      ret.tag = c->tag;
      c->done(&exec_ctx, c->done_arg, c);
      break;
    }
    if (cc->shutdown) {
<<<<<<< HEAD
      gpr_mu_unlock(&cc->mu);
=======
      gpr_mu_unlock(cc->mu);
>>>>>>> e2a8a3f4
      memset(&ret, 0, sizeof(ret));
      ret.type = GRPC_QUEUE_SHUTDOWN;
      break;
    }
    now = gpr_now(GPR_CLOCK_MONOTONIC);
    if (!first_loop && gpr_time_cmp(now, deadline) >= 0) {
<<<<<<< HEAD
      gpr_mu_unlock(&cc->mu);
=======
      gpr_mu_unlock(cc->mu);
>>>>>>> e2a8a3f4
      memset(&ret, 0, sizeof(ret));
      ret.type = GRPC_QUEUE_TIMEOUT;
      break;
    }
    first_loop = 0;
    /* Check alarms - these are a global resource so we just ping
       each time through on every pollset.
       May update deadline to ensure timely wakeups.
       TODO(ctiller): can this work be localized? */
    gpr_timespec iteration_deadline = deadline;
    if (grpc_timer_check(&exec_ctx, now, &iteration_deadline)) {
      GPR_TIMER_MARK("alarm_triggered", 0);
<<<<<<< HEAD
      gpr_mu_unlock(&cc->mu);
      grpc_exec_ctx_flush(&exec_ctx);
      gpr_mu_lock(&cc->mu);
=======
      gpr_mu_unlock(cc->mu);
      grpc_exec_ctx_flush(&exec_ctx);
      gpr_mu_lock(cc->mu);
>>>>>>> e2a8a3f4
      continue;
    } else {
      grpc_pollset_work(&exec_ctx, POLLSET_FROM_CQ(cc), &worker, now,
                        iteration_deadline);
    }
  }
  GRPC_SURFACE_TRACE_RETURNED_EVENT(cc, &ret);
  GRPC_CQ_INTERNAL_UNREF(cc, "next");
  grpc_exec_ctx_finish(&exec_ctx);

  GPR_TIMER_END("grpc_completion_queue_next", 0);

  return ret;
}

static int add_plucker(grpc_completion_queue *cc, void *tag,
                       grpc_pollset_worker **worker) {
  if (cc->num_pluckers == GRPC_MAX_COMPLETION_QUEUE_PLUCKERS) {
    return 0;
  }
  cc->pluckers[cc->num_pluckers].tag = tag;
  cc->pluckers[cc->num_pluckers].worker = worker;
  cc->num_pluckers++;
  return 1;
}

static void del_plucker(grpc_completion_queue *cc, void *tag,
                        grpc_pollset_worker **worker) {
  int i;
  for (i = 0; i < cc->num_pluckers; i++) {
    if (cc->pluckers[i].tag == tag && cc->pluckers[i].worker == worker) {
      cc->num_pluckers--;
      GPR_SWAP(plucker, cc->pluckers[i], cc->pluckers[cc->num_pluckers]);
      return;
    }
  }
  GPR_UNREACHABLE_CODE(return );
}

grpc_event grpc_completion_queue_pluck(grpc_completion_queue *cc, void *tag,
                                       gpr_timespec deadline, void *reserved) {
  grpc_event ret;
  grpc_cq_completion *c;
  grpc_cq_completion *prev;
  grpc_pollset_worker *worker = NULL;
  gpr_timespec now;
  int first_loop = 1;
  grpc_exec_ctx exec_ctx = GRPC_EXEC_CTX_INIT;

  GPR_TIMER_BEGIN("grpc_completion_queue_pluck", 0);

  GRPC_API_TRACE(
      "grpc_completion_queue_pluck("
      "cc=%p, tag=%p, "
      "deadline=gpr_timespec { tv_sec: %lld, tv_nsec: %d, clock_type: %d }, "
      "reserved=%p)",
      6, (cc, tag, (long long)deadline.tv_sec, (int)deadline.tv_nsec,
          (int)deadline.clock_type, reserved));
  GPR_ASSERT(!reserved);

  deadline = gpr_convert_clock_type(deadline, GPR_CLOCK_MONOTONIC);

  GRPC_CQ_INTERNAL_REF(cc, "pluck");
<<<<<<< HEAD
  gpr_mu_lock(&cc->mu);
=======
  gpr_mu_lock(cc->mu);
>>>>>>> e2a8a3f4
  for (;;) {
    prev = &cc->completed_head;
    while ((c = (grpc_cq_completion *)(prev->next & ~(uintptr_t)1)) !=
           &cc->completed_head) {
      if (c->tag == tag) {
        prev->next = (prev->next & (uintptr_t)1) | (c->next & ~(uintptr_t)1);
        if (c == cc->completed_tail) {
          cc->completed_tail = prev;
        }
<<<<<<< HEAD
        gpr_mu_unlock(&cc->mu);
=======
        gpr_mu_unlock(cc->mu);
>>>>>>> e2a8a3f4
        ret.type = GRPC_OP_COMPLETE;
        ret.success = c->next & 1u;
        ret.tag = c->tag;
        c->done(&exec_ctx, c->done_arg, c);
        goto done;
      }
      prev = c;
    }
    if (cc->shutdown) {
<<<<<<< HEAD
      gpr_mu_unlock(&cc->mu);
=======
      gpr_mu_unlock(cc->mu);
>>>>>>> e2a8a3f4
      memset(&ret, 0, sizeof(ret));
      ret.type = GRPC_QUEUE_SHUTDOWN;
      break;
    }
    if (!add_plucker(cc, tag, &worker)) {
      gpr_log(GPR_DEBUG,
              "Too many outstanding grpc_completion_queue_pluck calls: maximum "
              "is %d",
              GRPC_MAX_COMPLETION_QUEUE_PLUCKERS);
<<<<<<< HEAD
      gpr_mu_unlock(&cc->mu);
=======
      gpr_mu_unlock(cc->mu);
>>>>>>> e2a8a3f4
      memset(&ret, 0, sizeof(ret));
      /* TODO(ctiller): should we use a different result here */
      ret.type = GRPC_QUEUE_TIMEOUT;
      break;
    }
    now = gpr_now(GPR_CLOCK_MONOTONIC);
    if (!first_loop && gpr_time_cmp(now, deadline) >= 0) {
      del_plucker(cc, tag, &worker);
<<<<<<< HEAD
      gpr_mu_unlock(&cc->mu);
=======
      gpr_mu_unlock(cc->mu);
>>>>>>> e2a8a3f4
      memset(&ret, 0, sizeof(ret));
      ret.type = GRPC_QUEUE_TIMEOUT;
      break;
    }
    first_loop = 0;
    /* Check alarms - these are a global resource so we just ping
       each time through on every pollset.
       May update deadline to ensure timely wakeups.
       TODO(ctiller): can this work be localized? */
    gpr_timespec iteration_deadline = deadline;
    if (grpc_timer_check(&exec_ctx, now, &iteration_deadline)) {
      GPR_TIMER_MARK("alarm_triggered", 0);
<<<<<<< HEAD
      gpr_mu_unlock(&cc->mu);
      grpc_exec_ctx_flush(&exec_ctx);
      gpr_mu_lock(&cc->mu);
=======
      gpr_mu_unlock(cc->mu);
      grpc_exec_ctx_flush(&exec_ctx);
      gpr_mu_lock(cc->mu);
>>>>>>> e2a8a3f4
      continue;
    } else {
      grpc_pollset_work(&exec_ctx, POLLSET_FROM_CQ(cc), &worker, now,
                        iteration_deadline);
    }
    del_plucker(cc, tag, &worker);
  }
done:
  GRPC_SURFACE_TRACE_RETURNED_EVENT(cc, &ret);
  GRPC_CQ_INTERNAL_UNREF(cc, "pluck");
  grpc_exec_ctx_finish(&exec_ctx);

  GPR_TIMER_END("grpc_completion_queue_pluck", 0);

  return ret;
}

/* Shutdown simply drops a ref that we reserved at creation time; if we drop
   to zero here, then enter shutdown mode and wake up any waiters */
void grpc_completion_queue_shutdown(grpc_completion_queue *cc) {
  grpc_exec_ctx exec_ctx = GRPC_EXEC_CTX_INIT;
  GPR_TIMER_BEGIN("grpc_completion_queue_shutdown", 0);
  GRPC_API_TRACE("grpc_completion_queue_shutdown(cc=%p)", 1, (cc));
<<<<<<< HEAD
  gpr_mu_lock(&cc->mu);
  if (cc->shutdown_called) {
    gpr_mu_unlock(&cc->mu);
=======
  gpr_mu_lock(cc->mu);
  if (cc->shutdown_called) {
    gpr_mu_unlock(cc->mu);
>>>>>>> e2a8a3f4
    GPR_TIMER_END("grpc_completion_queue_shutdown", 0);
    return;
  }
  cc->shutdown_called = 1;
  if (gpr_unref(&cc->pending_events)) {
    GPR_ASSERT(!cc->shutdown);
    cc->shutdown = 1;
    grpc_pollset_shutdown(&exec_ctx, POLLSET_FROM_CQ(cc),
                          &cc->pollset_shutdown_done);
  }
<<<<<<< HEAD
  gpr_mu_unlock(&cc->mu);
=======
  gpr_mu_unlock(cc->mu);
>>>>>>> e2a8a3f4
  grpc_exec_ctx_finish(&exec_ctx);
  GPR_TIMER_END("grpc_completion_queue_shutdown", 0);
}

void grpc_completion_queue_destroy(grpc_completion_queue *cc) {
  GRPC_API_TRACE("grpc_completion_queue_destroy(cc=%p)", 1, (cc));
  GPR_TIMER_BEGIN("grpc_completion_queue_destroy", 0);
  grpc_completion_queue_shutdown(cc);
  GRPC_CQ_INTERNAL_UNREF(cc, "destroy");
  GPR_TIMER_END("grpc_completion_queue_destroy", 0);
}

grpc_pollset *grpc_cq_pollset(grpc_completion_queue *cc) {
  return POLLSET_FROM_CQ(cc);
}

void grpc_cq_mark_server_cq(grpc_completion_queue *cc) { cc->is_server_cq = 1; }

int grpc_cq_is_server_cq(grpc_completion_queue *cc) { return cc->is_server_cq; }<|MERGE_RESOLUTION|>--- conflicted
+++ resolved
@@ -57,12 +57,8 @@
 
 /* Completion queue structure */
 struct grpc_completion_queue {
-<<<<<<< HEAD
-  gpr_mu mu;
-=======
   /** owned by pollset */
   gpr_mu *mu;
->>>>>>> e2a8a3f4
   /** completed events */
   grpc_cq_completion completed_head;
   grpc_cq_completion *completed_tail;
@@ -102,10 +98,6 @@
   while (g_freelist) {
     grpc_completion_queue *next = g_freelist->next_free;
     grpc_pollset_destroy(POLLSET_FROM_CQ(g_freelist));
-<<<<<<< HEAD
-    gpr_mu_destroy(&g_freelist->mu);
-=======
->>>>>>> e2a8a3f4
 #ifndef NDEBUG
     gpr_free(g_freelist->outstanding_tags);
 #endif
@@ -136,10 +128,6 @@
     gpr_mu_unlock(&g_freelist_mu);
 
     cc = gpr_malloc(sizeof(grpc_completion_queue) + grpc_pollset_size());
-<<<<<<< HEAD
-    gpr_mu_init(&cc->mu);
-=======
->>>>>>> e2a8a3f4
     grpc_pollset_init(POLLSET_FROM_CQ(cc), &cc->mu);
 #ifndef NDEBUG
     cc->outstanding_tags = NULL;
@@ -209,11 +197,7 @@
 
 void grpc_cq_begin_op(grpc_completion_queue *cc, void *tag) {
 #ifndef NDEBUG
-<<<<<<< HEAD
-  gpr_mu_lock(&cc->mu);
-=======
   gpr_mu_lock(cc->mu);
->>>>>>> e2a8a3f4
   GPR_ASSERT(!cc->shutdown_called);
   if (cc->outstanding_tag_count == cc->outstanding_tag_capacity) {
     cc->outstanding_tag_capacity = GPR_MAX(4, 2 * cc->outstanding_tag_capacity);
@@ -222,11 +206,7 @@
                                               cc->outstanding_tag_capacity);
   }
   cc->outstanding_tags[cc->outstanding_tag_count++] = tag;
-<<<<<<< HEAD
-  gpr_mu_unlock(&cc->mu);
-=======
   gpr_mu_unlock(cc->mu);
->>>>>>> e2a8a3f4
 #endif
   gpr_ref(&cc->pending_events);
 }
@@ -254,11 +234,7 @@
   storage->next =
       ((uintptr_t)&cc->completed_head) | ((uintptr_t)(success != 0));
 
-<<<<<<< HEAD
-  gpr_mu_lock(&cc->mu);
-=======
   gpr_mu_lock(cc->mu);
->>>>>>> e2a8a3f4
 #ifndef NDEBUG
   for (i = 0; i < (int)cc->outstanding_tag_count; i++) {
     if (cc->outstanding_tags[i] == tag) {
@@ -284,11 +260,7 @@
       }
     }
     grpc_pollset_kick(POLLSET_FROM_CQ(cc), pluck_worker);
-<<<<<<< HEAD
-    gpr_mu_unlock(&cc->mu);
-=======
     gpr_mu_unlock(cc->mu);
->>>>>>> e2a8a3f4
   } else {
     cc->completed_tail->next =
         ((uintptr_t)storage) | (1u & (uintptr_t)cc->completed_tail->next);
@@ -298,11 +270,7 @@
     cc->shutdown = 1;
     grpc_pollset_shutdown(exec_ctx, POLLSET_FROM_CQ(cc),
                           &cc->pollset_shutdown_done);
-<<<<<<< HEAD
-    gpr_mu_unlock(&cc->mu);
-=======
     gpr_mu_unlock(cc->mu);
->>>>>>> e2a8a3f4
   }
 
   GPR_TIMER_END("grpc_cq_end_op", 0);
@@ -330,11 +298,7 @@
   deadline = gpr_convert_clock_type(deadline, GPR_CLOCK_MONOTONIC);
 
   GRPC_CQ_INTERNAL_REF(cc, "next");
-<<<<<<< HEAD
-  gpr_mu_lock(&cc->mu);
-=======
   gpr_mu_lock(cc->mu);
->>>>>>> e2a8a3f4
   for (;;) {
     if (cc->completed_tail != &cc->completed_head) {
       grpc_cq_completion *c = (grpc_cq_completion *)cc->completed_head.next;
@@ -342,11 +306,7 @@
       if (c == cc->completed_tail) {
         cc->completed_tail = &cc->completed_head;
       }
-<<<<<<< HEAD
-      gpr_mu_unlock(&cc->mu);
-=======
-      gpr_mu_unlock(cc->mu);
->>>>>>> e2a8a3f4
+      gpr_mu_unlock(cc->mu);
       ret.type = GRPC_OP_COMPLETE;
       ret.success = c->next & 1u;
       ret.tag = c->tag;
@@ -354,22 +314,14 @@
       break;
     }
     if (cc->shutdown) {
-<<<<<<< HEAD
-      gpr_mu_unlock(&cc->mu);
-=======
-      gpr_mu_unlock(cc->mu);
->>>>>>> e2a8a3f4
+      gpr_mu_unlock(cc->mu);
       memset(&ret, 0, sizeof(ret));
       ret.type = GRPC_QUEUE_SHUTDOWN;
       break;
     }
     now = gpr_now(GPR_CLOCK_MONOTONIC);
     if (!first_loop && gpr_time_cmp(now, deadline) >= 0) {
-<<<<<<< HEAD
-      gpr_mu_unlock(&cc->mu);
-=======
-      gpr_mu_unlock(cc->mu);
->>>>>>> e2a8a3f4
+      gpr_mu_unlock(cc->mu);
       memset(&ret, 0, sizeof(ret));
       ret.type = GRPC_QUEUE_TIMEOUT;
       break;
@@ -382,15 +334,9 @@
     gpr_timespec iteration_deadline = deadline;
     if (grpc_timer_check(&exec_ctx, now, &iteration_deadline)) {
       GPR_TIMER_MARK("alarm_triggered", 0);
-<<<<<<< HEAD
-      gpr_mu_unlock(&cc->mu);
-      grpc_exec_ctx_flush(&exec_ctx);
-      gpr_mu_lock(&cc->mu);
-=======
       gpr_mu_unlock(cc->mu);
       grpc_exec_ctx_flush(&exec_ctx);
       gpr_mu_lock(cc->mu);
->>>>>>> e2a8a3f4
       continue;
     } else {
       grpc_pollset_work(&exec_ctx, POLLSET_FROM_CQ(cc), &worker, now,
@@ -454,11 +400,7 @@
   deadline = gpr_convert_clock_type(deadline, GPR_CLOCK_MONOTONIC);
 
   GRPC_CQ_INTERNAL_REF(cc, "pluck");
-<<<<<<< HEAD
-  gpr_mu_lock(&cc->mu);
-=======
   gpr_mu_lock(cc->mu);
->>>>>>> e2a8a3f4
   for (;;) {
     prev = &cc->completed_head;
     while ((c = (grpc_cq_completion *)(prev->next & ~(uintptr_t)1)) !=
@@ -468,11 +410,7 @@
         if (c == cc->completed_tail) {
           cc->completed_tail = prev;
         }
-<<<<<<< HEAD
-        gpr_mu_unlock(&cc->mu);
-=======
         gpr_mu_unlock(cc->mu);
->>>>>>> e2a8a3f4
         ret.type = GRPC_OP_COMPLETE;
         ret.success = c->next & 1u;
         ret.tag = c->tag;
@@ -482,11 +420,7 @@
       prev = c;
     }
     if (cc->shutdown) {
-<<<<<<< HEAD
-      gpr_mu_unlock(&cc->mu);
-=======
-      gpr_mu_unlock(cc->mu);
->>>>>>> e2a8a3f4
+      gpr_mu_unlock(cc->mu);
       memset(&ret, 0, sizeof(ret));
       ret.type = GRPC_QUEUE_SHUTDOWN;
       break;
@@ -496,11 +430,7 @@
               "Too many outstanding grpc_completion_queue_pluck calls: maximum "
               "is %d",
               GRPC_MAX_COMPLETION_QUEUE_PLUCKERS);
-<<<<<<< HEAD
-      gpr_mu_unlock(&cc->mu);
-=======
-      gpr_mu_unlock(cc->mu);
->>>>>>> e2a8a3f4
+      gpr_mu_unlock(cc->mu);
       memset(&ret, 0, sizeof(ret));
       /* TODO(ctiller): should we use a different result here */
       ret.type = GRPC_QUEUE_TIMEOUT;
@@ -509,11 +439,7 @@
     now = gpr_now(GPR_CLOCK_MONOTONIC);
     if (!first_loop && gpr_time_cmp(now, deadline) >= 0) {
       del_plucker(cc, tag, &worker);
-<<<<<<< HEAD
-      gpr_mu_unlock(&cc->mu);
-=======
-      gpr_mu_unlock(cc->mu);
->>>>>>> e2a8a3f4
+      gpr_mu_unlock(cc->mu);
       memset(&ret, 0, sizeof(ret));
       ret.type = GRPC_QUEUE_TIMEOUT;
       break;
@@ -526,15 +452,9 @@
     gpr_timespec iteration_deadline = deadline;
     if (grpc_timer_check(&exec_ctx, now, &iteration_deadline)) {
       GPR_TIMER_MARK("alarm_triggered", 0);
-<<<<<<< HEAD
-      gpr_mu_unlock(&cc->mu);
-      grpc_exec_ctx_flush(&exec_ctx);
-      gpr_mu_lock(&cc->mu);
-=======
       gpr_mu_unlock(cc->mu);
       grpc_exec_ctx_flush(&exec_ctx);
       gpr_mu_lock(cc->mu);
->>>>>>> e2a8a3f4
       continue;
     } else {
       grpc_pollset_work(&exec_ctx, POLLSET_FROM_CQ(cc), &worker, now,
@@ -558,15 +478,9 @@
   grpc_exec_ctx exec_ctx = GRPC_EXEC_CTX_INIT;
   GPR_TIMER_BEGIN("grpc_completion_queue_shutdown", 0);
   GRPC_API_TRACE("grpc_completion_queue_shutdown(cc=%p)", 1, (cc));
-<<<<<<< HEAD
-  gpr_mu_lock(&cc->mu);
-  if (cc->shutdown_called) {
-    gpr_mu_unlock(&cc->mu);
-=======
   gpr_mu_lock(cc->mu);
   if (cc->shutdown_called) {
     gpr_mu_unlock(cc->mu);
->>>>>>> e2a8a3f4
     GPR_TIMER_END("grpc_completion_queue_shutdown", 0);
     return;
   }
@@ -577,11 +491,7 @@
     grpc_pollset_shutdown(&exec_ctx, POLLSET_FROM_CQ(cc),
                           &cc->pollset_shutdown_done);
   }
-<<<<<<< HEAD
-  gpr_mu_unlock(&cc->mu);
-=======
   gpr_mu_unlock(cc->mu);
->>>>>>> e2a8a3f4
   grpc_exec_ctx_finish(&exec_ctx);
   GPR_TIMER_END("grpc_completion_queue_shutdown", 0);
 }
