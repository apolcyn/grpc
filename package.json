{
  "name": "grpc",
  "version": "1.1.0-dev",
  "author": "Google Inc.",
  "description": "gRPC Library for Node",
  "homepage": "http://www.grpc.io/",
  "repository": {
    "type": "git",
    "url": "https://github.com/grpc/grpc.git"
  },
  "bugs": "https://github.com/grpc/grpc/issues",
  "contributors": [
    {
      "name": "Michael Lumish",
      "email": "mlumish@google.com"
    }
  ],
  "directories": {
    "lib": "src/node/src"
  },
  "scripts": {
    "lint": "node ./node_modules/jshint/bin/jshint src/node/src src/node/test src/node/interop src/node/index.js --exclude-path=src/node/.jshintignore",
    "test": "./node_modules/.bin/mocha src/node/test && npm run-script lint",
    "electron-build": "./node_modules/.bin/node-pre-gyp configure build --runtime=electron --disturl=https://atom.io/download/atom-shell",
    "gen_docs": "./node_modules/.bin/jsdoc -c src/node/jsdoc_conf.json",
    "coverage": "./node_modules/.bin/istanbul cover ./node_modules/.bin/_mocha src/node/test",
    "install": "./node_modules/.bin/node-pre-gyp install --fallback-to-build"
  },
  "bundledDependencies": [
    "node-pre-gyp"
  ],
  "dependencies": {
    "arguejs": "^0.2.3",
    "lodash": "^4.15.0",
    "nan": "^2.0.0",
    "node-pre-gyp": "^0.6.0",
    "protobufjs": "^5.0.0"
  },
  "devDependencies": {
<<<<<<< HEAD
    "async": "^1.5.0",
    "electron-mocha": "^3.1.1",
=======
    "async": "^2.0.1",
    "body-parser": "^1.15.2",
    "express": "^4.14.0",
>>>>>>> 2a15a313
    "google-auth-library": "^0.9.2",
    "google-protobuf": "^3.0.0",
    "istanbul": "^0.4.4",
    "jsdoc": "^3.3.2",
    "jshint": "^2.5.0",
    "minimist": "^1.1.0",
    "mocha": "^3.0.2",
    "mocha-jenkins-reporter": "^0.2.3",
    "poisson-process": "^0.2.1"
  },
  "engines": {
    "node": ">=0.12.0"
  },
  "binary": {
    "module_name": "grpc_node",
    "module_path": "src/node/extension_binary",
    "host": "https://storage.googleapis.com/",
    "remote_path": "grpc-precompiled-binaries/node/{name}/v{version}",
    "package_name": "{node_abi}-{platform}-{arch}.tar.gz"
  },
  "files": [
    "LICENSE",
    "src/node/README.md",
    "src/proto",
    "etc",
    "src/node/index.js",
    "src/node/src",
    "src/node/ext",
    "include/grpc",
    "src/core",
    "src/boringssl",
    "src/zlib",
    "third_party/nanopb",
    "third_party/zlib",
    "third_party/boringssl",
    "binding.gyp"
  ],
  "main": "src/node/index.js",
  "license": "BSD-3-Clause",
  "jshintConfig": {
    "bitwise": true,
    "curly": true,
    "eqeqeq": true,
    "esnext": true,
    "freeze": true,
    "immed": true,
    "indent": 2,
    "latedef": "nofunc",
    "maxlen": 80,
    "mocha": true,
    "newcap": true,
    "node": true,
    "noarg": true,
    "quotmark": "single",
    "strict": true,
    "trailing": true,
    "undef": true,
    "unused": "vars"
  }
}<|MERGE_RESOLUTION|>--- conflicted
+++ resolved
@@ -37,14 +37,10 @@
     "protobufjs": "^5.0.0"
   },
   "devDependencies": {
-<<<<<<< HEAD
-    "async": "^1.5.0",
-    "electron-mocha": "^3.1.1",
-=======
     "async": "^2.0.1",
     "body-parser": "^1.15.2",
+    "electron-mocha": "^3.1.1",
     "express": "^4.14.0",
->>>>>>> 2a15a313
     "google-auth-library": "^0.9.2",
     "google-protobuf": "^3.0.0",
     "istanbul": "^0.4.4",
