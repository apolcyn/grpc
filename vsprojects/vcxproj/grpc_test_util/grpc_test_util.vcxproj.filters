--- conflicted
+++ resolved
@@ -591,42 +591,6 @@
     </ClCompile>
   </ItemGroup>
   <ItemGroup>
-<<<<<<< HEAD
-    <ClInclude Include="$(SolutionDir)\..\include\grpc\byte_buffer.h">
-      <Filter>include\grpc</Filter>
-    </ClInclude>
-    <ClInclude Include="$(SolutionDir)\..\include\grpc\byte_buffer_reader.h">
-      <Filter>include\grpc</Filter>
-    </ClInclude>
-    <ClInclude Include="$(SolutionDir)\..\include\grpc\compression.h">
-      <Filter>include\grpc</Filter>
-    </ClInclude>
-    <ClInclude Include="$(SolutionDir)\..\include\grpc\fork.h">
-      <Filter>include\grpc</Filter>
-    </ClInclude>
-    <ClInclude Include="$(SolutionDir)\..\include\grpc\grpc.h">
-      <Filter>include\grpc</Filter>
-    </ClInclude>
-    <ClInclude Include="$(SolutionDir)\..\include\grpc\grpc_posix.h">
-      <Filter>include\grpc</Filter>
-    </ClInclude>
-    <ClInclude Include="$(SolutionDir)\..\include\grpc\grpc_security_constants.h">
-      <Filter>include\grpc</Filter>
-    </ClInclude>
-    <ClInclude Include="$(SolutionDir)\..\include\grpc\load_reporting.h">
-      <Filter>include\grpc</Filter>
-    </ClInclude>
-    <ClInclude Include="$(SolutionDir)\..\include\grpc\slice.h">
-      <Filter>include\grpc</Filter>
-    </ClInclude>
-    <ClInclude Include="$(SolutionDir)\..\include\grpc\slice_buffer.h">
-      <Filter>include\grpc</Filter>
-    </ClInclude>
-    <ClInclude Include="$(SolutionDir)\..\include\grpc\status.h">
-      <Filter>include\grpc</Filter>
-    </ClInclude>
-=======
->>>>>>> 0efb1e94
     <ClInclude Include="$(SolutionDir)\..\include\grpc\impl\codegen\byte_buffer_reader.h">
       <Filter>include\grpc\impl\codegen</Filter>
     </ClInclude>
